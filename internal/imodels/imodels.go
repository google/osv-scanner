package imodels

import (
	"log"

	"github.com/google/osv-scalibr/extractor"
	"github.com/google/osv-scalibr/extractor/filesystem/os/apk"
	"github.com/google/osv-scalibr/extractor/filesystem/os/dpkg"
	"github.com/google/osv-scalibr/extractor/filesystem/os/rpm"
	"github.com/google/osv-scalibr/extractor/filesystem/sbom/cdx"
	"github.com/google/osv-scalibr/extractor/filesystem/sbom/spdx"
	"github.com/google/osv-scanner/internal/imodels/ecosystem"
	"github.com/google/osv-scanner/internal/scalibrextract/vcs/gitrepo"
	"github.com/google/osv-scanner/pkg/models"
	"github.com/ossf/osv-schema/bindings/go/osvschema"

	scalibrosv "github.com/google/osv-scalibr/extractor/filesystem/osv"
)

var sbomExtractors = map[string]struct{}{
	spdx.Extractor{}.Name(): {},
	cdx.Extractor{}.Name():  {},
}

var gitExtractors = map[string]struct{}{
	gitrepo.Extractor{}.Name(): {},
}

var osExtractors = map[string]struct{}{
	dpkg.Extractor{}.Name(): {},
	apk.Extractor{}.Name():  {},
	rpm.Extractor{}.Name():  {},
}

// PackageInfo provides getter functions for commonly used fields of inventory
// and applies transformations when required for use in osv-scanner
type PackageInfo struct {
	// purlCache is used to cache the special case for SBOMs where we convert Name, Version, and Ecosystem from purls
	// extracted from the SBOM
	purlCache *models.PackageInfo
	*extractor.Inventory
}

func (pkg *PackageInfo) Name() string {
	// TODO(v2): SBOM special case, to be removed after PURL to ESI conversion within each extractor is complete
	if pkg.purlCache != nil {
		return pkg.purlCache.Name
	}

	if pkg.Ecosystem().Ecosystem == osvschema.EcosystemGo && pkg.Inventory.Name == "go" {
		return "stdlib"
	}

	if metadata, ok := pkg.Inventory.Metadata.(*dpkg.Metadata); ok {
		// Debian uses source name on osv.dev
		// (fallback to using the normal name if source name is empty)
		if metadata.SourceName != "" {
			return metadata.SourceName
		}
	}

	if metadata, ok := pkg.Inventory.Metadata.(*apk.Metadata); ok {
		if metadata.OriginName != "" {
			return metadata.OriginName
		}
	}

<<<<<<< HEAD
	return pkg.Inventory.Name
}

func (pkg *PackageInfo) BinaryName() string {
=======
>>>>>>> ea75bb04
	return pkg.Inventory.Name
}

func (pkg *PackageInfo) Ecosystem() ecosystem.Parsed {
	ecosystemStr := pkg.Inventory.Ecosystem()

	// TODO(v2): SBOM special case, to be removed after PURL to ESI conversion within each extractor is complete
	if pkg.purlCache != nil {
		ecosystemStr = pkg.purlCache.Ecosystem
	}

	// TODO: Maybe cache this parse result
	eco, err := ecosystem.Parse(ecosystemStr)
	if err != nil {
		// Ignore this error for now as we can't do too much about an unknown ecosystem
		// TODO(v2): Replace with slog
		log.Printf("Warning: %s\n", err.Error())
	}

	return eco
}

func (pkg *PackageInfo) Version() string {
	// TODO(v2): SBOM special case, to be removed after PURL to ESI conversion within each extractor is complete
	if pkg.purlCache != nil {
		return pkg.purlCache.Version
	}

	return pkg.Inventory.Version
}

func (pkg *PackageInfo) Location() string {
	if len(pkg.Inventory.Locations) > 0 {
		return pkg.Inventory.Locations[0]
	}

	return ""
}

func (pkg *PackageInfo) Commit() string {
	if pkg.Inventory.SourceCode != nil {
		return pkg.Inventory.SourceCode.Commit
	}

	return ""
}

func (pkg *PackageInfo) SourceType() SourceType {
	if pkg.Inventory.Extractor == nil {
		return SourceTypeUnknown
	}

	extractorName := pkg.Inventory.Extractor.Name()
	if _, ok := osExtractors[extractorName]; ok {
		return SourceTypeOSPackage
	} else if _, ok := sbomExtractors[extractorName]; ok {
		return SourceTypeSBOM
	} else if _, ok := gitExtractors[extractorName]; ok {
		return SourceTypeGit
	}

	return SourceTypeProjectPackage
}

func (pkg *PackageInfo) DepGroups() []string {
	if dg, ok := pkg.Inventory.Metadata.(scalibrosv.DepGroups); ok {
		return dg.DepGroups()
	}

	return []string{}
}

func (pkg *PackageInfo) OSPackageName() string {
	if metadata, ok := pkg.Inventory.Metadata.(*apk.Metadata); ok {
		return metadata.PackageName
	}
	if metadata, ok := pkg.Inventory.Metadata.(*dpkg.Metadata); ok {
		return metadata.PackageName
	}
	if metadata, ok := pkg.Inventory.Metadata.(*rpm.Metadata); ok {
		return metadata.PackageName
	}

	return ""
}

// FromInventory converts an extractor.Inventory into a PackageInfo.
func FromInventory(inventory *extractor.Inventory) PackageInfo {
	pi := PackageInfo{Inventory: inventory}
	if pi.SourceType() == SourceTypeSBOM {
		purl := pi.Inventory.Extractor.ToPURL(pi.Inventory)
		if purl != nil {
			purlCache, _ := models.PURLToPackage(purl.String())
			pi.purlCache = &purlCache
		}
	}

	return pi
}

// PackageScanResult represents a package and its associated vulnerabilities and licenses.
// This struct is used to store the results of a scan at a per package level.
type PackageScanResult struct {
	PackageInfo PackageInfo
	// TODO: Use osvschema.Vulnerability instead
	Vulnerabilities []*models.Vulnerability
	Licenses        []models.License
	LayerDetails    *extractor.LayerDetails

	// TODO(v2):
	// SourceAnalysis *SourceAnalysis
	// Any additional scan enrichment steps
}

// SourceType categorizes packages based on the extractor that extracted
// the "source", for use in the output.
type SourceType int

const (
	SourceTypeUnknown SourceType = iota
	SourceTypeOSPackage
	SourceTypeProjectPackage
	SourceTypeSBOM
	SourceTypeGit
)<|MERGE_RESOLUTION|>--- conflicted
+++ resolved
@@ -65,13 +65,6 @@
 		}
 	}
 
-<<<<<<< HEAD
-	return pkg.Inventory.Name
-}
-
-func (pkg *PackageInfo) BinaryName() string {
-=======
->>>>>>> ea75bb04
 	return pkg.Inventory.Name
 }
 
