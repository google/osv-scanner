package imodels

import (
	"log"

	"github.com/google/osv-scalibr/extractor"
	"github.com/google/osv-scalibr/extractor/filesystem/os/apk"
	"github.com/google/osv-scalibr/extractor/filesystem/os/dpkg"
	"github.com/google/osv-scalibr/extractor/filesystem/os/rpm"
	"github.com/google/osv-scalibr/extractor/filesystem/sbom/cdx"
	"github.com/google/osv-scalibr/extractor/filesystem/sbom/spdx"
	"github.com/google/osv-scanner/internal/imodels/ecosystem"
	"github.com/google/osv-scanner/internal/scalibrextract/vcs/gitrepo"
	"github.com/google/osv-scanner/pkg/models"
	"github.com/ossf/osv-schema/bindings/go/osvschema"

	scalibrosv "github.com/google/osv-scalibr/extractor/filesystem/osv"
)

var sbomExtractors = map[string]struct{}{
	spdx.Extractor{}.Name(): {},
	cdx.Extractor{}.Name():  {},
}

var gitExtractors = map[string]struct{}{
	gitrepo.Extractor{}.Name(): {},
}

var osExtractors = map[string]struct{}{
	dpkg.Extractor{}.Name(): {},
	apk.Extractor{}.Name():  {},
	rpm.Extractor{}.Name():  {},
}

// PackageInfo provides getter functions for commonly used fields of inventory
// and applies transformations when required for use in osv-scanner
type PackageInfo struct {
	// purlCache is used to cache the special case for SBOMs where we convert Name, Version, and Ecosystem from purls
	// extracted from the SBOM
	purlCache *models.PackageInfo
	*extractor.Inventory
}

func (pkg *PackageInfo) Name() string {
	// TODO(v2): SBOM special case, to be removed after PURL to ESI conversion within each extractor is complete
	if pkg.purlCache != nil {
		return pkg.purlCache.Name
	}

	if pkg.Ecosystem().Ecosystem == osvschema.EcosystemGo && pkg.Inventory.Name == "go" {
		return "stdlib"
	}

	if metadata, ok := pkg.Inventory.Metadata.(*dpkg.Metadata); ok {
		// Debian uses source name on osv.dev
		// (fallback to using the normal name if source name is empty)
		if metadata.SourceName != "" {
			return metadata.SourceName
		}
	}

	return pkg.Inventory.Name
}

<<<<<<< HEAD
// FromInventory converts an extractor.Inventory into a PackageInfo.
//
// For ease of use, this function does not return an error, but will log
// warnings when encountering unexpected inventory entries
func FromInventory(inventory *extractor.Inventory) PackageInfo {
	pkgInfo := PackageInfo{
		Name:                inventory.Name,
		Version:             inventory.Version,
		Location:            inventory.Locations[0],
		AdditionalLocations: inventory.Locations[1:],
		OriginalInventory:   inventory,
	}

	// Set Ecosystem
	eco, err := ecosystem.Parse(inventory.Ecosystem())
=======
func (pkg *PackageInfo) Ecosystem() ecosystem.Parsed {
	ecosystemStr := pkg.Inventory.Ecosystem()

	// TODO(v2): SBOM special case, to be removed after PURL to ESI conversion within each extractor is complete
	if pkg.purlCache != nil {
		ecosystemStr = pkg.purlCache.Ecosystem
	}

	// TODO: Maybe cache this parse result
	eco, err := ecosystem.Parse(ecosystemStr)
>>>>>>> 7acec293
	if err != nil {
		// Ignore this error for now as we can't do too much about an unknown ecosystem
		// TODO(v2): Replace with slog
		log.Printf("Warning: %s\n", err.Error())
	}
<<<<<<< HEAD
	pkgInfo.Ecosystem = eco

	// Set Commit and Repository
	if inventory.SourceCode != nil {
		pkgInfo.Commit = inventory.SourceCode.Commit
		pkgInfo.Repository = inventory.SourceCode.Repo
	}

	// Set DepGroups
	if dg, ok := inventory.Metadata.(scalibrosv.DepGroups); ok {
		pkgInfo.DepGroups = dg.DepGroups()
	}

	// Set SourceType
	if inventory.Extractor != nil {
		extractorName := inventory.Extractor.Name()
		if _, ok := osExtractors[extractorName]; ok {
			pkgInfo.SourceType = SourceTypeOSPackage
		} else if _, ok := sbomExtractors[extractorName]; ok {
			pkgInfo.SourceType = SourceTypeSBOM
		} else if _, ok := gitExtractors[extractorName]; ok {
			pkgInfo.SourceType = SourceTypeGit
		} else {
			pkgInfo.SourceType = SourceTypeProjectPackage
		}
	}

	// --- General Patching ---

	// Scalibr uses go to indicate go compiler version
	// We specifically cares about the stdlib version inside the package
	// so convert the package name from go to stdlib
	if eco.Ecosystem == osvschema.EcosystemGo && inventory.Name == "go" {
		pkgInfo.Name = "stdlib"
	}

	// TODO (V2): SBOMs have a special case where we manually convert the PURL here
	// instead while PURL to ESI conversion is not complete
	if pkgInfo.SourceType == SourceTypeSBOM {
		purl := inventory.Extractor.ToPURL(inventory)
		if purl != nil {
			// Error should never happen here since the PURL is from an already parsed purl
			pi, _ := models.PURLToPackage(purl.String())
			pkgInfo.Name = pi.Name
			pkgInfo.Version = pi.Version
			parsed, err := ecosystem.Parse(pi.Ecosystem)
			if err != nil {
				// TODO: Replace with slog
				log.Printf("Warning, found unexpected ecosystem in purl %q, likely will not return any results for this package.\n", purl.String())
			}
			pkgInfo.Ecosystem = parsed
		}
	}

	// --- Metadata Patching ---

	// Depending on the specific metadata types set fields in package info.
	if metadata, ok := inventory.Metadata.(*apk.Metadata); ok {
		pkgInfo.OSPackageName = metadata.PackageName
	} else if metadata, ok := inventory.Metadata.(*dpkg.Metadata); ok {
		pkgInfo.OSPackageName = metadata.PackageName
		// Debian uses source name on osv.dev
		// (fallback to using the normal name if source name is empty)
		if metadata.SourceName != "" {
			pkgInfo.Name = metadata.SourceName
=======

	return eco
}

func (pkg *PackageInfo) Version() string {
	// TODO(v2): SBOM special case, to be removed after PURL to ESI conversion within each extractor is complete
	if pkg.purlCache != nil {
		return pkg.purlCache.Version
	}

	return pkg.Inventory.Version
}

func (pkg *PackageInfo) Location() string {
	if len(pkg.Inventory.Locations) > 0 {
		return pkg.Inventory.Locations[0]
	}

	return ""
}

func (pkg *PackageInfo) Commit() string {
	if pkg.Inventory.SourceCode != nil {
		return pkg.Inventory.SourceCode.Commit
	}

	return ""
}

func (pkg *PackageInfo) SourceType() SourceType {
	if pkg.Inventory.Extractor == nil {
		return SourceTypeUnknown
	}

	extractorName := pkg.Inventory.Extractor.Name()
	if _, ok := osExtractors[extractorName]; ok {
		return SourceTypeOSPackage
	} else if _, ok := sbomExtractors[extractorName]; ok {
		return SourceTypeSBOM
	} else if _, ok := gitExtractors[extractorName]; ok {
		return SourceTypeGit
	}

	return SourceTypeProjectPackage
}

func (pkg *PackageInfo) DepGroups() []string {
	if dg, ok := pkg.Inventory.Metadata.(scalibrosv.DepGroups); ok {
		return dg.DepGroups()
	}

	return []string{}
}

func (pkg *PackageInfo) OSPackageName() string {
	if metadata, ok := pkg.Inventory.Metadata.(*apk.Metadata); ok {
		return metadata.PackageName
	}
	if metadata, ok := pkg.Inventory.Metadata.(*dpkg.Metadata); ok {
		return metadata.PackageName
	}
	if metadata, ok := pkg.Inventory.Metadata.(*rpm.Metadata); ok {
		return metadata.PackageName
	}

	return ""
}

// FromInventory converts an extractor.Inventory into a PackageInfo.
func FromInventory(inventory *extractor.Inventory) PackageInfo {
	pi := PackageInfo{Inventory: inventory}
	if pi.SourceType() == SourceTypeSBOM {
		purl := pi.Inventory.Extractor.ToPURL(pi.Inventory)
		if purl != nil {
			purlCache, _ := models.PURLToPackage(purl.String())
			pi.purlCache = &purlCache
>>>>>>> 7acec293
		}
	}

	return pi
}

// PackageScanResult represents a package and its associated vulnerabilities and licenses.
// This struct is used to store the results of a scan at a per package level.
type PackageScanResult struct {
	PackageInfo PackageInfo
	// TODO: Use osvschema.Vulnerability instead
	Vulnerabilities []*models.Vulnerability
	Licenses        []models.License
	LayerDetails    *extractor.LayerDetails

	// TODO(v2):
	// SourceAnalysis *SourceAnalysis
	// Any additional scan enrichment steps
}

// SourceType categorizes packages based on the extractor that extracted
// the "source", for use in the output.
type SourceType int

const (
	SourceTypeUnknown SourceType = iota
	SourceTypeOSPackage
	SourceTypeProjectPackage
	SourceTypeSBOM
	SourceTypeGit
)<|MERGE_RESOLUTION|>--- conflicted
+++ resolved
@@ -62,23 +62,6 @@
 	return pkg.Inventory.Name
 }
 
-<<<<<<< HEAD
-// FromInventory converts an extractor.Inventory into a PackageInfo.
-//
-// For ease of use, this function does not return an error, but will log
-// warnings when encountering unexpected inventory entries
-func FromInventory(inventory *extractor.Inventory) PackageInfo {
-	pkgInfo := PackageInfo{
-		Name:                inventory.Name,
-		Version:             inventory.Version,
-		Location:            inventory.Locations[0],
-		AdditionalLocations: inventory.Locations[1:],
-		OriginalInventory:   inventory,
-	}
-
-	// Set Ecosystem
-	eco, err := ecosystem.Parse(inventory.Ecosystem())
-=======
 func (pkg *PackageInfo) Ecosystem() ecosystem.Parsed {
 	ecosystemStr := pkg.Inventory.Ecosystem()
 
@@ -89,79 +72,11 @@
 
 	// TODO: Maybe cache this parse result
 	eco, err := ecosystem.Parse(ecosystemStr)
->>>>>>> 7acec293
 	if err != nil {
 		// Ignore this error for now as we can't do too much about an unknown ecosystem
 		// TODO(v2): Replace with slog
 		log.Printf("Warning: %s\n", err.Error())
 	}
-<<<<<<< HEAD
-	pkgInfo.Ecosystem = eco
-
-	// Set Commit and Repository
-	if inventory.SourceCode != nil {
-		pkgInfo.Commit = inventory.SourceCode.Commit
-		pkgInfo.Repository = inventory.SourceCode.Repo
-	}
-
-	// Set DepGroups
-	if dg, ok := inventory.Metadata.(scalibrosv.DepGroups); ok {
-		pkgInfo.DepGroups = dg.DepGroups()
-	}
-
-	// Set SourceType
-	if inventory.Extractor != nil {
-		extractorName := inventory.Extractor.Name()
-		if _, ok := osExtractors[extractorName]; ok {
-			pkgInfo.SourceType = SourceTypeOSPackage
-		} else if _, ok := sbomExtractors[extractorName]; ok {
-			pkgInfo.SourceType = SourceTypeSBOM
-		} else if _, ok := gitExtractors[extractorName]; ok {
-			pkgInfo.SourceType = SourceTypeGit
-		} else {
-			pkgInfo.SourceType = SourceTypeProjectPackage
-		}
-	}
-
-	// --- General Patching ---
-
-	// Scalibr uses go to indicate go compiler version
-	// We specifically cares about the stdlib version inside the package
-	// so convert the package name from go to stdlib
-	if eco.Ecosystem == osvschema.EcosystemGo && inventory.Name == "go" {
-		pkgInfo.Name = "stdlib"
-	}
-
-	// TODO (V2): SBOMs have a special case where we manually convert the PURL here
-	// instead while PURL to ESI conversion is not complete
-	if pkgInfo.SourceType == SourceTypeSBOM {
-		purl := inventory.Extractor.ToPURL(inventory)
-		if purl != nil {
-			// Error should never happen here since the PURL is from an already parsed purl
-			pi, _ := models.PURLToPackage(purl.String())
-			pkgInfo.Name = pi.Name
-			pkgInfo.Version = pi.Version
-			parsed, err := ecosystem.Parse(pi.Ecosystem)
-			if err != nil {
-				// TODO: Replace with slog
-				log.Printf("Warning, found unexpected ecosystem in purl %q, likely will not return any results for this package.\n", purl.String())
-			}
-			pkgInfo.Ecosystem = parsed
-		}
-	}
-
-	// --- Metadata Patching ---
-
-	// Depending on the specific metadata types set fields in package info.
-	if metadata, ok := inventory.Metadata.(*apk.Metadata); ok {
-		pkgInfo.OSPackageName = metadata.PackageName
-	} else if metadata, ok := inventory.Metadata.(*dpkg.Metadata); ok {
-		pkgInfo.OSPackageName = metadata.PackageName
-		// Debian uses source name on osv.dev
-		// (fallback to using the normal name if source name is empty)
-		if metadata.SourceName != "" {
-			pkgInfo.Name = metadata.SourceName
-=======
 
 	return eco
 }
@@ -238,7 +153,6 @@
 		if purl != nil {
 			purlCache, _ := models.PURLToPackage(purl.String())
 			pi.purlCache = &purlCache
->>>>>>> 7acec293
 		}
 	}
 
@@ -250,13 +164,20 @@
 type PackageScanResult struct {
 	PackageInfo PackageInfo
 	// TODO: Use osvschema.Vulnerability instead
-	Vulnerabilities []*models.Vulnerability
-	Licenses        []models.License
-	LayerDetails    *extractor.LayerDetails
+	Vulnerabilities    []*models.Vulnerability
+	Licenses           []models.License
+	ImageOriginLayerID string
 
 	// TODO(v2):
 	// SourceAnalysis *SourceAnalysis
 	// Any additional scan enrichment steps
+}
+
+type ImageMetadata struct {
+	// TODO:
+	// OS
+	// BaseImage
+	// LayerMetadata []LayerMetadata
 }
 
 // SourceType categorizes packages based on the extractor that extracted
