--- conflicted
+++ resolved
@@ -23,11 +23,7 @@
 	"github.com/google/osv-scanner/internal/resolution/datasource"
 )
 
-<<<<<<< HEAD
-// Extractor extracts osv packages from osv-scanner json output.
-=======
 // Extractor extracts Maven packages with transitive dependency resolution.
->>>>>>> ce096d7c
 // TODO: Use the virtual filesystem rather than the real filesystem.
 type Extractor struct {
 	client.DependencyClient
