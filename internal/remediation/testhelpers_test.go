package remediation_test

import (
	"cmp"
	"context"
	"slices"
	"testing"

	"deps.dev/util/resolve"
	"github.com/google/osv-scanner/internal/resolution"
	"github.com/google/osv-scanner/internal/resolution/client"
	"github.com/google/osv-scanner/internal/resolution/clienttest"
	"github.com/google/osv-scanner/internal/resolution/manifest"
	"github.com/google/osv-scanner/internal/testutility"
	lf "github.com/google/osv-scanner/pkg/lockfile"
	"golang.org/x/exp/maps"
)

func parseRemediationFixture(t *testing.T, universePath, manifestPath string, opts resolution.ResolveOpts) (*resolution.Result, client.ResolutionClient) {
	t.Helper()

<<<<<<< HEAD
	io, err := manifest.GetManifestIO(manifestPath, "")
=======
	rw, err := manifest.GetReadWriter(manifestPath)
>>>>>>> 866b3e07
	if err != nil {
		t.Fatalf("Failed to get ReadWriter: %v", err)
	}

	f, err := lf.OpenLocalDepFile(manifestPath)
	if err != nil {
		t.Fatalf("Failed to open manifest: %v", err)
	}
	defer f.Close()

	m, err := rw.Read(f)
	if err != nil {
		t.Fatalf("Failed to parse manifest: %v", err)
	}

	cl := clienttest.NewMockResolutionClient(t, universePath)

	res, err := resolution.Resolve(context.Background(), cl, m, opts)
	if err != nil {
		t.Fatalf("Failed to resolve manifest: %v", err)
	}

	return res, cl
}

func checkRemediationResults(t *testing.T, res []resolution.Difference) {
	// ResolutionDiff is too large when dumped as JSON.
	// Extract & compare a subset of fields that are relevant for the tests.
	t.Helper()

	type minimalVuln struct {
		ID            string
		AffectedNodes []resolve.NodeID
	}

	toMinimalVuln := func(v resolution.Vulnerability) minimalVuln {
		t.Helper()
		nodes := make(map[resolve.NodeID]struct{})
		for _, c := range v.ProblemChains {
			nodes[c.Edges[0].To] = struct{}{}
		}
		for _, c := range v.NonProblemChains {
			nodes[c.Edges[0].To] = struct{}{}
		}
		sortedNodes := maps.Keys(nodes)
		slices.Sort(sortedNodes)

		return minimalVuln{
			ID:            v.OSV.ID,
			AffectedNodes: sortedNodes,
		}
	}

	type minimalPatch struct {
		Deps              []manifest.DependencyPatch // TODO: The dep.Type does not marshal to JSON.
		EcosystemSpecific any
	}

	type minimalDiff struct {
		Patch        minimalPatch
		RemovedVulns []minimalVuln
		AddedVulns   []minimalVuln
	}

	minimalRes := make([]minimalDiff, len(res))
	for i, diff := range res {
		minimalRes[i].Patch = minimalPatch{
			Deps:              diff.Deps,
			EcosystemSpecific: diff.EcosystemSpecific,
		}
		minimalRes[i].AddedVulns = make([]minimalVuln, len(diff.AddedVulns))
		for j, v := range diff.AddedVulns {
			minimalRes[i].AddedVulns[j] = toMinimalVuln(v)
		}
		minimalRes[i].RemovedVulns = make([]minimalVuln, len(diff.RemovedVulns))
		for j, v := range diff.RemovedVulns {
			minimalRes[i].RemovedVulns[j] = toMinimalVuln(v)
		}
		cmpFn := func(a, b minimalVuln) int {
			if c := cmp.Compare(a.ID, b.ID); c != 0 {
				return c
			}

			return slices.Compare(a.AffectedNodes, b.AffectedNodes)
		}
		slices.SortFunc(minimalRes[i].AddedVulns, cmpFn)
		slices.SortFunc(minimalRes[i].RemovedVulns, cmpFn)
	}

	testutility.NewSnapshot().MatchJSON(t, minimalRes)
}<|MERGE_RESOLUTION|>--- conflicted
+++ resolved
@@ -19,11 +19,7 @@
 func parseRemediationFixture(t *testing.T, universePath, manifestPath string, opts resolution.ResolveOpts) (*resolution.Result, client.ResolutionClient) {
 	t.Helper()
 
-<<<<<<< HEAD
-	io, err := manifest.GetManifestIO(manifestPath, "")
-=======
-	rw, err := manifest.GetReadWriter(manifestPath)
->>>>>>> 866b3e07
+	rw, err := manifest.GetReadWriter(manifestPath, "")
 	if err != nil {
 		t.Fatalf("Failed to get ReadWriter: %v", err)
 	}
