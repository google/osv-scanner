--- conflicted
+++ resolved
@@ -162,12 +162,8 @@
 // Get a Vulnerability for the given ID.
 func Get(id string) (*models.Vulnerability, error) {
 	resp, err := makeRetryRequest(func() (*http.Response, error) {
-<<<<<<< HEAD
 		//nolint:noctx
-		return http.Get(QueryEndpoint + "/" + id)
-=======
 		return http.Get(GetEndpoint + "/" + id)
->>>>>>> 2611f9fc
 	})
 	if err != nil {
 		return nil, err
