package image_test

import (
	"errors"
	"os"
	"testing"

	"github.com/google/osv-scanner/internal/image"
	"github.com/google/osv-scanner/internal/testutility"
	"github.com/google/osv-scanner/pkg/reporter"
)

func TestScanImage(t *testing.T) {
	t.Parallel()
	// testutility.SkipIfNotAcceptanceTesting(t, "Not consistent on MacOS/Windows")

	type args struct {
		imagePath string
	}
	tests := []struct {
		name    string
		args    args
		want    testutility.Snapshot
		wantErr bool
	}{
		{
			name:    "Alpine 3.10 image tar with 3.18 version file",
			args:    args{imagePath: "fixtures/test-alpine.tar"},
			want:    testutility.NewSnapshot(),
			wantErr: false,
		},
		{
			name:    "scanning node_modules using npm with no packages",
			args:    args{imagePath: "fixtures/test-node_modules-npm-empty.tar"},
			want:    testutility.NewSnapshot(),
			wantErr: false,
		},
		{
			name:    "scanning node_modules using npm with some packages",
			args:    args{imagePath: "fixtures/test-node_modules-npm-full.tar"},
			want:    testutility.NewSnapshot(),
			wantErr: false,
		},
		{
			name:    "scanning node_modules using yarn with no packages",
			args:    args{imagePath: "fixtures/test-node_modules-yarn-empty.tar"},
			want:    testutility.NewSnapshot(),
			wantErr: false,
		},
		{
			name:    "scanning node_modules using yarn with some packages",
			args:    args{imagePath: "fixtures/test-node_modules-yarn-full.tar"},
			want:    testutility.NewSnapshot(),
			wantErr: false,
		},
		{
			name:    "scanning node_modules using pnpm with no packages",
			args:    args{imagePath: "fixtures/test-node_modules-pnpm-empty.tar"},
			want:    testutility.NewSnapshot(),
			wantErr: false,
		},
		{
			name:    "scanning node_modules using pnpm with some packages",
			args:    args{imagePath: "fixtures/test-node_modules-pnpm-full.tar"},
			want:    testutility.NewSnapshot(),
			wantErr: false,
		},
		{
			name:    "scanning go binaries that's been overwritten for package tracing",
			args:    args{imagePath: "fixtures/test-package-tracing.tar"},
			want:    testutility.NewSnapshot(),
			wantErr: false,
		},
	}
	for _, tt := range tests {
		t.Run(tt.name, func(t *testing.T) {
			t.Parallel()

			// point out that we need the images to be built and saved separately
			if _, err := os.Stat(tt.args.imagePath); errors.Is(err, os.ErrNotExist) {
				t.Fatalf("%s does not exist - have you run scripts/build_test_images.sh?", tt.args.imagePath)
			}

			got, err := image.ScanImage(&reporter.VoidReporter{}, tt.args.imagePath)
			if (err != nil) != tt.wantErr {
				t.Errorf("ScanImage() error = %v, wantErr %v", err, tt.wantErr)
				return
			}

<<<<<<< HEAD
			for _, lockfile := range got.Lockfiles {
				for _, pkg := range lockfile.Packages {
					pkg.ImageOrigin.LayerID = "<Any value>"
				}
			}

			sort.Slice(got.Lockfiles, func(i, j int) bool {
				return got.Lockfiles[i].FilePath < got.Lockfiles[j].FilePath
			})

=======
>>>>>>> 9a3521ba
			tt.want.MatchJSON(t, got)
		})
	}
}<|MERGE_RESOLUTION|>--- conflicted
+++ resolved
@@ -65,14 +65,9 @@
 			want:    testutility.NewSnapshot(),
 			wantErr: false,
 		},
-		{
-			name:    "scanning go binaries that's been overwritten for package tracing",
-			args:    args{imagePath: "fixtures/test-package-tracing.tar"},
-			want:    testutility.NewSnapshot(),
-			wantErr: false,
-		},
 	}
 	for _, tt := range tests {
+		tt := tt
 		t.Run(tt.name, func(t *testing.T) {
 			t.Parallel()
 
@@ -87,19 +82,6 @@
 				return
 			}
 
-<<<<<<< HEAD
-			for _, lockfile := range got.Lockfiles {
-				for _, pkg := range lockfile.Packages {
-					pkg.ImageOrigin.LayerID = "<Any value>"
-				}
-			}
-
-			sort.Slice(got.Lockfiles, func(i, j int) bool {
-				return got.Lockfiles[i].FilePath < got.Lockfiles[j].FilePath
-			})
-
-=======
->>>>>>> 9a3521ba
 			tt.want.MatchJSON(t, got)
 		})
 	}
