package image

import (
	"io/fs"
	"os"
	"path/filepath"
	"time"

<<<<<<< HEAD
	"github.com/google/osv-scanner/internal/image/internal/pathtree"
=======
	"github.com/google/osv-scanner/internal/image/pathtree"
>>>>>>> 4e7ca758
)

type fileType int

const (
	RegularFile fileType = iota
	Dir
)

// FileNode represents a file on a specific layer, mapping the contents to an extracted file on disk
type FileNode struct {
	// TODO: Determine the performance implications of having a pointer to base image in every fileNode
	rootImage   *Image
	fileType    fileType
	isWhiteout  bool
	originLayer *Layer
	virtualPath string
	permission  fs.FileMode
}

var _ fs.DirEntry = FileNode{}

func (f FileNode) IsDir() bool {
	return f.fileType == Dir
}

func (f FileNode) Name() string {
	return filepath.Base(f.virtualPath)
}

func (f FileNode) Type() fs.FileMode {
	return f.permission
}

func (f FileNode) Info() (fs.FileInfo, error) {
	return f.Stat()
}

type FileNodeFileInfo struct {
	baseFileInfo fs.FileInfo
	fileNode     *FileNode
}

var _ fs.FileInfo = FileNodeFileInfo{}

func (f FileNodeFileInfo) Name() string {
	return filepath.Base(f.fileNode.virtualPath)
}

func (f FileNodeFileInfo) Size() int64 {
	return f.baseFileInfo.Size()
}

func (f FileNodeFileInfo) Mode() fs.FileMode {
	return f.fileNode.permission
}

func (f FileNodeFileInfo) ModTime() time.Time {
	return f.baseFileInfo.ModTime()
}

func (f FileNodeFileInfo) IsDir() bool {
	return f.fileNode.fileType == Dir
}

func (f FileNodeFileInfo) Sys() any {
	return nil
}

// Stat returns the FileInfo structure describing file.
func (f *FileNode) Stat() (fs.FileInfo, error) {
	baseFileInfo, err := os.Stat(f.absoluteDiskPath())
	if err != nil {
		return nil, err
	}

	return FileNodeFileInfo{
		baseFileInfo: baseFileInfo,
		fileNode:     f,
	}, nil
}

// Open returns a file handle for the file
func (f *FileNode) Open() (*os.File, error) {
	if f.isWhiteout {
		return nil, fs.ErrNotExist
	}

	return os.Open(f.absoluteDiskPath())
}

func (f *FileNode) absoluteDiskPath() string {
	return filepath.Join(f.rootImage.extractDir, f.originLayer.id, f.virtualPath)
}

// Layer represents all the files on a layer
type Layer struct {
	// id is the sha256 digest of the layer
	id           string
	fileNodeTrie *pathtree.Node[FileNode]
	rootImage    *Image
	// TODO: Use hashmap to speed up path lookups
}

<<<<<<< HEAD
func (filemap Layer) Open(path string) (fs.File, error) {
	node, err := filemap.getFileNode(path)
	if err != nil {
		return nil, err
	}

	return node.Open()
}

func (filemap Layer) Stat(path string) (fs.FileInfo, error) {
	node, err := filemap.getFileNode(path)
	if err != nil {
		return nil, err
	}

	return node.Stat()
}

func (filemap Layer) ReadDir(path string) ([]fs.DirEntry, error) {
	children := filemap.fileNodeTrie.GetChildren(path)
	output := make([]fs.DirEntry, 0, len(children))
	for _, node := range children {
		output = append(output, node)
	}

	return output, nil
}

var _ fs.FS = Layer{}
var _ fs.StatFS = Layer{}
var _ fs.ReadDirFS = Layer{}

func (filemap Layer) getFileNode(path string) (*FileNode, error) {
	if !filepath.IsAbs(path) {
		path = filepath.Join("/", path)
	}

=======
func (filemap Layer) getFileNode(path string) (*FileNode, error) {
>>>>>>> 4e7ca758
	node := filemap.fileNodeTrie.Get(path)
	if node == nil {
		return nil, fs.ErrNotExist
	}

	return node, nil
}

// AllFiles return all files that exist on the layer the FileMap is representing
func (filemap Layer) AllFiles() []*FileNode {
	allFiles := []*FileNode{}
	// No need to check error since we are not returning any errors
	_ = filemap.fileNodeTrie.Walk(func(_ string, node *FileNode) error {
		if node.fileType != RegularFile { // Only add regular files
			return nil
		}

		// TODO: Check if parent is an opaque whiteout
		if node.isWhiteout { // Don't add whiteout files as they have been deleted
			return nil
		}

		allFiles = append(allFiles, node)

		return nil
	})

	return allFiles
}<|MERGE_RESOLUTION|>--- conflicted
+++ resolved
@@ -6,11 +6,7 @@
 	"path/filepath"
 	"time"
 
-<<<<<<< HEAD
-	"github.com/google/osv-scanner/internal/image/internal/pathtree"
-=======
 	"github.com/google/osv-scanner/internal/image/pathtree"
->>>>>>> 4e7ca758
 )
 
 type fileType int
@@ -115,7 +111,6 @@
 	// TODO: Use hashmap to speed up path lookups
 }
 
-<<<<<<< HEAD
 func (filemap Layer) Open(path string) (fs.File, error) {
 	node, err := filemap.getFileNode(path)
 	if err != nil {
@@ -153,9 +148,6 @@
 		path = filepath.Join("/", path)
 	}
 
-=======
-func (filemap Layer) getFileNode(path string) (*FileNode, error) {
->>>>>>> 4e7ca758
 	node := filemap.fileNodeTrie.Get(path)
 	if node == nil {
 		return nil, fs.ErrNotExist
