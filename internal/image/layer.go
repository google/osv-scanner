--- conflicted
+++ resolved
@@ -111,7 +111,6 @@
 	// TODO: Use hashmap to speed up path lookups
 }
 
-<<<<<<< HEAD
 func (filemap Layer) Open(path string) (fs.File, error) {
 	node, err := filemap.getFileNode(path)
 	if err != nil {
@@ -149,9 +148,6 @@
 		path = filepath.Join("/", path)
 	}
 
-=======
-func (filemap Layer) getFileNode(path string) (*FileNode, error) {
->>>>>>> 2ce0c0ab
 	node := filemap.fileNodeTrie.Get(path)
 	if node == nil {
 		return nil, fs.ErrNotExist
