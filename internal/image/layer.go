--- conflicted
+++ resolved
@@ -31,23 +31,6 @@
 	permission  fs.FileMode
 }
 
-<<<<<<< HEAD
-var _ fs.DirEntry = FileNode{}
-
-func (f FileNode) IsDir() bool {
-	return f.fileType == Dir
-}
-
-func (f FileNode) Name() string {
-	return path.Base(f.virtualPath)
-}
-
-func (f FileNode) Type() fs.FileMode {
-	return f.permission
-}
-
-func (f FileNode) Info() (fs.FileInfo, error) {
-=======
 var _ fs.DirEntry = &FileNode{}
 
 func (f *FileNode) IsDir() bool {
@@ -63,7 +46,6 @@
 }
 
 func (f *FileNode) Info() (fs.FileInfo, error) {
->>>>>>> dc9a3323
 	return f.Stat()
 }
 
