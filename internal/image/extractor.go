--- conflicted
+++ resolved
@@ -15,19 +15,11 @@
 
 // artifactExtractors contains only extractors for artifacts that are important in
 // the final layer of a container image
-<<<<<<< HEAD
-var artifactExtractors map[string]lockfile.Extractor = map[string]lockfile.Extractor{
-	// "node_modules":  lockfile.NodeModulesExtractor{},
-	// "apk-installed": lockfile.ApkInstalledExtractor{},
-	// "dpkg":          lockfile.DpkgStatusExtractor{},
-	// "go-binary":     lockfile.GoBinaryExtractor{},
-=======
 var artifactExtractors map[string]filesystem.Extractor = map[string]filesystem.Extractor{
 	// "node_modules":  lockfile.NodeModulesExtractor{},
 	"apk-installed": apkinstalled.Extractor{},
 	// "dpkg":          lockfile.DpkgStatusExtractor{},
 	// "go-binary": lockfile.GoBinaryExtractor{},
->>>>>>> 9a3521ba
 }
 
 func findArtifactExtractor(path string, fileInfo fs.FileInfo) []filesystem.Extractor {
@@ -42,10 +34,6 @@
 	return extractors
 }
 
-<<<<<<< HEAD
-func extractArtifactDeps(path string, layer *Layer) (lockfile.Lockfile, error) {
-	foundExtractors := findArtifactExtractor(path)
-=======
 // Note: Output is non deterministic
 func extractArtifactDeps(path string, img *Image) ([]*extractor.Inventory, error) {
 	pathFileInfo, err := img.LastLayer().Stat(path)
@@ -55,7 +43,6 @@
 
 	scalibrPath, _ := filepath.Rel("/", path)
 	foundExtractors := findArtifactExtractor(scalibrPath, pathFileInfo)
->>>>>>> 9a3521ba
 	if len(foundExtractors) == 0 {
 		return nil, fmt.Errorf("%w for %s", lockfile.ErrExtractorNotFound, path)
 	}
@@ -64,11 +51,7 @@
 	var extractedAs string
 	for _, extractor := range foundExtractors {
 		// File has to be reopened per extractor as each extractor moves the read cursor
-<<<<<<< HEAD
-		f, err := OpenLayerFile(path, layer)
-=======
 		f, err := img.LastLayer().Open(path)
->>>>>>> 9a3521ba
 		if err != nil {
 			return nil, fmt.Errorf("attempted to open file but failed: %w", err)
 		}
@@ -85,18 +68,13 @@
 		f.Close()
 
 		if err != nil {
-			if errors.Is(err, lockfile.ErrIncompatibleFileFormat) {
+			if errors.Is(lockfile.ErrIncompatibleFileFormat, err) {
 				continue
 			}
 
 			return nil, fmt.Errorf("(extracting as %s) %w", extractor.Name(), err)
 		}
 
-<<<<<<< HEAD
-		extractedAs = extPair.name
-		packages = newPackages
-		// TODO(rexpan): Determine if it's acceptable to have multiple extractors
-=======
 		for i := range newPackages {
 			newPackages[i].Extractor = extractor
 		}
@@ -104,79 +82,13 @@
 		extractedAs = extractor.Name()
 		inventories = newPackages
 		// TODO(rexpan): Determine if this it's acceptable to have multiple extractors
->>>>>>> 9a3521ba
 		// extract from the same file successfully
 		break
 	}
 
 	if extractedAs == "" {
-<<<<<<< HEAD
-		return lockfile.Lockfile{}, fmt.Errorf("%w for %s", lockfile.ErrExtractorNotFound, path)
-	}
-
-	// Sort to have deterministic output, and to match behavior of lockfile.extractDeps
-	sort.Slice(packages, func(i, j int) bool {
-		if packages[i].Name == packages[j].Name {
-			return packages[i].Version < packages[j].Version
-		}
-
-		return packages[i].Name < packages[j].Name
-	})
-
-	return lockfile.Lockfile{
-		FilePath: path,
-		ParsedAs: extractedAs,
-		Packages: packages,
-	}, nil
-}
-
-// A File represents a file that exists in an image
-type File struct {
-	*os.File
-
-	layer *Layer
-	path  string
-}
-
-func (f File) Open(openPath string) (lockfile.NestedDepFile, error) {
-	// use path instead of filepath, because container is always in Unix paths (for now)
-	if path.IsAbs(openPath) {
-		return OpenLayerFile(openPath, f.layer)
-	}
-
-	absPath := path.Join(f.path, openPath)
-
-	return OpenLayerFile(absPath, f.layer)
-}
-
-func (f File) Path() string {
-	return f.path
-}
-
-func OpenLayerFile(path string, layer *Layer) (File, error) {
-	fileNode, err := layer.getFileNode(path)
-	if err != nil {
-		return File{}, err
-	}
-
-	file, err := fileNode.Open()
-	if err != nil {
-		return File{}, err
-	}
-
-	return File{
-		File:  file,
-		path:  path,
-		layer: layer,
-	}, nil
-}
-
-var _ lockfile.DepFile = File{}
-var _ lockfile.NestedDepFile = File{}
-=======
 		return nil, fmt.Errorf("%w for %s", lockfile.ErrExtractorNotFound, path)
 	}
 
 	return inventories, nil
-}
->>>>>>> 9a3521ba
+}