--- conflicted
+++ resolved
@@ -13,11 +13,7 @@
 
 	v1 "github.com/google/go-containerregistry/pkg/v1"
 	"github.com/google/go-containerregistry/pkg/v1/tarball"
-<<<<<<< HEAD
-	"github.com/google/osv-scanner/internal/image/internal/pathtree"
-=======
 	"github.com/google/osv-scanner/internal/image/pathtree"
->>>>>>> 4e7ca758
 	"github.com/google/osv-scanner/pkg/lockfile"
 )
 
@@ -272,10 +268,7 @@
 		if filePath == dirname {
 			break
 		}
-<<<<<<< HEAD
-
-=======
->>>>>>> 4e7ca758
+
 		node := fileMap.fileNodeTrie.Get(dirname)
 		if node != nil && node.isWhiteout {
 			return true
