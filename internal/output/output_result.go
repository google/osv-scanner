--- conflicted
+++ resolved
@@ -52,9 +52,9 @@
 	InstalledVersion string
 	Commit           string
 	FixedVersion     string
-	// RegularVulns includes all vulnerabilities intended for display to users
+	// RegularVulns holds all the vulnerabilities that should be displayed to users
 	RegularVulns []VulnResult
-	// HiddenVulns includes vulnerabilities that are filtered out for users, such as those deemed unimportant or uncalled.
+	// HiddenVulns holds all the vulnerabilities that should not be displayed to users, such as those deemed unimportant or uncalled.
 	HiddenVulns []VulnResult
 	LayerDetail PackageContainerInfo
 	VulnCount   VulnCount
@@ -405,28 +405,14 @@
 			return cmp.Or(
 				cmp.Compare(a.Name, b.Name),
 				cmp.Compare(a.InstalledVersion, b.InstalledVersion),
+				cmp.Compare(a.Commit, b.Commit),
 			)
 		})
 		sourceResult.Packages = packages
 		sourceResults[ecosystem] = sourceResult
 	}
 
-<<<<<<< HEAD
 	return sourceResults
-=======
-	// Sort packageResults to ensure consistent output
-	slices.SortFunc(packages, func(a, b PackageResult) int {
-		return cmp.Or(
-			cmp.Compare(a.Name, b.Name),
-			cmp.Compare(a.InstalledVersion, b.InstalledVersion),
-			cmp.Compare(a.Commit, b.Commit),
-		)
-	})
-	sourceResult.Name = packageSource.Source.String()
-	sourceResult.Packages = packages
-
-	return sourceResult
->>>>>>> bca1935e
 }
 
 // processPackage processes vulnerability information for a given package
