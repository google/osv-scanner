package output

import (
	"cmp"
	"encoding/json"
	"io"
	"slices"
	"sort"
	"strings"

	"github.com/google/osv-scanner/internal/cachedregexp"
	"github.com/google/osv-scanner/internal/identifiers"
	"github.com/google/osv-scanner/internal/semantic"
	"github.com/google/osv-scanner/internal/utility/severity"
	"github.com/google/osv-scanner/pkg/models"
)

// Result represents the vulnerability scanning results for output report.
type Result struct {
	Ecosystems []EcosystemResult
	// Container scanning related
	IsContainerScanning bool
	ImageInfo           ImageInfo
	VulnTypeSummary     VulnTypeSummary
	PackageTypeCount    AnalysisCount
	VulnCount           VulnCount
}

// EcosystemResult represents the vulnerability scanning results for an ecosystem.
type EcosystemResult struct {
	Name    string
	Sources []SourceResult
	IsOS    bool
}

// SourceResult represents the vulnerability scanning results for a source file.
type SourceResult struct {
	Name             string
	Ecosystem        string
	PackageTypeCount AnalysisCount
	Packages         []PackageResult
	VulnCount        VulnCount
}

// PackageResult represents the vulnerability scanning results for a package.
type PackageResult struct {
	Name             string
	InstalledVersion string
	FixedVersion     string
	RegularVulns     []VulnResult
	HiddenVulns      []VulnResult
	LayerDetail      PackageContainerInfo
	VulnCount        VulnCount
}

// VulnResult represents a single vulnerability.
type VulnResult struct {
	ID               string
	GroupIDs         []string
	Aliases          []string
	IsFixable        bool
	FixedVersion     string
	VulnAnalysisType VulnAnalysisType
	SeverityRating   severity.Rating
	SeverityScore    string
}

type ImageInfo struct {
	OS            string
	AllLayers     []LayerInfo
	AllBaseImages []BaseImageGroupInfo
}

// PackageContainerInfo represents detailed layer tracing information about a package.
type PackageContainerInfo struct {
	LayerDiffID   string
	LayerInfo     LayerInfo
	BaseImageInfo BaseImageGroupInfo
}

type BaseImageGroupInfo struct {
	Index         int
	BaseImageInfo []BaseImageInfo
	AllLayers     []LayerInfo
	Count         VulnCount
}

type BaseImageInfo struct {
	Name string
	Tags []string
}

type LayerInfo struct {
	Index                int
	LayerDiffID          string
	LayerCommand         string
	LayerCommandDetailed string
	BaseImageIndex       int
	Count                VulnCount
}

// VulnSummary represents the count of each vulnerability type at the top level
// of the scanning results.
type VulnTypeSummary struct {
	All     int
	OS      int
	Project int
	Hidden  int
}

// VulnCount represents the counts of vulnerabilities by call analysis, severity and fixed/unfixed status
type VulnCount struct {
	AnalysisCount AnalysisCount
	// Only regular vulnerabilities are included in the severity and fixable counts.
	SeverityCount SeverityCount
	FixableCount  FixableCount
}

// SeverityCount represents the counts of vulnerabilities by severity level.
type SeverityCount struct {
	Critical int
	High     int
	Medium   int
	Low      int
	Unknown  int
}

// AnalysisCount represents the counts of vulnerabilities by analysis type (e.g. call analysis)
type AnalysisCount struct {
	Regular int
	Hidden  int
}

// FixableCount represents the counts of vulnerabilities by fixable status.
type FixableCount struct {
	Fixed   int
	UnFixed int
}

type VulnAnalysisType int

const (
	VulnTypeRegular     VulnAnalysisType = iota // 0
	VulnTypeUncalled                            // 1
	VulnTypeUnimportant                         // 2
)

const UnfixedDescription = "No fix available"
const VersionUnsupported = "N/A"

// osEcosystems is a list of OS images.
var osEcosystems = []string{"Debian", "Alpine", "Ubuntu"}

// PrintResults prints the output to the outputWriter.
// This function is for testing purposes only, to visualize the result format.
func PrintResults(vulnResult *models.VulnerabilityResults, outputWriter io.Writer) error {
	encoder := json.NewEncoder(outputWriter)
	encoder.SetIndent("", "  ")
	result := BuildResults(vulnResult)
	//nolint:musttag
	return encoder.Encode(result)
}

// BuildResults constructs the output result structure from the vulnerability results.
//
// This function creates a hierarchical representation of the results, starting from the overall
// summary and drilling down to ecosystems, sources, packages, and vulnerability details.
// This structured format facilitates generating various output formats (e.g., table, HTML, etc.).
func BuildResults(vulnResult *models.VulnerabilityResults) Result {
	var ecosystemMap = make(map[string][]SourceResult)
	var resultCount VulnCount
	outputResult := Result{}

	for _, packageSource := range vulnResult.Results {
		// Temporary workaround: it is a heuristic to ignore installed packages
		// which are already covered by OS-specific vulnerabilities.
		// This filtering should be handled by the container scanning process.
		// TODO(gongh@): Revisit this once container scanning can distinguish these cases.
		if strings.HasPrefix(packageSource.Source.Path, "usr/lib/") {
			continue
		}

		// Process vulnerabilities for each source
		sourceResult := processSource(packageSource)
		ecosystemMap[sourceResult.Ecosystem] = append(ecosystemMap[sourceResult.Ecosystem], sourceResult)
		resultCount.Add(sourceResult.VulnCount)
	}

	addEcosystemResult(&outputResult, ecosystemMap, resultCount, vulnResult.ImageMetadata)
	return outputResult
}

func buildLayerBaseImageMap(imageMetadata models.ImageMetadata) (map[string]*PackageContainerInfo, []LayerInfo, []BaseImageGroupInfo) {
	layerMap := make(map[string]*PackageContainerInfo)
	allLayers := getAllLayers(imageMetadata.LayerMetadata)
	allBaseImages := getAllBaseImages(imageMetadata.BaseImages)

	for i := range allLayers {
		layerMap[allLayers[i].LayerDiffID] = &PackageContainerInfo{
			LayerDiffID:   allLayers[i].LayerDiffID,
			LayerInfo:     allLayers[i],
			BaseImageInfo: allBaseImages[allLayers[i].BaseImageIndex],
		}
	}

	return layerMap, allLayers, allBaseImages
}

func getAllBaseImages(baseImages [][]models.BaseImageDetails) []BaseImageGroupInfo {
	var allBaseImages []BaseImageGroupInfo
	for i, baseImage := range baseImages {
		var baseImageRepos []BaseImageInfo
		for _, baseImageRepo := range baseImage {
			baseImage := BaseImageInfo{
				Name: baseImageRepo.Name,
				Tags: baseImageRepo.Tags,
			}

			baseImageRepos = append(baseImageRepos, baseImage)
		}

		baseImageInfo := BaseImageGroupInfo{
			Index:         i,
			BaseImageInfo: baseImageRepos,
		}
		allBaseImages = append(allBaseImages, baseImageInfo)
	}

	return allBaseImages
}

func getAllLayers(layerMetadata []models.LayerMetadata) []LayerInfo {
	var allLayers []LayerInfo
	for i, layer := range layerMetadata {
		layerInfo := LayerInfo{
			Index:          i,
			LayerDiffID:    layer.DiffID,
			BaseImageIndex: layer.BaseImageIndex,
		}
		layerInfo.LayerCommand, layerInfo.LayerCommandDetailed = formatLayerCommand(layer.Command)
		allLayers = append(allLayers, layerInfo)
	}
	return allLayers
}

// addEcosystemResult builds the final Result object from the ecosystem map and total vulnerability count.
func addEcosystemResult(result *Result, ecosystemMap map[string][]SourceResult, resultCount VulnCount, imageMetadata *models.ImageMetadata) {
	var ecosystemResults []EcosystemResult
	var osResults []EcosystemResult

	for ecosystem, sources := range ecosystemMap {
		ecosystemResult := EcosystemResult{
			Name:    ecosystem,
			Sources: sources,
		}

		if isOSEcosystem(ecosystem) {
			ecosystemResult.IsOS = true
			osResults = append(osResults, ecosystemResult)
		} else {
			ecosystemResults = append(ecosystemResults, ecosystemResult)
		}
	}

	// Sort ecosystemResults to ensure consistent output
	slices.SortFunc(ecosystemResults, func(a, b EcosystemResult) int {
		return cmp.Compare(a.Name, b.Name)
	})

	// Sort osResults to ensure consistent output
	slices.SortFunc(osResults, func(a, b EcosystemResult) int {
		return cmp.Compare(a.Name, b.Name)
	})

	// Add project results before OS results
	ecosystemResults = append(ecosystemResults, osResults...)

	vulnTypeSummary := getVulnTypeSummary(ecosystemResults)
	packageTypeCount := getPackageTypeCount(ecosystemResults)

	result.Ecosystems = ecosystemResults
	result.VulnTypeSummary = vulnTypeSummary
	result.PackageTypeCount = packageTypeCount
	result.VulnCount = resultCount

	updateLayerCount(result, *imageMetadata)
}

func updateLayerCount(result *Result, imageMetadata models.ImageMetadata) { // Takes a pointer to Result

	layerMap, allLayers, allBaseImages := buildLayerBaseImageMap(imageMetadata)

	layerCount := make(map[string]VulnCount)
	baseImageCount := make(map[int]VulnCount)

	for i := range allLayers {
		layerCount[allLayers[i].LayerDiffID] = VulnCount{}
	}

	for i := range allBaseImages {
		baseImageCount[i] = VulnCount{}
	}

	// Calculate total vulns for each layer and base image.
	for _, ecosystem := range result.Ecosystems {
		for _, source := range ecosystem.Sources {
			for _, pkg := range source.Packages {
				layerDiffID := pkg.LayerDetail.LayerDiffID
				resultCount := layerCount[layerDiffID]
				resultCount.Add(pkg.VulnCount)
				layerCount[layerDiffID] = resultCount

				baseImageIndex := pkg.LayerDetail.LayerInfo.BaseImageIndex
				imageResultCount := baseImageCount[baseImageIndex]
				imageResultCount.Add(pkg.VulnCount)
				baseImageCount[baseImageIndex] = imageResultCount
			}
		}
	}

	baseImageMap := make(map[int][]LayerInfo)

	// Update LayerMap
	for layerDiffID := range layerMap {
		containerInfo := layerMap[layerDiffID]
		containerInfo.LayerInfo.Count = layerCount[layerDiffID]

		baseImageIndex := layerMap[layerDiffID].LayerInfo.BaseImageIndex
		layerMap[layerDiffID].BaseImageInfo.Count = baseImageCount[baseImageIndex]

		baseImageMap[baseImageIndex] = append(baseImageMap[baseImageIndex], containerInfo.LayerInfo)
	}

	// Add ImageInfo
	for i := range allLayers {
		allLayers[i].Count = layerMap[allLayers[i].LayerDiffID].LayerInfo.Count
	}

	for i := range allBaseImages {
		allBaseImages[i].Count = baseImageCount[i]
		slices.SortFunc(baseImageMap[i], func(a, b LayerInfo) int {
			return cmp.Compare(a.Index, b.Index)
		})
		allBaseImages[i].AllLayers = baseImageMap[i]
	}

	slices.SortFunc(allBaseImages, func(a, b BaseImageGroupInfo) int {
		return cmp.Compare(b.Index, a.Index)
	})

	result.ImageInfo = ImageInfo{
		OS:            imageMetadata.OS,
		AllLayers:     allLayers,
		AllBaseImages: allBaseImages,
	}

	if len(allLayers) != 0 {
		result.IsContainerScanning = true
	}

	// Fill up Layer info for each package
	for i := range result.Ecosystems {
		for j := range result.Ecosystems[i].Sources {
			for k := range result.Ecosystems[i].Sources[j].Packages {
				// Pointer to packageInfo to modify directly.
				packageInfo := &result.Ecosystems[i].Sources[j].Packages[k]
				layerDiffID := packageInfo.LayerDetail.LayerDiffID
				packageInfo.LayerDetail = *layerMap[layerDiffID]
			}
		}
	}
}

// processSource processes a single source (lockfile or artifact) and returns an SourceResult.
func processSource(packageSource models.PackageSource) SourceResult {
	var sourceResult SourceResult
	packages := make([]PackageResult, 0)
	packageSet := make(map[string]struct{})

	for _, vulnPkg := range packageSource.Packages {
		sourceResult.Ecosystem = vulnPkg.Package.Ecosystem
		key := vulnPkg.Package.Name + ":" + vulnPkg.Package.Version
		if _, exist := packageSet[key]; exist {
			// In container scanning, the same package (same name and version) might be found multiple times
			// within a single source. This happens because we use the upstream source name instead of
			// the Linux distribution package name.
			continue
		}
		packageResult := processPackage(vulnPkg)
		if vulnPkg.Package.ImageOrigin != nil {
			packageResult.LayerDetail = PackageContainerInfo{
				LayerDiffID: vulnPkg.Package.ImageOrigin.DiffID,
			}
		}
		packages = append(packages, packageResult)
		packageSet[key] = struct{}{}

		sourceResult.VulnCount.Add(packageResult.VulnCount)
		if len(packageResult.RegularVulns) != 0 {
			sourceResult.PackageTypeCount.Regular += 1
		}
		// A package can be counted as both regular and hidden if it has both called and uncalled vulnerabilities.
		if len(packageResult.HiddenVulns) != 0 {
			sourceResult.PackageTypeCount.Hidden += 1
		}
	}
	// Sort packageResults to ensure consistent output
	slices.SortFunc(packages, func(a, b PackageResult) int {
		return cmp.Or(
			cmp.Compare(a.Name, b.Name),
			cmp.Compare(a.InstalledVersion, b.InstalledVersion),
		)
	})
	sourceResult.Name = packageSource.Source.String()
	sourceResult.Packages = packages

	return sourceResult
}

// processPackage processes vulnerability information for a given package
// and generates a structured output result.
//
// This function processes the vulnerability groups, updates vulnerability details,
// and constructs the final output result for the package, including details about
// called and uncalled vulnerabilities, fixable counts, and layer information (if available).
func processPackage(vulnPkg models.PackageVulns) PackageResult {
	regularVulnMap, hiddenVulnMap := processVulnGroups(vulnPkg)
	updateVuln(regularVulnMap, vulnPkg)
	updateVuln(hiddenVulnMap, vulnPkg)

	regularVulnList := getVulnList(regularVulnMap)
	hiddenVulnList := getVulnList(hiddenVulnMap)

	count := calculateCount(regularVulnList, hiddenVulnList)

	packageFixedVersion := calculatePackageFixedVersion(vulnPkg.Package.Ecosystem, regularVulnList)

	packageResult := PackageResult{
		Name:             vulnPkg.Package.Name,
		InstalledVersion: vulnPkg.Package.Version,
		FixedVersion:     packageFixedVersion,
		RegularVulns:     regularVulnList,
		HiddenVulns:      hiddenVulnList,
		VulnCount:        count,
	}

<<<<<<< HEAD
	if vulnPkg.Package.ImageOrigin != nil {
		packageLayerDetail := PackageLayerDetail{
			LayerID:     vulnPkg.Package.ImageOrigin.DiffID,
			InBaseImage: vulnPkg.Package.ImageOrigin.InBaseImage,
		}
		packageLayerDetail.LayerCommand, packageLayerDetail.LayerCommandDetailed = formatLayerCommand(vulnPkg.Package.ImageOrigin.OriginCommand)
		packageResult.LayerDetail = packageLayerDetail
	}

=======
>>>>>>> 231b7cd9
	return packageResult
}

// processVulnGroups processes vulnerability groups within a package.
//
// Returns:
//
//	regularVulnMap: A map of regular vulnerabilities, keyed by their representative ID.
//	hiddenVulnMap: A map of unimportant vulnerabilities, keyed by their representative ID.
func processVulnGroups(vulnPkg models.PackageVulns) (map[string]VulnResult, map[string]VulnResult) {
	regularVulnMap := make(map[string]VulnResult)
	hiddenVulnMap := make(map[string]VulnResult)

	for _, group := range vulnPkg.Groups {
		slices.SortFunc(group.IDs, identifiers.IDSortFunc)
		slices.SortFunc(group.Aliases, identifiers.IDSortFunc)

		representID := group.IDs[0]

		vuln := VulnResult{
			ID:       representID,
			GroupIDs: group.IDs,
			Aliases:  group.Aliases,
		}

		vuln.SeverityScore = group.MaxSeverity
		vuln.SeverityRating, _ = severity.CalculateRating(vuln.SeverityScore)
		if vuln.SeverityRating == severity.UnknownRating {
			vuln.SeverityScore = "N/A"
		}

		if group.IsCalled() && !group.IsGroupUnimportant() {
			vuln.VulnAnalysisType = VulnTypeRegular
			regularVulnMap[representID] = vuln
		} else if group.IsGroupUnimportant() {
			vuln.VulnAnalysisType = VulnTypeUnimportant
			hiddenVulnMap[representID] = vuln
		} else if !group.IsCalled() {
			vuln.VulnAnalysisType = VulnTypeUncalled
			hiddenVulnMap[representID] = vuln
		}
	}

	return regularVulnMap, hiddenVulnMap
}

// updateVuln updates each vulnerability info in vulnMap from the details of vulnPkg.Vulnerabilities.
func updateVuln(vulnMap map[string]VulnResult, vulnPkg models.PackageVulns) {
	for _, vuln := range vulnPkg.Vulnerabilities {
		fixable, fixedVersion := getNextFixVersion(vuln.Affected, vulnPkg.Package.Version, vulnPkg.Package.Name, models.Ecosystem(vulnPkg.Package.Ecosystem))
		if outputVuln, exist := vulnMap[vuln.ID]; exist {
			outputVuln.FixedVersion = fixedVersion
			outputVuln.IsFixable = fixable
			vulnMap[vuln.ID] = outputVuln
		}
	}
}

func getVulnList(vulnMap map[string]VulnResult) []VulnResult {
	vulnList := make([]VulnResult, 0, len(vulnMap))
	for _, vuln := range vulnMap {
		vulnList = append(vulnList, vuln)
	}

	// Sort projectResults to ensure consistent output
	slices.SortFunc(vulnList, func(a, b VulnResult) int {
		return cmp.Compare(a.ID, b.ID)
	})

	return vulnList
}

// getNextFixVersion finds the next fixed version for a given vulnerability.
// returns a boolean value indicating whether a fixed version is available.
func getNextFixVersion(allAffected []models.Affected, installedVersion string, installedPackage string, ecosystem models.Ecosystem) (bool, string) {
	ecosystemPrefix := models.Ecosystem(strings.Split(string(ecosystem), ":")[0])
	vp, err := semantic.Parse(installedVersion, ecosystemPrefix)
	if err != nil {
		return false, VersionUnsupported
	}

	minFixVersion := UnfixedDescription
	for _, affected := range allAffected {
		if affected.Package.Name != installedPackage || affected.Package.Ecosystem != ecosystem {
			continue
		}
		for _, affectedRange := range affected.Ranges {
			for _, affectedEvent := range affectedRange.Events {
				// Skip if it's not a fix version event or the installed version is greater than the fix version.
				if affectedEvent.Fixed == "" || vp.CompareStr(affectedEvent.Fixed) > 0 {
					continue
				}

				// Find the minimum fix version
				if minFixVersion == UnfixedDescription || semantic.MustParse(affectedEvent.Fixed, ecosystemPrefix).CompareStr(minFixVersion) < 0 {
					minFixVersion = affectedEvent.Fixed
				}
			}
		}
	}

	hasFixedVersion := minFixVersion != UnfixedDescription // Check if a fix is found

	return hasFixedVersion, minFixVersion
}

// calculatePackageFixedVersion determines the highest version that resolves the most known vulnerabilities for a package.
func calculatePackageFixedVersion(ecosystem string, allVulns []VulnResult) string {
	ecosystemPrefix := models.Ecosystem(strings.Split(ecosystem, ":")[0])
	maxFixVersion := ""
	var vp semantic.Version
	for _, vuln := range allVulns {
		// Skip vulnerabilities without a fixed version.
		if !vuln.IsFixable {
			continue
		}

		if maxFixVersion == "" {
			maxFixVersion = vuln.FixedVersion
			// maxFixVersion will always be valid as it comes from a parsable vulnerability fixed version.
			// If the fixed version was invalid, 'IsFixable' will be marked as false and will be skipped.
			vp = semantic.MustParse(maxFixVersion, ecosystemPrefix)

			continue
		}

		// Update if the current vulnerability's fixed version is higher
		if vp.CompareStr(vuln.FixedVersion) < 0 {
			maxFixVersion = vuln.FixedVersion
			vp = semantic.MustParse(maxFixVersion, ecosystemPrefix)
		}
	}

	// Default to UnfixedDescription if no fix version is found.
	if maxFixVersion == "" {
		maxFixVersion = UnfixedDescription
	}

	return maxFixVersion
}

// Add adds the counts from another VulnCount to the receiver.
func (v *VulnCount) Add(other VulnCount) {
	v.SeverityCount.Add(other.SeverityCount)
	v.AnalysisCount.Add(other.AnalysisCount)
	v.FixableCount.Add(other.FixableCount)
}

// Add adds the counts from another SeverityCount to the receiver.
func (c *SeverityCount) Add(other SeverityCount) {
	c.Critical += other.Critical
	c.High += other.High
	c.Medium += other.Medium
	c.Low += other.Low
	c.Unknown += other.Unknown
}

// Add adds the counts from another CallAnalysisCount to the receiver.
func (c *AnalysisCount) Add(other AnalysisCount) {
	c.Regular += other.Regular
	c.Hidden += other.Hidden
}

// Add adds the counts from another FixableCount to the receiver.
func (c *FixableCount) Add(other FixableCount) {
	c.Fixed += other.Fixed
	c.UnFixed += other.UnFixed
}

func (vt VulnAnalysisType) String() string {
	switch vt {
	case VulnTypeRegular:
		return "Regular"
	case VulnTypeUncalled:
		return "Uncalled"
	case VulnTypeUnimportant:
		return "Unimportant"
	default:
		return "Unknown"
	}
}

func getFilteredVulnReasons(vulns []VulnResult) string {
	reasonMap := make(map[string]bool)
	for _, vuln := range vulns {
		if vuln.VulnAnalysisType != VulnTypeRegular {
			reasonMap[vuln.VulnAnalysisType.String()] = true
		}
	}

	reasons := make([]string, 0, len(reasonMap))
	for reason := range reasonMap {
		reasons = append(reasons, reason)
	}

	sort.Strings(reasons)

	return strings.Join(reasons, ", ")
}

func getBaseImageNames(baseImageInfo BaseImageGroupInfo) string {
	var names []string
	for _, baseImageInfo := range baseImageInfo.BaseImageInfo {
		names = append(names, baseImageInfo.Name)
	}
	return strings.Join(names, ", ")
}

func increaseSeverityCount(severityCount SeverityCount, severityType severity.Rating) SeverityCount {
	switch severityType {
	case severity.CriticalRating:
		severityCount.Critical += 1
	case severity.HighRating:
		severityCount.High += 1
	case severity.MediumRating:
		severityCount.Medium += 1
	case severity.LowRating:
		severityCount.Low += 1
	case severity.UnknownRating:
		severityCount.Unknown += 1
	}

	return severityCount
}

func isOSEcosystem(ecosystem string) bool {
	for _, image := range osEcosystems {
		if strings.HasPrefix(ecosystem, image) {
			return true
		}
	}

	return false
}

func getVulnTypeSummary(result []EcosystemResult) VulnTypeSummary {
	var vulnTypeSummary VulnTypeSummary

	for _, ecosystem := range result {
		for _, source := range ecosystem.Sources {
			if ecosystem.IsOS {
				vulnTypeSummary.OS += source.VulnCount.AnalysisCount.Regular
			} else {
				vulnTypeSummary.Project += source.VulnCount.AnalysisCount.Regular
			}
			vulnTypeSummary.Hidden += source.VulnCount.AnalysisCount.Hidden
		}
	}

	vulnTypeSummary.All = vulnTypeSummary.OS + vulnTypeSummary.Project

	return vulnTypeSummary
}

func getPackageTypeCount(result []EcosystemResult) AnalysisCount {
	var packageCount AnalysisCount

	for _, ecosystem := range result {
		for _, source := range ecosystem.Sources {
			packageCount.Regular += source.PackageTypeCount.Regular
			packageCount.Hidden += source.PackageTypeCount.Hidden
		}
	}

	return packageCount
}

// calculateCount calculates the vulnerability counts based on the provided
// lists of regular and hidden vulnerabilities.
func calculateCount(regularVulnList, hiddenVulnList []VulnResult) VulnCount {
	var count VulnCount

	for _, vuln := range regularVulnList {
		if vuln.IsFixable {
			count.FixableCount.Fixed += 1
		} else {
			count.FixableCount.UnFixed += 1
		}

		count.SeverityCount = increaseSeverityCount(count.SeverityCount, vuln.SeverityRating)
	}
	count.AnalysisCount.Regular = len(regularVulnList)
	count.AnalysisCount.Hidden = len(hiddenVulnList)

	return count
}

// formatLayerCommand formats the layer command output for better readability.
// It replaces the unreadable file ID with "UNKNOWN" and extracting the ID separately.
func formatLayerCommand(command string) (string, string) {
	re := cachedregexp.MustCompile(`(dir|file):([a-f0-9]+)`)
	match := re.FindStringSubmatch(command)

	if len(match) > 2 {
		prefix := match[1] // Capture "dir" or "file"
		hash := match[2]   // Capture the hash ID
		newCommand := re.ReplaceAllString(command, prefix+":UNKNOWN")

		return newCommand, "File ID: " + hash
	}

	return command, ""
}<|MERGE_RESOLUTION|>--- conflicted
+++ resolved
@@ -444,18 +444,6 @@
 		VulnCount:        count,
 	}
 
-<<<<<<< HEAD
-	if vulnPkg.Package.ImageOrigin != nil {
-		packageLayerDetail := PackageLayerDetail{
-			LayerID:     vulnPkg.Package.ImageOrigin.DiffID,
-			InBaseImage: vulnPkg.Package.ImageOrigin.InBaseImage,
-		}
-		packageLayerDetail.LayerCommand, packageLayerDetail.LayerCommandDetailed = formatLayerCommand(vulnPkg.Package.ImageOrigin.OriginCommand)
-		packageResult.LayerDetail = packageLayerDetail
-	}
-
-=======
->>>>>>> 231b7cd9
 	return packageResult
 }
 
