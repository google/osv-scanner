package output

import (
	"cmp"
	"encoding/json"
	"io"
	"slices"
	"sort"
	"strings"

	"github.com/google/osv-scanner/internal/cachedregexp"
	"github.com/google/osv-scanner/internal/identifiers"
	"github.com/google/osv-scanner/internal/semantic"
	"github.com/google/osv-scanner/internal/utility/severity"
	"github.com/google/osv-scanner/pkg/models"
)

// Result represents the vulnerability scanning results for output report.
type Result struct {
	Ecosystems []EcosystemResult
	// Container scanning related
	IsContainerScanning bool
	ImageInfo           ImageInfo
	VulnTypeSummary     VulnTypeSummary
	PackageTypeCount    AnalysisCount
	VulnCount           VulnCount
}

// EcosystemResult represents the vulnerability scanning results for an ecosystem.
type EcosystemResult struct {
	Name    string
	Sources []SourceResult
	IsOS    bool
}

// SourceResult represents the vulnerability scanning results for a source file.
type SourceResult struct {
	Name             string
	Ecosystem        string
	PackageTypeCount AnalysisCount
	Packages         []PackageResult
	VulnCount        VulnCount
}

// PackageResult represents the vulnerability scanning results for a package.
type PackageResult struct {
	Name             string
	BinaryNames      []string
	InstalledVersion string
	FixedVersion     string
	RegularVulns     []VulnResult
	HiddenVulns      []VulnResult
	LayerDetail      PackageContainerInfo
	VulnCount        VulnCount
}

// VulnResult represents a single vulnerability.
type VulnResult struct {
	ID               string
	GroupIDs         []string
	Aliases          []string
	IsFixable        bool
	FixedVersion     string
	VulnAnalysisType VulnAnalysisType
	SeverityRating   severity.Rating
	SeverityScore    string
}

type ImageInfo struct {
	OS            string
	AllLayers     []LayerInfo
	AllBaseImages []BaseImageGroupInfo
}

// PackageContainerInfo represents detailed layer tracing information about a package.
type PackageContainerInfo struct {
	LayerIndex    int
	LayerInfo     LayerInfo
	BaseImageInfo BaseImageGroupInfo
}

type BaseImageGroupInfo struct {
	Index         int
	BaseImageInfo []models.BaseImageDetails
	AllLayers     []LayerInfo
	Count         VulnCount
}

type LayerInfo struct {
	Index         int
	LayerMetadata models.LayerMetadata
	Count         VulnCount
}

// VulnSummary represents the count of each vulnerability type at the top level
// of the scanning results.
type VulnTypeSummary struct {
	All     int
	OS      int
	Project int
	Hidden  int
}

// VulnCount represents the counts of vulnerabilities by call analysis, severity and fixed/unfixed status
type VulnCount struct {
	AnalysisCount AnalysisCount
	// Only regular vulnerabilities are included in the severity and fixable counts.
	SeverityCount SeverityCount
	FixableCount  FixableCount
}

// SeverityCount represents the counts of vulnerabilities by severity level.
type SeverityCount struct {
	Critical int
	High     int
	Medium   int
	Low      int
	Unknown  int
}

// AnalysisCount represents the counts of vulnerabilities by analysis type (e.g. call analysis)
type AnalysisCount struct {
	Regular int
	Hidden  int
}

// FixableCount represents the counts of vulnerabilities by fixable status.
type FixableCount struct {
	Fixed   int
	UnFixed int
}

type VulnAnalysisType int

const (
	VulnTypeRegular     VulnAnalysisType = iota // 0
	VulnTypeUncalled                            // 1
	VulnTypeUnimportant                         // 2
)

const UnfixedDescription = "No fix available"
const VersionUnsupported = "N/A"

// osEcosystems is a list of OS images.
var osEcosystems = []string{"Debian", "Alpine", "Ubuntu"}

// PrintResults prints the output to the outputWriter.
// This function is for testing purposes only, to visualize the result format.
func PrintResults(vulnResult *models.VulnerabilityResults, outputWriter io.Writer) error {
	encoder := json.NewEncoder(outputWriter)
	encoder.SetIndent("", "  ")
	result := BuildResults(vulnResult)
	//nolint:musttag
	return encoder.Encode(result)
}

// BuildResults constructs the output result structure from the vulnerability results.
//
// This function creates a hierarchical representation of the results, starting from the overall
// summary and drilling down to ecosystems, sources, packages, and vulnerability details.
// This structured format facilitates generating various output formats (e.g., table, HTML, etc.).
func BuildResults(vulnResult *models.VulnerabilityResults) Result {
	var ecosystemMap = make(map[string][]SourceResult)
	var resultCount VulnCount

	for _, packageSource := range vulnResult.Results {
		// Temporary workaround: it is a heuristic to ignore installed packages
		// which are already covered by OS-specific vulnerabilities.
		// This filtering should be handled by the container scanning process.
		// TODO(gongh@): Revisit this once container scanning can distinguish these cases.
		if strings.HasPrefix(packageSource.Source.Path, "usr/") {
			continue
		}

		// Process vulnerabilities for each source
		sourceResult := processSource(packageSource)
		ecosystemMap[sourceResult.Ecosystem] = append(ecosystemMap[sourceResult.Ecosystem], sourceResult)
		resultCount.Add(sourceResult.VulnCount)
	}

	outputResult := populateResult(ecosystemMap, resultCount, vulnResult.ImageMetadata)
	return outputResult
}

// populateResult builds the final Result object from the ecosystem map and total vulnerability count.
func populateResult(ecosystemMap map[string][]SourceResult, resultCount VulnCount, imageMetadata *models.ImageMetadata) Result {
	result := Result{}
	var ecosystemResults []EcosystemResult
	var osResults []EcosystemResult

	for ecosystem, sources := range ecosystemMap {
		ecosystemResult := EcosystemResult{
			Name:    ecosystem,
			Sources: sources,
		}

		if isOSEcosystem(ecosystem) {
			ecosystemResult.IsOS = true
			osResults = append(osResults, ecosystemResult)
		} else {
			ecosystemResults = append(ecosystemResults, ecosystemResult)
		}
	}

	// Sort ecosystemResults to ensure consistent output
	slices.SortFunc(ecosystemResults, func(a, b EcosystemResult) int {
		return cmp.Compare(a.Name, b.Name)
	})

	// Sort osResults to ensure consistent output
	slices.SortFunc(osResults, func(a, b EcosystemResult) int {
		return cmp.Compare(a.Name, b.Name)
	})

	// Add project results before OS results
	ecosystemResults = append(ecosystemResults, osResults...)

	vulnTypeSummary := getVulnTypeSummary(ecosystemResults)
	packageTypeCount := getPackageTypeCount(ecosystemResults)

	result.Ecosystems = ecosystemResults
	result.VulnTypeSummary = vulnTypeSummary
	result.PackageTypeCount = packageTypeCount
	result.VulnCount = resultCount

	if imageMetadata != nil {
		populateImageMetadata(&result, *imageMetadata)
	}

	return result
}

// populateImageMetadata modifies the result by adding image metadata to it.
// It uses a pointer receiver (*Result) to modify the original result in place.
func populateImageMetadata(result *Result, imageMetadata models.ImageMetadata) {
	allLayers := getAllLayers(imageMetadata.LayerMetadata)
	allBaseImages := getAllBaseImages(imageMetadata.BaseImages)

	layerCount := make(map[int]VulnCount)
	baseImageCount := make(map[int]VulnCount)

	for i := range allLayers {
		layerCount[i] = VulnCount{}
	}

	for i := range allBaseImages {
		baseImageCount[i] = VulnCount{}
	}

	// Calculate total vulns for each layer and base image.
	for _, ecosystem := range result.Ecosystems {
		for _, source := range ecosystem.Sources {
			for _, pkg := range source.Packages {
				layerIndex := pkg.LayerDetail.LayerIndex
				resultCount := layerCount[layerIndex]
				resultCount.Add(pkg.VulnCount)
				layerCount[layerIndex] = resultCount

				baseImageIndex := allLayers[layerIndex].LayerMetadata.BaseImageIndex
				imageResultCount := baseImageCount[baseImageIndex]
				imageResultCount.Add(pkg.VulnCount)
				baseImageCount[baseImageIndex] = imageResultCount
			}
		}
	}

	baseImageMap := make(map[int][]LayerInfo)

	// Update vuln count for layers and base images
	for i := range allLayers {
		allLayers[i].Count = layerCount[i]
		baseImageIndex := allLayers[i].LayerMetadata.BaseImageIndex
		baseImageMap[baseImageIndex] = append(baseImageMap[baseImageIndex], allLayers[i])
	}

	for i := range allBaseImages {
		allBaseImages[i].Count = baseImageCount[i]
		slices.SortFunc(baseImageMap[i], func(a, b LayerInfo) int {
			return cmp.Compare(a.Index, b.Index)
		})
		allBaseImages[i].AllLayers = baseImageMap[i]
	}

	// Display base images in a reverse order
	slices.SortFunc(allBaseImages, func(a, b BaseImageGroupInfo) int {
		return cmp.Compare(b.Index, a.Index)
	})

	result.ImageInfo = ImageInfo{
		OS:            imageMetadata.OS,
		AllLayers:     allLayers,
		AllBaseImages: allBaseImages,
	}

	if len(allLayers) != 0 {
		result.IsContainerScanning = true
	}

	// Fill up Layer info for each package
	for i := range result.Ecosystems {
		for j := range result.Ecosystems[i].Sources {
			for k := range result.Ecosystems[i].Sources[j].Packages {
				// Pointer to packageInfo to modify directly.
				packageInfo := &result.Ecosystems[i].Sources[j].Packages[k]

				layerIndex := packageInfo.LayerDetail.LayerIndex
				packageInfo.LayerDetail.LayerInfo = allLayers[layerIndex]

				baseImageIndex := allLayers[layerIndex].LayerMetadata.BaseImageIndex
				packageInfo.LayerDetail.BaseImageInfo = allBaseImages[baseImageIndex]
			}
		}
	}
}

func getAllBaseImages(baseImages [][]models.BaseImageDetails) []BaseImageGroupInfo {
	allBaseImages := make([]BaseImageGroupInfo, len(baseImages))
	for i, baseImage := range baseImages {
		allBaseImages[i] = BaseImageGroupInfo{
			Index:         i,
			BaseImageInfo: baseImage,
		}
	}
	return allBaseImages
}

func getAllLayers(layerMetadata []models.LayerMetadata) []LayerInfo {
	allLayers := make([]LayerInfo, len(layerMetadata))
	for i, layer := range layerMetadata {
		allLayers[i] = LayerInfo{
			Index:         i,
			LayerMetadata: layer,
		}
	}
	return allLayers
}

// processSource processes a single source (lockfile or artifact) and returns an SourceResult.
func processSource(packageSource models.PackageSource) SourceResult {
	var sourceResult SourceResult
	packageMap := make(map[string]PackageResult)

	for _, vulnPkg := range packageSource.Packages {
		sourceResult.Ecosystem = vulnPkg.Package.Ecosystem
		key := vulnPkg.Package.Name + ":" + vulnPkg.Package.Version
		if _, exist := packageMap[key]; exist {
			pkgTemp := packageMap[key]
			pkgTemp.BinaryNames = append(pkgTemp.BinaryNames, vulnPkg.Package.BinaryName)
			packageMap[key] = pkgTemp

			continue // Skip processing this vulnPkg as it was already added
		}

		packageResult := processPackage(vulnPkg)
		if vulnPkg.Package.ImageOrigin != nil {
			packageResult.LayerDetail = PackageContainerInfo{
				LayerIndex: vulnPkg.Package.ImageOrigin.Index,
			}
		}
		packageMap[key] = packageResult

		sourceResult.VulnCount.Add(packageResult.VulnCount)
		if len(packageResult.RegularVulns) != 0 {
			sourceResult.PackageTypeCount.Regular += 1
		}
		// A package can be counted as both regular and hidden if it has both called and uncalled vulnerabilities.
		if len(packageResult.HiddenVulns) != 0 {
			sourceResult.PackageTypeCount.Hidden += 1
		}
	}

	packages := make([]PackageResult, 0)
	for _, pkg := range packageMap {
		packages = append(packages, pkg)
	}

	// Sort packageResults to ensure consistent output
	slices.SortFunc(packages, func(a, b PackageResult) int {
		return cmp.Or(
			cmp.Compare(a.Name, b.Name),
			cmp.Compare(a.InstalledVersion, b.InstalledVersion),
		)
	})
	sourceResult.Name = packageSource.Source.String()
	sourceResult.Packages = packages

	return sourceResult
}

// processPackage processes vulnerability information for a given package
// and generates a structured output result.
//
// This function processes the vulnerability groups, updates vulnerability details,
// and constructs the final output result for the package, including details about
// called and uncalled vulnerabilities, fixable counts, and layer information (if available).
func processPackage(vulnPkg models.PackageVulns) PackageResult {
	regularVulnMap, hiddenVulnMap := processVulnGroups(vulnPkg)
	updateVuln(regularVulnMap, vulnPkg)
	updateVuln(hiddenVulnMap, vulnPkg)

	regularVulnList := getVulnList(regularVulnMap)
	hiddenVulnList := getVulnList(hiddenVulnMap)

	count := calculateCount(regularVulnList, hiddenVulnList)

	packageFixedVersion := calculatePackageFixedVersion(vulnPkg.Package.Ecosystem, regularVulnList)

	binaryNames := []string{vulnPkg.Package.BinaryName}

	packageResult := PackageResult{
		Name:             vulnPkg.Package.Name,
		BinaryNames:      binaryNames,
		InstalledVersion: vulnPkg.Package.Version,
		FixedVersion:     packageFixedVersion,
		RegularVulns:     regularVulnList,
		HiddenVulns:      hiddenVulnList,
		VulnCount:        count,
	}

<<<<<<< HEAD
=======
	if vulnPkg.Package.ImageOrigin != nil {
		packageLayerDetail := PackageLayerDetail{
			LayerID:     "",
			InBaseImage: true,
		}
		packageLayerDetail.LayerCommand, packageLayerDetail.LayerCommandDetailed = formatLayerCommand("COMMAND")
		packageResult.LayerDetail = packageLayerDetail
	}

>>>>>>> ea75bb04
	return packageResult
}

// processVulnGroups processes vulnerability groups within a package.
//
// Returns:
//
//	regularVulnMap: A map of regular vulnerabilities, keyed by their representative ID.
//	hiddenVulnMap: A map of unimportant vulnerabilities, keyed by their representative ID.
func processVulnGroups(vulnPkg models.PackageVulns) (map[string]VulnResult, map[string]VulnResult) {
	regularVulnMap := make(map[string]VulnResult)
	hiddenVulnMap := make(map[string]VulnResult)

	for _, group := range vulnPkg.Groups {
		slices.SortFunc(group.IDs, identifiers.IDSortFunc)
		slices.SortFunc(group.Aliases, identifiers.IDSortFunc)

		representID := group.IDs[0]

		vuln := VulnResult{
			ID:       representID,
			GroupIDs: group.IDs,
			Aliases:  group.Aliases,
		}

		vuln.SeverityScore = group.MaxSeverity
		vuln.SeverityRating, _ = severity.CalculateRating(vuln.SeverityScore)
		if vuln.SeverityRating == severity.UnknownRating {
			vuln.SeverityScore = "N/A"
		}

		if group.IsCalled() && !group.IsGroupUnimportant() {
			vuln.VulnAnalysisType = VulnTypeRegular
			regularVulnMap[representID] = vuln
		} else if group.IsGroupUnimportant() {
			vuln.VulnAnalysisType = VulnTypeUnimportant
			hiddenVulnMap[representID] = vuln
		} else if !group.IsCalled() {
			vuln.VulnAnalysisType = VulnTypeUncalled
			hiddenVulnMap[representID] = vuln
		}
	}

	return regularVulnMap, hiddenVulnMap
}

// updateVuln updates each vulnerability info in vulnMap from the details of vulnPkg.Vulnerabilities.
func updateVuln(vulnMap map[string]VulnResult, vulnPkg models.PackageVulns) {
	for _, vuln := range vulnPkg.Vulnerabilities {
		fixable, fixedVersion := getNextFixVersion(vuln.Affected, vulnPkg.Package.Version, vulnPkg.Package.Name, models.Ecosystem(vulnPkg.Package.Ecosystem))
		if outputVuln, exist := vulnMap[vuln.ID]; exist {
			outputVuln.FixedVersion = fixedVersion
			outputVuln.IsFixable = fixable
			vulnMap[vuln.ID] = outputVuln
		}
	}
}

func getVulnList(vulnMap map[string]VulnResult) []VulnResult {
	vulnList := make([]VulnResult, 0, len(vulnMap))
	for _, vuln := range vulnMap {
		vulnList = append(vulnList, vuln)
	}

	// Sort projectResults to ensure consistent output
	slices.SortFunc(vulnList, func(a, b VulnResult) int {
		return cmp.Compare(a.ID, b.ID)
	})

	return vulnList
}

// getNextFixVersion finds the next fixed version for a given vulnerability.
// returns a boolean value indicating whether a fixed version is available.
func getNextFixVersion(allAffected []models.Affected, installedVersion string, installedPackage string, ecosystem models.Ecosystem) (bool, string) {
	ecosystemPrefix := models.Ecosystem(strings.Split(string(ecosystem), ":")[0])
	vp, err := semantic.Parse(installedVersion, ecosystemPrefix)
	if err != nil {
		return false, VersionUnsupported
	}

	minFixVersion := UnfixedDescription
	for _, affected := range allAffected {
		if affected.Package.Name != installedPackage || affected.Package.Ecosystem != ecosystem {
			continue
		}
		for _, affectedRange := range affected.Ranges {
			for _, affectedEvent := range affectedRange.Events {
				// Skip if it's not a fix version event or the installed version is greater than the fix version.
				if affectedEvent.Fixed == "" || vp.CompareStr(affectedEvent.Fixed) > 0 {
					continue
				}

				// Find the minimum fix version
				if minFixVersion == UnfixedDescription || semantic.MustParse(affectedEvent.Fixed, ecosystemPrefix).CompareStr(minFixVersion) < 0 {
					minFixVersion = affectedEvent.Fixed
				}
			}
		}
	}

	hasFixedVersion := minFixVersion != UnfixedDescription // Check if a fix is found

	return hasFixedVersion, minFixVersion
}

// calculatePackageFixedVersion determines the highest version that resolves the most known vulnerabilities for a package.
func calculatePackageFixedVersion(ecosystem string, allVulns []VulnResult) string {
	ecosystemPrefix := models.Ecosystem(strings.Split(ecosystem, ":")[0])
	maxFixVersion := ""
	var vp semantic.Version
	for _, vuln := range allVulns {
		// Skip vulnerabilities without a fixed version.
		if !vuln.IsFixable {
			continue
		}

		if maxFixVersion == "" {
			maxFixVersion = vuln.FixedVersion
			// maxFixVersion will always be valid as it comes from a parsable vulnerability fixed version.
			// If the fixed version was invalid, 'IsFixable' will be marked as false and will be skipped.
			vp = semantic.MustParse(maxFixVersion, ecosystemPrefix)

			continue
		}

		// Update if the current vulnerability's fixed version is higher
		if vp.CompareStr(vuln.FixedVersion) < 0 {
			maxFixVersion = vuln.FixedVersion
			vp = semantic.MustParse(maxFixVersion, ecosystemPrefix)
		}
	}

	// Default to UnfixedDescription if no fix version is found.
	if maxFixVersion == "" {
		maxFixVersion = UnfixedDescription
	}

	return maxFixVersion
}

// Add adds the counts from another VulnCount to the receiver.
func (v *VulnCount) Add(other VulnCount) {
	v.SeverityCount.Add(other.SeverityCount)
	v.AnalysisCount.Add(other.AnalysisCount)
	v.FixableCount.Add(other.FixableCount)
}

// Add adds the counts from another SeverityCount to the receiver.
func (c *SeverityCount) Add(other SeverityCount) {
	c.Critical += other.Critical
	c.High += other.High
	c.Medium += other.Medium
	c.Low += other.Low
	c.Unknown += other.Unknown
}

// Add adds the counts from another CallAnalysisCount to the receiver.
func (c *AnalysisCount) Add(other AnalysisCount) {
	c.Regular += other.Regular
	c.Hidden += other.Hidden
}

// Add adds the counts from another FixableCount to the receiver.
func (c *FixableCount) Add(other FixableCount) {
	c.Fixed += other.Fixed
	c.UnFixed += other.UnFixed
}

func (vt VulnAnalysisType) String() string {
	switch vt {
	case VulnTypeRegular:
		return "Regular"
	case VulnTypeUncalled:
		return "Uncalled"
	case VulnTypeUnimportant:
		return "Unimportant"
	default:
		return "Unknown"
	}
}

func getFilteredVulnReasons(vulns []VulnResult) string {
	reasonMap := make(map[string]bool)
	for _, vuln := range vulns {
		if vuln.VulnAnalysisType != VulnTypeRegular {
			reasonMap[vuln.VulnAnalysisType.String()] = true
		}
	}

	reasons := make([]string, 0, len(reasonMap))
	for reason := range reasonMap {
		reasons = append(reasons, reason)
	}

	sort.Strings(reasons)

	return strings.Join(reasons, ", ")
}

func getBaseImageNames(baseImageInfo BaseImageGroupInfo) string {
	if len(baseImageInfo.BaseImageInfo) > 0 {
		return baseImageInfo.BaseImageInfo[0].Name
	}

	return ""
}

func increaseSeverityCount(severityCount SeverityCount, severityType severity.Rating) SeverityCount {
	switch severityType {
	case severity.CriticalRating:
		severityCount.Critical += 1
	case severity.HighRating:
		severityCount.High += 1
	case severity.MediumRating:
		severityCount.Medium += 1
	case severity.LowRating:
		severityCount.Low += 1
	case severity.UnknownRating:
		severityCount.Unknown += 1
	}

	return severityCount
}

func isOSEcosystem(ecosystem string) bool {
	for _, image := range osEcosystems {
		if strings.HasPrefix(ecosystem, image) {
			return true
		}
	}

	return false
}

func getVulnTypeSummary(result []EcosystemResult) VulnTypeSummary {
	var vulnTypeSummary VulnTypeSummary

	for _, ecosystem := range result {
		for _, source := range ecosystem.Sources {
			if ecosystem.IsOS {
				vulnTypeSummary.OS += source.VulnCount.AnalysisCount.Regular
			} else {
				vulnTypeSummary.Project += source.VulnCount.AnalysisCount.Regular
			}
			vulnTypeSummary.Hidden += source.VulnCount.AnalysisCount.Hidden
		}
	}

	vulnTypeSummary.All = vulnTypeSummary.OS + vulnTypeSummary.Project

	return vulnTypeSummary
}

func getPackageTypeCount(result []EcosystemResult) AnalysisCount {
	var packageCount AnalysisCount

	for _, ecosystem := range result {
		for _, source := range ecosystem.Sources {
			packageCount.Regular += source.PackageTypeCount.Regular
			packageCount.Hidden += source.PackageTypeCount.Hidden
		}
	}

	return packageCount
}

// calculateCount calculates the vulnerability counts based on the provided
// lists of regular and hidden vulnerabilities.
func calculateCount(regularVulnList, hiddenVulnList []VulnResult) VulnCount {
	var count VulnCount

	for _, vuln := range regularVulnList {
		if vuln.IsFixable {
			count.FixableCount.Fixed += 1
		} else {
			count.FixableCount.UnFixed += 1
		}

		count.SeverityCount = increaseSeverityCount(count.SeverityCount, vuln.SeverityRating)
	}
	count.AnalysisCount.Regular = len(regularVulnList)
	count.AnalysisCount.Hidden = len(hiddenVulnList)

	return count
}

// formatLayerCommand formats the layer command output for better readability.
// It replaces the unreadable file ID with "UNKNOWN" and extracting the ID separately.
func formatLayerCommand(command string) []string {
	re := cachedregexp.MustCompile(`(dir|file):([a-f0-9]+)`)
	match := re.FindStringSubmatch(command)

	if len(match) > 2 {
		prefix := match[1] // Capture "dir" or "file"
		hash := match[2]   // Capture the hash ID
		newCommand := re.ReplaceAllString(command, prefix+":UNKNOWN")

		return []string{newCommand, "File ID: " + hash}
	}

	return []string{command, ""}
}<|MERGE_RESOLUTION|>--- conflicted
+++ resolved
@@ -45,7 +45,7 @@
 // PackageResult represents the vulnerability scanning results for a package.
 type PackageResult struct {
 	Name             string
-	BinaryNames      []string
+	OSPackageNames   []string
 	InstalledVersion string
 	FixedVersion     string
 	RegularVulns     []VulnResult
@@ -345,7 +345,7 @@
 		key := vulnPkg.Package.Name + ":" + vulnPkg.Package.Version
 		if _, exist := packageMap[key]; exist {
 			pkgTemp := packageMap[key]
-			pkgTemp.BinaryNames = append(pkgTemp.BinaryNames, vulnPkg.Package.BinaryName)
+			pkgTemp.OSPackageNames = append(pkgTemp.OSPackageNames, vulnPkg.Package.OSPackageName)
 			packageMap[key] = pkgTemp
 
 			continue // Skip processing this vulnPkg as it was already added
@@ -405,11 +405,11 @@
 
 	packageFixedVersion := calculatePackageFixedVersion(vulnPkg.Package.Ecosystem, regularVulnList)
 
-	binaryNames := []string{vulnPkg.Package.BinaryName}
+	binaryNames := []string{vulnPkg.Package.OSPackageName}
 
 	packageResult := PackageResult{
 		Name:             vulnPkg.Package.Name,
-		BinaryNames:      binaryNames,
+		OSPackageNames:   binaryNames,
 		InstalledVersion: vulnPkg.Package.Version,
 		FixedVersion:     packageFixedVersion,
 		RegularVulns:     regularVulnList,
@@ -417,18 +417,6 @@
 		VulnCount:        count,
 	}
 
-<<<<<<< HEAD
-=======
-	if vulnPkg.Package.ImageOrigin != nil {
-		packageLayerDetail := PackageLayerDetail{
-			LayerID:     "",
-			InBaseImage: true,
-		}
-		packageLayerDetail.LayerCommand, packageLayerDetail.LayerCommandDetailed = formatLayerCommand("COMMAND")
-		packageResult.LayerDetail = packageLayerDetail
-	}
-
->>>>>>> ea75bb04
 	return packageResult
 }
 
