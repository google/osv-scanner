package output

import (
	"cmp"
	"encoding/json"
	"fmt"
	"io"
	"slices"
	"sort"
	"strings"

	"github.com/google/osv-scalibr/extractor"
	"github.com/google/osv-scanner/v2/internal/cachedregexp"
	"github.com/google/osv-scanner/v2/internal/identifiers"
	"github.com/google/osv-scanner/v2/internal/semantic"
	"github.com/google/osv-scanner/v2/internal/utility/results"
	"github.com/google/osv-scanner/v2/internal/utility/severity"
	"github.com/google/osv-scanner/v2/pkg/models"
	"github.com/jedib0t/go-pretty/v6/text"
	"golang.org/x/exp/maps"
)

// Result represents the vulnerability scanning results for output report.
type Result struct {
	Ecosystems []EcosystemResult
	// Container scanning related
	IsContainerScanning bool
	ImageInfo           ImageInfo
	LicenseSummary      LicenseSummary
	VulnTypeSummary     VulnTypeSummary
	PackageTypeCount    AnalysisCount
	VulnCount           VulnCount
}

// EcosystemResult represents the vulnerability scanning results for an ecosystem.
type EcosystemResult struct {
	Name    string
	Sources []SourceResult
	IsOS    bool
}

// SourceResult represents the vulnerability scanning results for a source file.
type SourceResult struct {
	Name                   string
	Ecosystem              string
	PackageTypeCount       AnalysisCount
	Packages               []PackageResult
	VulnCount              VulnCount
	LicenseViolationsCount int
}

// PackageResult represents the vulnerability scanning results for a package.
type PackageResult struct {
<<<<<<< HEAD
	Name              string
	OSPackageNames    []string
	InstalledVersion  string
	FixedVersion      string
	RegularVulns      []VulnResult
	HiddenVulns       []VulnResult
	LayerDetail       PackageContainerInfo
	VulnCount         VulnCount
	Licenses          []models.License
	LicenseViolations []models.License
=======
	Name string
	// OSPackageNames represents the actual installed binary names. This is primarily used for container scanning.
	OSPackageNames   []string
	InstalledVersion string
	Commit           string
	FixedVersion     string
	// RegularVulns holds all the vulnerabilities that should be displayed to users
	RegularVulns []VulnResult
	// HiddenVulns holds all the vulnerabilities that should not be displayed to users, such as those deemed unimportant or uncalled.
	HiddenVulns []VulnResult
	LayerDetail PackageContainerInfo
	VulnCount   VulnCount
>>>>>>> e0206ded
}

// VulnResult represents a single vulnerability.
type VulnResult struct {
	ID       string
	GroupIDs []string
	Aliases  []string
	// Description is either the Vulnerability.Summary (default) or the Vulnerability.Details.
	Description      string
	IsFixable        bool
	FixedVersion     string
	VulnAnalysisType VulnAnalysisType
	SeverityRating   severity.Rating
	SeverityScore    string
}

type ImageInfo struct {
	OS            string
	AllLayers     []LayerInfo
	AllBaseImages []BaseImageGroupInfo
}

type LicenseSummary struct {
	Summary        bool
	ShowViolations bool
	LicenseCount   []LicenseCount
}

type LicenseCount struct {
	Name  models.License
	Count int
}

// PackageContainerInfo represents detailed layer tracing information about a package.
type PackageContainerInfo struct {
	LayerIndex    int
	LayerInfo     LayerInfo
	BaseImageInfo BaseImageGroupInfo
}

type BaseImageGroupInfo struct {
	Index         int
	BaseImageInfo []models.BaseImageDetails
	AllLayers     []LayerInfo
	Count         VulnCount
}

type LayerInfo struct {
	Index         int
	LayerMetadata models.LayerMetadata
	Count         VulnCount
}

// VulnTypeSummary represents the count of each vulnerability type at the top level
// of the scanning results.
type VulnTypeSummary struct {
	All     int
	OS      int
	Project int
	Hidden  int
}

// VulnCount represents the counts of vulnerabilities by call analysis, severity and fixed/unfixed status
type VulnCount struct {
	AnalysisCount AnalysisCount
	// Only regular vulnerabilities are included in the severity and fixable counts.
	SeverityCount SeverityCount
	FixableCount  FixableCount
}

// SeverityCount represents the counts of vulnerabilities by severity level.
type SeverityCount struct {
	Critical int
	High     int
	Medium   int
	Low      int
	Unknown  int
}

// AnalysisCount represents the counts of vulnerabilities by analysis type (e.g. call analysis)
type AnalysisCount struct {
	Regular int
	Hidden  int
}

// FixableCount represents the counts of vulnerabilities by fixable status.
type FixableCount struct {
	Fixed   int
	UnFixed int
}

type VulnAnalysisType int

const (
	VulnTypeRegular     VulnAnalysisType = iota // 0
	VulnTypeUncalled                            // 1
	VulnTypeUnimportant                         // 2
)

const UnfixedDescription = "No fix available"
const VersionUnsupported = "N/A"

// osEcosystems is a list of OS images.
var osEcosystems = []string{"Debian", "Alpine", "Ubuntu"}

// PrintResults prints the output to the outputWriter.
// This function is for testing purposes only, to visualize the result format.
func PrintResults(vulnResult *models.VulnerabilityResults, outputWriter io.Writer) error {
	encoder := json.NewEncoder(outputWriter)
	encoder.SetIndent("", "  ")
	result := BuildResults(vulnResult)
	//nolint:musttag
	return encoder.Encode(result)
}

// BuildResults constructs the output result structure from the vulnerability results.
//
// This function creates a hierarchical representation of the results, starting from the overall
// summary and drilling down to ecosystems, sources, packages, and vulnerability details.
// This structured format facilitates generating various output formats (e.g., table, HTML, etc.).
func BuildResults(vulnResult *models.VulnerabilityResults) Result {
	var ecosystemMap = make(map[string][]SourceResult)
	var resultCount VulnCount

RowLoop:
	for _, packageSource := range vulnResult.Results {
		for _, annotation := range packageSource.ExperimentalAnnotations {
			if annotation == extractor.InsideOSPackage {
				continue RowLoop
			}
		}

		// Process vulnerabilities for each source
		sourceResults := processSource(packageSource)
		for ecosystem, source := range sourceResults {
			ecosystemMap[ecosystem] = append(ecosystemMap[ecosystem], source)
			resultCount.Add(source.VulnCount)
		}
	}

	return buildResult(ecosystemMap, resultCount, vulnResult.ImageMetadata, vulnResult.ExperimentalAnalysisConfig.Licenses)
}

// buildResult builds the final Result object from the ecosystem map and total vulnerability count.
func buildResult(ecosystemMap map[string][]SourceResult, resultCount VulnCount, imageMetadata *models.ImageMetadata, licenseConfig models.ExperimentalLicenseConfig) Result {
	result := Result{}
	var ecosystemResults []EcosystemResult
	var osResults []EcosystemResult

	for ecosystem, sources := range ecosystemMap {
		ecosystemResult := EcosystemResult{
			Name:    ecosystem,
			Sources: sources,
		}

		if isOSEcosystem(ecosystem) {
			ecosystemResult.IsOS = true
			osResults = append(osResults, ecosystemResult)
		} else {
			ecosystemResults = append(ecosystemResults, ecosystemResult)
		}
	}

	// Sort ecosystemResults to ensure consistent output
	slices.SortFunc(ecosystemResults, func(a, b EcosystemResult) int {
		return cmp.Compare(a.Name, b.Name)
	})

	// Sort osResults to ensure consistent output
	slices.SortFunc(osResults, func(a, b EcosystemResult) int {
		return cmp.Compare(a.Name, b.Name)
	})

	// Add project results before OS results
	ecosystemResults = append(ecosystemResults, osResults...)

	vulnTypeSummary := getVulnTypeSummary(ecosystemResults)
	packageTypeCount := getPackageTypeCount(ecosystemResults)

	result.Ecosystems = ecosystemResults
	result.VulnTypeSummary = vulnTypeSummary
	result.PackageTypeCount = packageTypeCount
	result.VulnCount = resultCount

	if imageMetadata != nil {
		populateResultWithImageMetadata(&result, *imageMetadata)
	}

	if licenseConfig.Summary {
		calculateLicenseSummary(&result)
	}

	if len(licenseConfig.Allowlist) != 0 {
		result.LicenseSummary.ShowViolations = true
	}

	return result
}

// populateResultWithImageMetadata modifies the result by adding image metadata to it.
// It uses a pointer receiver (*Result) to modify the original result in place.
func populateResultWithImageMetadata(result *Result, imageMetadata models.ImageMetadata) {
	allLayers := buildLayers(imageMetadata.LayerMetadata)
	allBaseImages := buildBaseImages(imageMetadata.BaseImages)

	layerCount := make([]VulnCount, len(allLayers))
	baseImageCount := make([]VulnCount, len(allBaseImages))

	// Calculate total vulns for each layer and base image.
	for _, ecosystem := range result.Ecosystems {
		for _, source := range ecosystem.Sources {
			for _, pkg := range source.Packages {
				layerIndex := pkg.LayerDetail.LayerIndex
				layerCount[layerIndex].Add(pkg.VulnCount)

				baseImageIndex := allLayers[layerIndex].LayerMetadata.BaseImageIndex
				baseImageCount[baseImageIndex].Add(pkg.VulnCount)
			}
		}
	}

	baseImageMap := make(map[int][]LayerInfo)

	// Update vuln count for layers and base images
	for i := range allLayers {
		allLayers[i].Count = layerCount[i]
		baseImageIndex := allLayers[i].LayerMetadata.BaseImageIndex
		baseImageMap[baseImageIndex] = append(baseImageMap[baseImageIndex], allLayers[i])
	}

	for i := range allBaseImages {
		allBaseImages[i].Count = baseImageCount[i]
		slices.SortFunc(baseImageMap[i], func(a, b LayerInfo) int {
			return cmp.Compare(a.Index, b.Index)
		})
		allBaseImages[i].AllLayers = baseImageMap[i]
	}

	// Fill up Layer info for each package
	for i := range result.Ecosystems {
		for j := range result.Ecosystems[i].Sources {
			for k := range result.Ecosystems[i].Sources[j].Packages {
				// Pointer to packageInfo to modify directly.
				packageInfo := &result.Ecosystems[i].Sources[j].Packages[k]

				layerIndex := packageInfo.LayerDetail.LayerIndex
				packageInfo.LayerDetail.LayerInfo = allLayers[layerIndex]

				baseImageIndex := allLayers[layerIndex].LayerMetadata.BaseImageIndex
				packageInfo.LayerDetail.BaseImageInfo = allBaseImages[baseImageIndex]
			}
		}
	}

	// Display base images in a reverse order
	slices.SortFunc(allBaseImages, func(a, b BaseImageGroupInfo) int {
		return cmp.Compare(b.Index, a.Index)
	})

	result.ImageInfo = ImageInfo{
		OS:            imageMetadata.OS,
		AllLayers:     allLayers,
		AllBaseImages: allBaseImages,
	}

	if len(allLayers) != 0 {
		result.IsContainerScanning = true
	}
}

func buildBaseImages(baseImages [][]models.BaseImageDetails) []BaseImageGroupInfo {
	allBaseImages := make([]BaseImageGroupInfo, len(baseImages))
	for i, baseImage := range baseImages {
		allBaseImages[i] = BaseImageGroupInfo{
			Index:         i,
			BaseImageInfo: baseImage,
		}
	}

	return allBaseImages
}

func buildLayers(layerMetadata []models.LayerMetadata) []LayerInfo {
	allLayers := make([]LayerInfo, len(layerMetadata))
	for i, layer := range layerMetadata {
		allLayers[i] = LayerInfo{
			Index:         i,
			LayerMetadata: layer,
		}
	}

	return allLayers
}

// processSource processes a single source (lockfile or artifact) and returns a map of ecosystems to their corresponding SourceResults.
func processSource(packageSource models.PackageSource) map[string]SourceResult {
	// Handle potential duplicate source packages with different OS package names.
	// This map ensures each package is processed only once,
	// with subsequent occurrences only adding their OSPackageName to the list.
	packageMap := make(map[string]PackageResult)
	// Use a map to handle one source contains packages form multiple ecosystems
	sourceResults := make(map[string]SourceResult)

	// If no packages with issues are found, mark the ecosystem as empty.
	if len(packageSource.Packages) == 0 {
		sourceResults[""] = SourceResult{
			Name:      packageSource.Source.String(),
			Ecosystem: "",
			Packages:  []PackageResult{},
		}

		return sourceResults
	}

	for _, vulnPkg := range packageSource.Packages {
		if _, exists := sourceResults[vulnPkg.Package.Ecosystem]; !exists {
			sourceResults[vulnPkg.Package.Ecosystem] = SourceResult{
				Name:      packageSource.Source.String(),
				Ecosystem: vulnPkg.Package.Ecosystem,
			}
		}

		// Use a unique identifier (package name + version) to deduplicate packages (same version),
		// ensuring each is processed only once.
		key := vulnPkg.Package.Ecosystem + ":" + vulnPkg.Package.Name + ":" + vulnPkg.Package.Version
		if _, exist := packageMap[key]; exist {
			pkgTemp := packageMap[key]
			pkgTemp.OSPackageNames = append(pkgTemp.OSPackageNames, vulnPkg.Package.OSPackageName)
			packageMap[key] = pkgTemp

			continue // Skip processing this vulnPkg as it was already added
		}

		packageResult := processPackage(vulnPkg)
		if vulnPkg.Package.ImageOrigin != nil {
			packageResult.LayerDetail = PackageContainerInfo{
				LayerIndex: vulnPkg.Package.ImageOrigin.Index,
			}
		}
		packageMap[key] = packageResult
	}

<<<<<<< HEAD
		sourceResult.VulnCount.Add(packageResult.VulnCount)
		sourceResult.LicenseViolationsCount += len(packageResult.LicenseViolations)
		if len(packageResult.RegularVulns) != 0 {
			sourceResult.PackageTypeCount.Regular += 1
		}
		// A package can be counted as both regular and hidden if it has both called and uncalled vulnerabilities.
		if len(packageResult.HiddenVulns) != 0 {
			sourceResult.PackageTypeCount.Hidden += 1
=======
	for ecosystem, sourceResult := range sourceResults {
		var packages []PackageResult
		for key, pkg := range packageMap {
			if !strings.HasPrefix(key, ecosystem) {
				continue
			}

			packages = append(packages, pkg)

			sourceResult.VulnCount.Add(pkg.VulnCount)
			if len(pkg.RegularVulns) != 0 {
				sourceResult.PackageTypeCount.Regular += 1
			}
			// A package can be counted as both regular and hidden if it has both called and uncalled vulnerabilities.
			if len(pkg.HiddenVulns) != 0 {
				sourceResult.PackageTypeCount.Hidden += 1
			}
>>>>>>> e0206ded
		}

		// Sort packageResults to ensure consistent output
		slices.SortFunc(packages, func(a, b PackageResult) int {
			return cmp.Or(
				cmp.Compare(a.Name, b.Name),
				cmp.Compare(a.InstalledVersion, b.InstalledVersion),
				cmp.Compare(a.Commit, b.Commit),
			)
		})
		sourceResult.Packages = packages
		sourceResults[ecosystem] = sourceResult
	}

	return sourceResults
}

// processPackage processes vulnerability information for a given package
// and generates a structured output result.
//
// This function processes the vulnerability groups, updates vulnerability details,
// and constructs the final output result for the package, including details about
// called and uncalled vulnerabilities, fixable counts, and layer information (if available).
func processPackage(vulnPkg models.PackageVulns) PackageResult {
	regularVulnMap, hiddenVulnMap := processVulnGroups(vulnPkg)
	updateVuln(regularVulnMap, vulnPkg)
	updateVuln(hiddenVulnMap, vulnPkg)

	regularVulnList := getVulnList(regularVulnMap)
	hiddenVulnList := getVulnList(hiddenVulnMap)

	count := calculateCount(regularVulnList, hiddenVulnList)

	packageFixedVersion := calculatePackageFixedVersion(vulnPkg.Package.Ecosystem, regularVulnList)

	packageResult := PackageResult{
<<<<<<< HEAD
		Name:              vulnPkg.Package.Name,
		OSPackageNames:    []string{vulnPkg.Package.OSPackageName},
		InstalledVersion:  vulnPkg.Package.Version,
		FixedVersion:      packageFixedVersion,
		RegularVulns:      regularVulnList,
		HiddenVulns:       hiddenVulnList,
		VulnCount:         count,
		Licenses:          vulnPkg.Licenses,
		LicenseViolations: vulnPkg.LicenseViolations,
=======
		Name:             vulnPkg.Package.Name,
		OSPackageNames:   []string{vulnPkg.Package.OSPackageName},
		InstalledVersion: vulnPkg.Package.Version,
		Commit:           vulnPkg.Package.Commit,
		FixedVersion:     packageFixedVersion,
		RegularVulns:     regularVulnList,
		HiddenVulns:      hiddenVulnList,
		VulnCount:        count,
>>>>>>> e0206ded
	}

	return packageResult
}

func calculateLicenseSummary(result *Result) {
	result.LicenseSummary = LicenseSummary{
		Summary: true,
	}

	counts := make(map[models.License]int)
	for _, ecosystem := range result.Ecosystems {
		for _, pkgSource := range ecosystem.Sources {
			for _, pkg := range pkgSource.Packages {
				for _, l := range pkg.Licenses {
					counts[l] += 1
				}
			}
		}
	}
	if len(counts) == 0 {
		// No packages found.
		return
	}
	licenses := maps.Keys(counts)
	// Sort the license count in descending count order with the UNKNOWN
	// license last.
	sort.Slice(licenses, func(i, j int) bool {
		if licenses[i] == "UNKNOWN" {
			return false
		}
		if licenses[j] == "UNKNOWN" {
			return true
		}
		if counts[licenses[i]] == counts[licenses[j]] {
			return licenses[i] < licenses[j]
		}

		return counts[licenses[i]] > counts[licenses[j]]
	})

	result.LicenseSummary.LicenseCount = make([]LicenseCount, len(licenses))
	for i, license := range licenses {
		result.LicenseSummary.LicenseCount[i].Name = license
		result.LicenseSummary.LicenseCount[i].Count = counts[license]
	}
}

// processVulnGroups processes vulnerability groups within a package.
//
// Returns:
//
//	regularVulnMap: A map of regular vulnerabilities, keyed by their representative ID.
//	hiddenVulnMap: A map of unimportant vulnerabilities, keyed by their representative ID.
func processVulnGroups(vulnPkg models.PackageVulns) (map[string]VulnResult, map[string]VulnResult) {
	regularVulnMap := make(map[string]VulnResult)
	hiddenVulnMap := make(map[string]VulnResult)

	for _, group := range vulnPkg.Groups {
		slices.SortFunc(group.IDs, identifiers.IDSortFunc)
		slices.SortFunc(group.Aliases, identifiers.IDSortFunc)

		representID := group.IDs[0]
		aliases := group.Aliases
		if len(group.Aliases) > 0 && group.Aliases[0] == representID {
			aliases = aliases[1:]
		}

		vuln := VulnResult{
			ID:       representID,
			GroupIDs: group.IDs,
			Aliases:  aliases,
		}

		vuln.SeverityScore = group.MaxSeverity
		vuln.SeverityRating, _ = severity.CalculateRating(vuln.SeverityScore)
		if vuln.SeverityRating == severity.UnknownRating {
			vuln.SeverityScore = "N/A"
		}

		if group.IsCalled() && !group.IsGroupUnimportant() {
			vuln.VulnAnalysisType = VulnTypeRegular
			regularVulnMap[representID] = vuln
		} else if group.IsGroupUnimportant() {
			vuln.VulnAnalysisType = VulnTypeUnimportant
			hiddenVulnMap[representID] = vuln
		} else if !group.IsCalled() {
			vuln.VulnAnalysisType = VulnTypeUncalled
			hiddenVulnMap[representID] = vuln
		}
	}

	return regularVulnMap, hiddenVulnMap
}

// updateVuln updates each vulnerability info in vulnMap from the details of vulnPkg.Vulnerabilities.
func updateVuln(vulnMap map[string]VulnResult, vulnPkg models.PackageVulns) {
	for _, vuln := range vulnPkg.Vulnerabilities {
		fixable, fixedVersion := getNextFixVersion(vuln.Affected, vulnPkg.Package.Version, vulnPkg.Package.Name, models.Ecosystem(vulnPkg.Package.Ecosystem))
		if outputVuln, exist := vulnMap[vuln.ID]; exist {
			outputVuln.FixedVersion = fixedVersion
			outputVuln.IsFixable = fixable
			outputVuln.Description = vuln.Summary
			if outputVuln.Description == "" {
				outputVuln.Description = vuln.Details
			}
			vulnMap[vuln.ID] = outputVuln
		}
	}
}

func getVulnList(vulnMap map[string]VulnResult) []VulnResult {
	vulnList := make([]VulnResult, 0, len(vulnMap))
	for _, vuln := range vulnMap {
		vulnList = append(vulnList, vuln)
	}

	// Sort projectResults to ensure consistent output
	slices.SortFunc(vulnList, func(a, b VulnResult) int {
		return identifiers.IDSortFunc(a.ID, b.ID)
	})

	return vulnList
}

// getNextFixVersion finds the next fixed version for a given vulnerability.
// returns a boolean value indicating whether a fixed version is available.
func getNextFixVersion(allAffected []models.Affected, installedVersion string, installedPackage string, ecosystem models.Ecosystem) (bool, string) {
	ecosystemPrefix := models.Ecosystem(strings.Split(string(ecosystem), ":")[0])
	vp, err := semantic.Parse(installedVersion, ecosystemPrefix)
	if err != nil {
		return false, VersionUnsupported
	}

	minFixVersion := UnfixedDescription
	for _, affected := range allAffected {
		if affected.Package.Name != installedPackage || affected.Package.Ecosystem != ecosystem {
			continue
		}
		for _, affectedRange := range affected.Ranges {
			for _, affectedEvent := range affectedRange.Events {
				// Skip if it's not a fix version event or the installed version is greater than the fix version.
				if affectedEvent.Fixed == "" || vp.CompareStr(affectedEvent.Fixed) > 0 {
					continue
				}

				// Find the minimum fix version
				if minFixVersion == UnfixedDescription || semantic.MustParse(affectedEvent.Fixed, ecosystemPrefix).CompareStr(minFixVersion) < 0 {
					minFixVersion = affectedEvent.Fixed
				}
			}
		}
	}

	hasFixedVersion := minFixVersion != UnfixedDescription // Check if a fix is found

	return hasFixedVersion, minFixVersion
}

// calculatePackageFixedVersion determines the highest version that resolves the most known vulnerabilities for a package.
func calculatePackageFixedVersion(ecosystem string, allVulns []VulnResult) string {
	ecosystemPrefix := models.Ecosystem(strings.Split(ecosystem, ":")[0])
	maxFixVersion := ""
	var vp semantic.Version
	for _, vuln := range allVulns {
		// Skip vulnerabilities without a fixed version.
		if !vuln.IsFixable {
			continue
		}

		if maxFixVersion == "" {
			maxFixVersion = vuln.FixedVersion
			// maxFixVersion will always be valid as it comes from a parsable vulnerability fixed version.
			// If the fixed version was invalid, 'IsFixable' will be marked as false and will be skipped.
			vp = semantic.MustParse(maxFixVersion, ecosystemPrefix)

			continue
		}

		// Update if the current vulnerability's fixed version is higher
		if vp.CompareStr(vuln.FixedVersion) < 0 {
			maxFixVersion = vuln.FixedVersion
			vp = semantic.MustParse(maxFixVersion, ecosystemPrefix)
		}
	}

	// Default to UnfixedDescription if no fix version is found.
	if maxFixVersion == "" {
		maxFixVersion = UnfixedDescription
	}

	return maxFixVersion
}

// Add adds the counts from another VulnCount to the receiver.
func (v *VulnCount) Add(other VulnCount) {
	v.SeverityCount.Add(other.SeverityCount)
	v.AnalysisCount.Add(other.AnalysisCount)
	v.FixableCount.Add(other.FixableCount)
}

// Add adds the counts from another SeverityCount to the receiver.
func (c *SeverityCount) Add(other SeverityCount) {
	c.Critical += other.Critical
	c.High += other.High
	c.Medium += other.Medium
	c.Low += other.Low
	c.Unknown += other.Unknown
}

// Add adds the counts from another CallAnalysisCount to the receiver.
func (c *AnalysisCount) Add(other AnalysisCount) {
	c.Regular += other.Regular
	c.Hidden += other.Hidden
}

// Add adds the counts from another FixableCount to the receiver.
func (c *FixableCount) Add(other FixableCount) {
	c.Fixed += other.Fixed
	c.UnFixed += other.UnFixed
}

func (vt VulnAnalysisType) String() string {
	switch vt {
	case VulnTypeRegular:
		return "Regular"
	case VulnTypeUncalled:
		return "Uncalled"
	case VulnTypeUnimportant:
		return "Unimportant"
	default:
		return "Unknown"
	}
}

func getFilteredVulnReasons(vulns []VulnResult) string {
	reasonMap := make(map[string]bool)
	for _, vuln := range vulns {
		if vuln.VulnAnalysisType != VulnTypeRegular {
			reasonMap[vuln.VulnAnalysisType.String()] = true
		}
	}

	reasons := make([]string, 0, len(reasonMap))
	for reason := range reasonMap {
		reasons = append(reasons, reason)
	}

	sort.Strings(reasons)

	return strings.Join(reasons, ", ")
}

func getBaseImageName(baseImageInfo BaseImageGroupInfo) string {
	if len(baseImageInfo.BaseImageInfo) > 0 {
		return baseImageInfo.BaseImageInfo[0].Name
	}

	return ""
}

func increaseSeverityCount(severityCount SeverityCount, severityType severity.Rating) SeverityCount {
	switch severityType {
	case severity.CriticalRating:
		severityCount.Critical += 1
	case severity.HighRating:
		severityCount.High += 1
	case severity.MediumRating:
		severityCount.Medium += 1
	case severity.LowRating:
		severityCount.Low += 1
	case severity.UnknownRating:
		severityCount.Unknown += 1
	}

	return severityCount
}

func isOSEcosystem(ecosystem string) bool {
	for _, image := range osEcosystems {
		if strings.HasPrefix(ecosystem, image) {
			return true
		}
	}

	return false
}

func getVulnTypeSummary(result []EcosystemResult) VulnTypeSummary {
	var vulnTypeSummary VulnTypeSummary

	for _, ecosystem := range result {
		for _, source := range ecosystem.Sources {
			if ecosystem.IsOS {
				vulnTypeSummary.OS += source.VulnCount.AnalysisCount.Regular
			} else {
				vulnTypeSummary.Project += source.VulnCount.AnalysisCount.Regular
			}
			vulnTypeSummary.Hidden += source.VulnCount.AnalysisCount.Hidden
		}
	}

	vulnTypeSummary.All = vulnTypeSummary.OS + vulnTypeSummary.Project

	return vulnTypeSummary
}

func getPackageTypeCount(result []EcosystemResult) AnalysisCount {
	var packageCount AnalysisCount

	for _, ecosystem := range result {
		for _, source := range ecosystem.Sources {
			packageCount.Regular += source.PackageTypeCount.Regular
			packageCount.Hidden += source.PackageTypeCount.Hidden
		}
	}

	return packageCount
}

// calculateCount calculates the vulnerability counts based on the provided
// lists of regular and hidden vulnerabilities.
func calculateCount(regularVulnList, hiddenVulnList []VulnResult) VulnCount {
	var count VulnCount

	for _, vuln := range regularVulnList {
		if vuln.IsFixable {
			count.FixableCount.Fixed += 1
		} else {
			count.FixableCount.UnFixed += 1
		}

		count.SeverityCount = increaseSeverityCount(count.SeverityCount, vuln.SeverityRating)
	}
	count.AnalysisCount.Regular = len(regularVulnList)
	count.AnalysisCount.Hidden = len(hiddenVulnList)

	return count
}

// formatLayerCommand formats the layer command output for better readability.
// It replaces the unreadable file ID with "UNKNOWN" and extracting the ID separately.
func formatLayerCommand(command string) []string {
	command = cleanupSpaces(command)
	re := cachedregexp.MustCompile(`(dir|file):([a-f0-9]+)`)
	match := re.FindStringSubmatch(command)

	if len(match) > 2 {
		prefix := match[1] // Capture "dir" or "file"
		hash := match[2]   // Capture the hash ID
		newCommand := re.ReplaceAllString(command, prefix+":UNKNOWN")

		return []string{newCommand, "File ID: " + hash}
	}

	return []string{command, ""}
}

// cleanupSpaces uses a regular expression to replace multiple spaces with a single space.
func cleanupSpaces(s string) string {
	re := cachedregexp.MustCompile(`\s+`)
	s = re.ReplaceAllString(s, " ")
	s = strings.TrimSpace(s)

	return s
}

<<<<<<< HEAD
func printSummary(result Result, out io.Writer) {
	packageForm := Form(result.PackageTypeCount.Regular, "package", "packages")
	vulnerabilityForm := Form(result.VulnTypeSummary.All, "vulnerability", "vulnerabilities")
	fixedVulnForm := Form(result.VulnCount.FixableCount.Fixed, "vulnerability", "vulnerabilities")
	ecosystemForm := Form(len(result.Ecosystems), "ecosystem", "ecosystems")

	summary := fmt.Sprintf(
		"Total %[1]d %[10]s affected by %[2]d known %[11]s (%[3]s, %[4]s, %[5]s, %[6]s, %[7]s) from %[8]s.\n"+
			"%[9]d %[12]s can be fixed.\n",
		result.PackageTypeCount.Regular,
		result.VulnTypeSummary.All,
		text.FgRed.Sprintf("%d Critical", result.VulnCount.SeverityCount.Critical),
		text.FgHiYellow.Sprintf("%d High", result.VulnCount.SeverityCount.High),
		text.FgYellow.Sprintf("%d Medium", result.VulnCount.SeverityCount.Medium),
		text.FgHiCyan.Sprintf("%d Low", result.VulnCount.SeverityCount.Low),
		text.FgCyan.Sprintf("%d Unknown", result.VulnCount.SeverityCount.Unknown),
		text.FgGreen.Sprintf("%d %s", len(result.Ecosystems), ecosystemForm),
		result.VulnCount.FixableCount.Fixed,

		packageForm,
		vulnerabilityForm,
		fixedVulnForm,
	)
	fmt.Fprintln(out, summary)
=======
func getInstalledVersionOrCommit(pkg PackageResult) string {
	result := pkg.InstalledVersion
	if result == "" && pkg.Commit != "" {
		result = results.GetShortCommit(pkg.Commit)
	}

	return result
>>>>>>> e0206ded
}<|MERGE_RESOLUTION|>--- conflicted
+++ resolved
@@ -51,18 +51,6 @@
 
 // PackageResult represents the vulnerability scanning results for a package.
 type PackageResult struct {
-<<<<<<< HEAD
-	Name              string
-	OSPackageNames    []string
-	InstalledVersion  string
-	FixedVersion      string
-	RegularVulns      []VulnResult
-	HiddenVulns       []VulnResult
-	LayerDetail       PackageContainerInfo
-	VulnCount         VulnCount
-	Licenses          []models.License
-	LicenseViolations []models.License
-=======
 	Name string
 	// OSPackageNames represents the actual installed binary names. This is primarily used for container scanning.
 	OSPackageNames   []string
@@ -72,10 +60,11 @@
 	// RegularVulns holds all the vulnerabilities that should be displayed to users
 	RegularVulns []VulnResult
 	// HiddenVulns holds all the vulnerabilities that should not be displayed to users, such as those deemed unimportant or uncalled.
-	HiddenVulns []VulnResult
-	LayerDetail PackageContainerInfo
-	VulnCount   VulnCount
->>>>>>> e0206ded
+	HiddenVulns       []VulnResult
+	LayerDetail       PackageContainerInfo
+	VulnCount         VulnCount
+	Licenses          []models.License
+	LicenseViolations []models.License
 }
 
 // VulnResult represents a single vulnerability.
@@ -418,16 +407,6 @@
 		packageMap[key] = packageResult
 	}
 
-<<<<<<< HEAD
-		sourceResult.VulnCount.Add(packageResult.VulnCount)
-		sourceResult.LicenseViolationsCount += len(packageResult.LicenseViolations)
-		if len(packageResult.RegularVulns) != 0 {
-			sourceResult.PackageTypeCount.Regular += 1
-		}
-		// A package can be counted as both regular and hidden if it has both called and uncalled vulnerabilities.
-		if len(packageResult.HiddenVulns) != 0 {
-			sourceResult.PackageTypeCount.Hidden += 1
-=======
 	for ecosystem, sourceResult := range sourceResults {
 		var packages []PackageResult
 		for key, pkg := range packageMap {
@@ -438,6 +417,7 @@
 			packages = append(packages, pkg)
 
 			sourceResult.VulnCount.Add(pkg.VulnCount)
+			sourceResult.LicenseViolationsCount += len(pkg.LicenseViolations)
 			if len(pkg.RegularVulns) != 0 {
 				sourceResult.PackageTypeCount.Regular += 1
 			}
@@ -445,7 +425,6 @@
 			if len(pkg.HiddenVulns) != 0 {
 				sourceResult.PackageTypeCount.Hidden += 1
 			}
->>>>>>> e0206ded
 		}
 
 		// Sort packageResults to ensure consistent output
@@ -482,26 +461,16 @@
 	packageFixedVersion := calculatePackageFixedVersion(vulnPkg.Package.Ecosystem, regularVulnList)
 
 	packageResult := PackageResult{
-<<<<<<< HEAD
 		Name:              vulnPkg.Package.Name,
 		OSPackageNames:    []string{vulnPkg.Package.OSPackageName},
 		InstalledVersion:  vulnPkg.Package.Version,
+		Commit:            vulnPkg.Package.Commit,
 		FixedVersion:      packageFixedVersion,
 		RegularVulns:      regularVulnList,
 		HiddenVulns:       hiddenVulnList,
 		VulnCount:         count,
 		Licenses:          vulnPkg.Licenses,
 		LicenseViolations: vulnPkg.LicenseViolations,
-=======
-		Name:             vulnPkg.Package.Name,
-		OSPackageNames:   []string{vulnPkg.Package.OSPackageName},
-		InstalledVersion: vulnPkg.Package.Version,
-		Commit:           vulnPkg.Package.Commit,
-		FixedVersion:     packageFixedVersion,
-		RegularVulns:     regularVulnList,
-		HiddenVulns:      hiddenVulnList,
-		VulnCount:        count,
->>>>>>> e0206ded
 	}
 
 	return packageResult
@@ -869,7 +838,6 @@
 	return s
 }
 
-<<<<<<< HEAD
 func printSummary(result Result, out io.Writer) {
 	packageForm := Form(result.PackageTypeCount.Regular, "package", "packages")
 	vulnerabilityForm := Form(result.VulnTypeSummary.All, "vulnerability", "vulnerabilities")
@@ -894,7 +862,8 @@
 		fixedVulnForm,
 	)
 	fmt.Fprintln(out, summary)
-=======
+}
+
 func getInstalledVersionOrCommit(pkg PackageResult) string {
 	result := pkg.InstalledVersion
 	if result == "" && pkg.Commit != "" {
@@ -902,5 +871,4 @@
 	}
 
 	return result
->>>>>>> e0206ded
 }