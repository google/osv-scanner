package datasource

import (
	"bytes"
	"context"
	"encoding/xml"
	"errors"
	"fmt"
	"io"
	"net/http"
	"net/url"
	"slices"
	"strings"
	"sync"
	"time"

	"deps.dev/util/maven"
	"deps.dev/util/semver"
	"golang.org/x/net/html/charset"
)

const MavenCentral = "https://repo.maven.apache.org/maven2"

var errAPIFailed = errors.New("API query failed")

type MavenRegistryAPIClient struct {
	defaultRegistry MavenRegistry   // The default registry that we are making requests
	registries      []MavenRegistry // Additional registries specified to fetch projects

	// Cache fields
	mu             *sync.Mutex
	cacheTimestamp *time.Time // If set, this means we loaded from a cache
	responses      *RequestCache[string, response]
}

type response struct {
	StatusCode int
	Body       []byte
}

type MavenRegistry struct {
	URL    string
	Parsed *url.URL

	// Information from pom.xml
	ID               string
	ReleasesEnabled  bool
	SnapshotsEnabled bool
}

func NewMavenRegistryAPIClient(registry MavenRegistry) (*MavenRegistryAPIClient, error) {
	if registry.URL == "" {
		registry.URL = MavenCentral
		registry.ID = "central"
	}
	u, err := url.Parse(registry.URL)
	if err != nil {
		return nil, fmt.Errorf("invalid Maven registry %s: %w", registry.URL, err)
	}
	registry.Parsed = u

	return &MavenRegistryAPIClient{
		// We assume only downloading releases is allowed on the default registry.
		defaultRegistry: registry,
		mu:              &sync.Mutex{},
		responses:       NewRequestCache[string, response](),
	}, nil
}

// WithoutRegistries makes MavenRegistryAPIClient including its cache but not registries.
func (m *MavenRegistryAPIClient) WithoutRegistries() *MavenRegistryAPIClient {
	return &MavenRegistryAPIClient{
		defaultRegistry: m.defaultRegistry,
		mu:              m.mu,
		cacheTimestamp:  m.cacheTimestamp,
		responses:       m.responses,
	}
}

<<<<<<< HEAD
// Add adds the given registry to the list of registries if it has not been added.
func (m *MavenRegistryAPIClient) AddRegistry(registry MavenRegistry) error {
	for _, reg := range m.registries {
		if reg.URL == registry.URL {
			return nil
		}
=======
// AddRegistry adds the given registry to the list of registries if it has not been added.
func (m *MavenRegistryAPIClient) AddRegistry(registry string) error {
	if slices.Contains(m.registries, registry) {
		return nil
>>>>>>> c693e2da
	}

	u, err := url.Parse(registry.URL)
	if err != nil {
		return err
	}

	registry.Parsed = u
	m.registries = append(m.registries, registry)

	return nil
}

func (m *MavenRegistryAPIClient) GetRegistries() (registries []MavenRegistry) {
	return m.registries
}

// GetProject fetches a pom.xml specified by groupID, artifactID and version and parses it to maven.Project.
// Each registry in the list is tried until we find the project.
// For a snapshot version, version level metadata is used to find the extact version string.
// More about Maven Repository Metadata Model: https://maven.apache.org/ref/3.9.9/maven-repository-metadata/
// More about Maven Metadata: https://maven.apache.org/repositories/metadata.html
func (m *MavenRegistryAPIClient) GetProject(ctx context.Context, groupID, artifactID, version string) (maven.Project, error) {
	if !strings.HasSuffix(version, "-SNAPSHOT") {
		for _, registry := range append(m.registries, m.defaultRegistry) {
			if !registry.ReleasesEnabled {
				continue
			}
			project, err := m.getProject(ctx, registry.Parsed, groupID, artifactID, version, "")
			if err == nil {
				return project, nil
			}
		}

		return maven.Project{}, fmt.Errorf("failed to fetch Maven project %s:%s@%s", groupID, artifactID, version)
	}

	for _, registry := range append(m.registries, m.defaultRegistry) {
		// Fetch version metadata for snapshot versions from the registries enabling that.
		if !registry.SnapshotsEnabled {
			continue
		}
		metadata, err := m.getVersionMetadata(ctx, registry.Parsed, groupID, artifactID, version)
		if err != nil {
			continue
		}

		snapshot := ""
		for _, sv := range metadata.Versioning.SnapshotVersions {
			if sv.Extension == "pom" {
				// We only look for pom.xml for project metadata.
				snapshot = string(sv.Value)
				break
			}
		}

		project, err := m.getProject(ctx, registry.Parsed, groupID, artifactID, version, snapshot)
		if err == nil {
			return project, nil
		}
	}

	return maven.Project{}, fmt.Errorf("failed to fetch Maven project %s:%s@%s", groupID, artifactID, version)
}

// GetVersions returns the list of available versions of a Maven package specified by groupID and artifactID.
// Versions found in all registries are unioned, then sorted by semver.
func (m *MavenRegistryAPIClient) GetVersions(ctx context.Context, groupID, artifactID string) ([]maven.String, error) {
	var versions []maven.String
	for _, registry := range append(m.registries, m.defaultRegistry) {
		metadata, err := m.getArtifactMetadata(ctx, registry.Parsed, groupID, artifactID)
		if err != nil {
			continue
		}
		versions = append(versions, metadata.Versioning.Versions...)
	}
	slices.SortFunc(versions, func(a, b maven.String) int { return semver.Maven.Compare(string(a), string(b)) })

	return slices.Compact(versions), nil
}

// getProject fetches a pom.xml specified by groupID, artifactID and version and parses it to maven.Project.
// For snapshot versions, the exact version value is specified by snapshot.
func (m *MavenRegistryAPIClient) getProject(ctx context.Context, registry *url.URL, groupID, artifactID, version, snapshot string) (maven.Project, error) {
	if snapshot == "" {
		snapshot = version
	}
	u := registry.JoinPath(strings.ReplaceAll(groupID, ".", "/"), artifactID, version, fmt.Sprintf("%s-%s.pom", artifactID, snapshot)).String()

	var project maven.Project
	if err := m.get(ctx, u, &project); err != nil {
		return maven.Project{}, err
	}

	return project, nil
}

// getVersionMetadata fetches a version level maven-metadata.xml and parses it to maven.Metadata.
func (m *MavenRegistryAPIClient) getVersionMetadata(ctx context.Context, registry *url.URL, groupID, artifactID, version string) (maven.Metadata, error) {
	u := registry.JoinPath(strings.ReplaceAll(groupID, ".", "/"), artifactID, version, "maven-metadata.xml").String()

	var metadata maven.Metadata
	if err := m.get(ctx, u, &metadata); err != nil {
		return maven.Metadata{}, err
	}

	return metadata, nil
}

// GetArtifactMetadata fetches an artifact level maven-metadata.xml and parses it to maven.Metadata.
func (m *MavenRegistryAPIClient) getArtifactMetadata(ctx context.Context, registry *url.URL, groupID, artifactID string) (maven.Metadata, error) {
	u := registry.JoinPath(strings.ReplaceAll(groupID, ".", "/"), artifactID, "maven-metadata.xml").String()

	var metadata maven.Metadata
	if err := m.get(ctx, u, &metadata); err != nil {
		return maven.Metadata{}, err
	}

	return metadata, nil
}

func (m *MavenRegistryAPIClient) get(ctx context.Context, url string, dst interface{}) error {
	resp, err := m.responses.Get(url, func() (response, error) {
		req, err := http.NewRequestWithContext(ctx, http.MethodGet, url, nil)
		if err != nil {
			return response{}, fmt.Errorf("failed to make new request: %w", err)
		}

		resp, err := http.DefaultClient.Do(req)
		if err != nil {
			return response{}, fmt.Errorf("%w: Maven registry query failed: %w", errAPIFailed, err)
		}
		defer resp.Body.Close()

		if resp.StatusCode != http.StatusOK && resp.StatusCode != http.StatusNotFound {
			// Only cache responses with Status OK or NotFound
			return response{}, fmt.Errorf("%w: Maven registry query status: %d", errAPIFailed, resp.StatusCode)
		}

		if b, err := io.ReadAll(resp.Body); err == nil {
			return response{StatusCode: resp.StatusCode, Body: b}, nil
		}

		return response{}, fmt.Errorf("failed to read body: %w", err)
	})
	if err != nil {
		return err
	}

	if resp.StatusCode != http.StatusOK {
		return fmt.Errorf("%w: Maven registry query status: %d", errAPIFailed, resp.StatusCode)
	}

	return NewMavenDecoder(bytes.NewReader(resp.Body)).Decode(dst)
}

// NewMavenDecoder returns an xml decoder with CharsetReader and Entity set.
func NewMavenDecoder(reader io.Reader) *xml.Decoder {
	decoder := xml.NewDecoder(reader)
	// Set charset reader for conversion from non-UTF-8 charset into UTF-8.
	decoder.CharsetReader = charset.NewReaderLabel
	// Set HTML entity map for translation between non-standard entity names
	// and string replacements.
	decoder.Entity = xml.HTMLEntity

	return decoder
}<|MERGE_RESOLUTION|>--- conflicted
+++ resolved
@@ -77,19 +77,13 @@
 	}
 }
 
-<<<<<<< HEAD
-// Add adds the given registry to the list of registries if it has not been added.
+
+// AddRegistry adds the given registry to the list of registries if it has not been added.
 func (m *MavenRegistryAPIClient) AddRegistry(registry MavenRegistry) error {
 	for _, reg := range m.registries {
 		if reg.URL == registry.URL {
 			return nil
 		}
-=======
-// AddRegistry adds the given registry to the list of registries if it has not been added.
-func (m *MavenRegistryAPIClient) AddRegistry(registry string) error {
-	if slices.Contains(m.registries, registry) {
-		return nil
->>>>>>> c693e2da
 	}
 
 	u, err := url.Parse(registry.URL)
