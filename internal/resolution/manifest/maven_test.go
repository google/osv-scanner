package manifest

import (
	"bytes"
	"os"
	"path/filepath"
	"reflect"
	"strings"
	"testing"

	"deps.dev/util/maven"
	"deps.dev/util/resolve"
	"deps.dev/util/resolve/dep"
	"github.com/google/go-cmp/cmp"
	"github.com/google/osv-scanner/internal/resolution/datasource"
	"github.com/google/osv-scanner/internal/testutility"
	"github.com/google/osv-scanner/pkg/lockfile"
)

var (
	depMgmt           = depTypeWithOrigin("management")
	depParent         = depTypeWithOrigin("parent")
	depPlugin         = depTypeWithOrigin("plugin@org.plugin:plugin")
	depProfileOne     = depTypeWithOrigin("profile@profile-one")
	depProfileTwoMgmt = depTypeWithOrigin("profile@profile-two@management")
)

func depTypeWithOrigin(origin string) dep.Type {
	var result dep.Type
	result.AddAttr(dep.MavenDependencyOrigin, origin)

	return result
}

func mavenReqKey(t *testing.T, name, artifactType, classifier string) RequirementKey {
	t.Helper()
	var typ dep.Type
	if artifactType != "" {
		typ.AddAttr(dep.MavenArtifactType, artifactType)
	}
	if classifier != "" {
		typ.AddAttr(dep.MavenClassifier, classifier)
	}

	return MakeRequirementKey(resolve.RequirementVersion{
		VersionKey: resolve.VersionKey{
			PackageKey: resolve.PackageKey{
				Name:   name,
				System: resolve.Maven,
			},
		},
		Type: typ,
	})
}

func TestMavenRead(t *testing.T) {
	t.Parallel()

	srv := testutility.NewMockHTTPServer(t)
	srv.SetResponse(t, "org/upstream/parent-pom/1.2.3/parent-pom-1.2.3.pom", []byte(`
	<project>
	  <groupId>org.upstream</groupId>
	  <artifactId>parent-pom</artifactId>
	  <version>1.2.3</version>
	  <packaging>pom</packaging>
	  <properties>
			<bbb.artifact>bbb</bbb.artifact>
		  <bbb.version>2.2.2</bbb.version>
	  </properties>
	  <dependencyManagement>
		<dependencies>
		  <dependency>
			<groupId>org.example</groupId>
			<artifactId>${bbb.artifact}</artifactId>
			<version>${bbb.version}</version>
		  </dependency>
		</dependencies>
	  </dependencyManagement>
	</project>
	`))
	srv.SetResponse(t, "org/import/import/1.0.0/import-1.0.0.pom", []byte(`
	<project>
	  <groupId>org.import</groupId>
	  <artifactId>import</artifactId>
	  <version>1.0.0</version>
	  <packaging>pom</packaging>
	  <properties>
		  <ccc.version>3.3.3</ccc.version>
	  </properties>
	  <dependencyManagement>
		  <dependencies>
		    <dependency>
			    <groupId>org.example</groupId>
			    <artifactId>ccc</artifactId>
			    <version>${ccc.version}</version>
		    </dependency>
		  </dependencies>
	  </dependencyManagement>
	</project>
	`))

	dir, err := os.Getwd()
	if err != nil {
		t.Fatalf("failed to get current directory: %v", err)
	}
	df, err := lockfile.OpenLocalDepFile(filepath.Join(dir, "fixtures", "maven", "my-app", "pom.xml"))
	if err != nil {
		t.Fatalf("failed to open file: %v", err)
	}
	defer df.Close()

	mavenIO := MavenManifestIO{
		MavenRegistryAPIClient: *datasource.NewMavenRegistryAPIClient(srv.URL),
	}

	got, err := mavenIO.Read(df)
	if err != nil {
		t.Fatalf("failed to read file: %v", err)
	}
	if !strings.HasSuffix(got.FilePath, "pom.xml") {
		t.Errorf("manifest file path %v does not have pom.xml", got.FilePath)
	}
	got.FilePath = ""

	depType := depMgmt.Clone()
	depType.AddAttr(dep.MavenArtifactType, "pom")
	depType.AddAttr(dep.Scope, "import")

	depParent.AddAttr(dep.MavenArtifactType, "pom")

	var depExclusions dep.Type
	depExclusions.AddAttr(dep.MavenExclusions, "org.exclude:exclude")

	want := Manifest{
		Root: resolve.Version{
			VersionKey: resolve.VersionKey{
				PackageKey: resolve.PackageKey{
					System: resolve.Maven,
					Name:   "com.mycompany.app:my-app",
				},
				VersionType: resolve.Concrete,
				Version:     "1.0",
			},
		},
		Requirements: []resolve.RequirementVersion{
			{
				VersionKey: resolve.VersionKey{
					PackageKey: resolve.PackageKey{
						System: resolve.Maven,
						Name:   "junit:junit",
					},
					VersionType: resolve.Requirement,
					Version:     "4.12",
				},
				// Type: dep.NewType(dep.Test), test scope is ignored to make resolution work.
			},
			{
				VersionKey: resolve.VersionKey{
					PackageKey: resolve.PackageKey{
						System: resolve.Maven,
						Name:   "org.example:abc",
					},
					VersionType: resolve.Requirement,
					Version:     "1.0.1",
				},
			},
			{
				VersionKey: resolve.VersionKey{
					PackageKey: resolve.PackageKey{
						System: resolve.Maven,
						Name:   "org.example:no-version",
					},
					VersionType: resolve.Requirement,
					Version:     "2.0.0",
				},
			},
			{
				VersionKey: resolve.VersionKey{
					PackageKey: resolve.PackageKey{
						System: resolve.Maven,
						Name:   "org.example:exclusions",
					},
					VersionType: resolve.Requirement,
					Version:     "1.0.0",
				},
				Type: depExclusions,
			},
			{
				VersionKey: resolve.VersionKey{
					PackageKey: resolve.PackageKey{
						System: resolve.Maven,
						Name:   "org.profile:abc",
					},
					VersionType: resolve.Requirement,
					Version:     "1.2.3",
				},
			},
			{
				VersionKey: resolve.VersionKey{
					PackageKey: resolve.PackageKey{
						System: resolve.Maven,
						Name:   "org.profile:def",
					},
					VersionType: resolve.Requirement,
					Version:     "2.3.4",
				},
			},
			{
				VersionKey: resolve.VersionKey{
					PackageKey: resolve.PackageKey{
						System: resolve.Maven,
						Name:   "org.example:ddd",
					},
					VersionType: resolve.Requirement,
					Version:     "1.2.3",
				},
			},
			{
				VersionKey: resolve.VersionKey{
					PackageKey: resolve.PackageKey{
						System: resolve.Maven,
						Name:   "org.example:xyz",
					},
					VersionType: resolve.Requirement,
					Version:     "2.0.0",
				},
				Type: depMgmt,
			},
			{
				VersionKey: resolve.VersionKey{
					PackageKey: resolve.PackageKey{
						System: resolve.Maven,
						Name:   "org.example:no-version",
					},
					VersionType: resolve.Requirement,
					Version:     "2.0.0",
				},
				Type: depMgmt,
			},
			{
				VersionKey: resolve.VersionKey{
					PackageKey: resolve.PackageKey{
						System: resolve.Maven,
						Name:   "org.example:aaa",
					},
					VersionType: resolve.Requirement,
					Version:     "1.1.1",
				},
				Type: depMgmt,
			},
			{
				VersionKey: resolve.VersionKey{
					PackageKey: resolve.PackageKey{
						System: resolve.Maven,
						Name:   "org.example:bbb",
					},
					VersionType: resolve.Requirement,
					Version:     "2.2.2",
				},
				Type: depMgmt,
			},
			{
				VersionKey: resolve.VersionKey{
					PackageKey: resolve.PackageKey{
						System: resolve.Maven,
						Name:   "org.example:ccc",
					},
					VersionType: resolve.Requirement,
					Version:     "3.3.3",
				},
				Type: depMgmt,
			},
		},
		Groups: map[RequirementKey][]string{
			mavenReqKey(t, "junit:junit", "", ""):       {"test"},
			mavenReqKey(t, "org.import:xyz", "pom", ""): {"import"},
		},
		EcosystemSpecific: MavenManifestSpecific{
			Parent: maven.Parent{
				ProjectKey: maven.ProjectKey{
					GroupID:    "org.parent",
					ArtifactID: "parent-pom",
					Version:    "1.1.1",
				},
				RelativePath: "../parent/pom.xml",
			},
			Properties: []PropertyWithOrigin{
				{Property: maven.Property{Name: "project.build.sourceEncoding", Value: "UTF-8"}},
				{Property: maven.Property{Name: "maven.compiler.source", Value: "1.7"}},
				{Property: maven.Property{Name: "maven.compiler.target", Value: "1.7"}},
				{Property: maven.Property{Name: "junit.version", Value: "4.12"}},
				{Property: maven.Property{Name: "zeppelin.daemon.package.base", Value: "../bin"}},
				{Property: maven.Property{Name: "def.version", Value: "2.3.4"}, Origin: "profile@profile-one"},
			},
			OriginalRequirements: []DependencyWithOrigin{
				{
					Dependency: maven.Dependency{GroupID: "org.parent", ArtifactID: "parent-pom", Version: "1.1.1", Type: "pom"},
					Origin:     "parent",
				},
				{
					Dependency: maven.Dependency{GroupID: "junit", ArtifactID: "junit", Version: "${junit.version}", Scope: "test"},
				},
				{
					Dependency: maven.Dependency{GroupID: "org.example", ArtifactID: "abc", Version: "1.0.1"},
				},
				{
					Dependency: maven.Dependency{GroupID: "org.example", ArtifactID: "no-version"},
				},
				{
					Dependency: maven.Dependency{GroupID: "org.example", ArtifactID: "exclusions", Version: "1.0.0",
						Exclusions: []maven.Exclusion{
							{GroupID: "org.exclude", ArtifactID: "exclude"},
						}},
				},
				{
					Dependency: maven.Dependency{GroupID: "org.example", ArtifactID: "xyz", Version: "2.0.0"},
					Origin:     "management",
				},
				{
					Dependency: maven.Dependency{GroupID: "org.example", ArtifactID: "no-version", Version: "2.0.0"},
					Origin:     "management",
				},
				{
					Dependency: maven.Dependency{GroupID: "org.import", ArtifactID: "import", Version: "1.0.0", Scope: "import", Type: "pom"},
					Origin:     "management",
				},
				{
					Dependency: maven.Dependency{GroupID: "org.profile", ArtifactID: "abc", Version: "1.2.3"},
					Origin:     "profile@profile-one",
				},
				{
					Dependency: maven.Dependency{GroupID: "org.profile", ArtifactID: "def", Version: "${def.version}"},
					Origin:     "profile@profile-one",
				},
				{
					Dependency: maven.Dependency{GroupID: "org.import", ArtifactID: "xyz", Version: "6.6.6", Scope: "import", Type: "pom"},
					Origin:     "profile@profile-two@management",
				},
				{
					Dependency: maven.Dependency{GroupID: "org.dep", ArtifactID: "plugin-dep", Version: "2.3.3"},
					Origin:     "plugin@org.plugin:plugin",
				},
			},
			RequirementsForUpdates: []resolve.RequirementVersion{
				{
					VersionKey: resolve.VersionKey{
						PackageKey: resolve.PackageKey{
							System: resolve.Maven,
							Name:   "org.parent:parent-pom",
						},
						VersionType: resolve.Requirement,
						Version:     "1.1.1",
					},
					Type: depParent,
				},
				{
					VersionKey: resolve.VersionKey{
						PackageKey: resolve.PackageKey{
							System: resolve.Maven,
							Name:   "org.import:import",
						},
						VersionType: resolve.Requirement,
						Version:     "1.0.0",
					},
					Type: depType,
				},
				{
					VersionKey: resolve.VersionKey{
						PackageKey: resolve.PackageKey{
							System: resolve.Maven,
							Name:   "org.profile:abc",
						},
						VersionType: resolve.Requirement,
						Version:     "1.2.3",
					},
				},
				{
					VersionKey: resolve.VersionKey{
						PackageKey: resolve.PackageKey{
							System: resolve.Maven,
							Name:   "org.profile:def",
						},
						VersionType: resolve.Requirement,
						Version:     "${def.version}",
					},
				},
				{
					VersionKey: resolve.VersionKey{
						PackageKey: resolve.PackageKey{
							System: resolve.Maven,
							Name:   "org.import:xyz",
						},
						VersionType: resolve.Requirement,
						Version:     "6.6.6",
					},
					Type: depType,
				},
				{
					VersionKey: resolve.VersionKey{
						PackageKey: resolve.PackageKey{
							System: resolve.Maven,
							Name:   "org.dep:plugin-dep",
						},
						VersionType: resolve.Requirement,
						Version:     "2.3.3",
					},
				},
			},
		},
	}
	if diff := cmp.Diff(got, want); diff != "" {
		t.Errorf("Maven manifest mismatch: %s", diff)
	}
}

func TestMavenWrite(t *testing.T) {
	t.Parallel()

	dir, err := os.Getwd()
	if err != nil {
		t.Fatalf("failed to get current directory: %v", err)
	}
	df, err := lockfile.OpenLocalDepFile(filepath.Join(dir, "fixtures", "maven", "my-app", "pom.xml"))
	if err != nil {
		t.Fatalf("fail to open file: %v", err)
	}
	defer df.Close()

	buf := new(bytes.Buffer)
	if _, err := buf.ReadFrom(df); err != nil {
		t.Fatalf("failed to read from DepFile: %v", err)
	}

	patches := MavenPatches{
		DependencyPatches: MavenDependencyPatches{
			"": map[MavenPatch]bool{
				{
					DependencyKey: maven.DependencyKey{
						GroupID:    "org.example",
						ArtifactID: "abc",
						Type:       "jar",
					},
					NewRequire: "1.0.2",
				}: true,
				{
					DependencyKey: maven.DependencyKey{
						GroupID:    "org.example",
						ArtifactID: "no-version",
						Type:       "jar",
					},
					NewRequire: "2.0.1",
				}: true,
			},
			"management": map[MavenPatch]bool{
				{
					DependencyKey: maven.DependencyKey{
						GroupID:    "org.example",
						ArtifactID: "xyz",
						Type:       "jar",
					},
					NewRequire: "2.0.1",
				}: true,
				{
					DependencyKey: maven.DependencyKey{
						GroupID:    "org.example",
						ArtifactID: "extra-one",
						Type:       "jar",
					},
					NewRequire: "6.6.6",
				}: false,
				{
					DependencyKey: maven.DependencyKey{
						GroupID:    "org.example",
						ArtifactID: "extra-two",
						Type:       "jar",
					},
					NewRequire: "9.9.9",
				}: false,
			},
			"profile@profile-one": map[MavenPatch]bool{
				{
					DependencyKey: maven.DependencyKey{
						GroupID:    "org.profile",
						ArtifactID: "abc",
						Type:       "jar",
					},
					NewRequire: "1.2.4",
				}: true,
			},
			"profile@profile-two@management": map[MavenPatch]bool{
				{
					DependencyKey: maven.DependencyKey{
						GroupID:    "org.import",
						ArtifactID: "xyz",
						Type:       "pom",
					},
					NewRequire: "7.0.0",
				}: true,
			},
			"plugin@org.plugin:plugin": map[MavenPatch]bool{
				{
					DependencyKey: maven.DependencyKey{
						GroupID:    "org.dep",
						ArtifactID: "plugin-dep",
						Type:       "jar",
					},
					NewRequire: "2.3.4",
				}: true,
			},
		},
		PropertyPatches: MavenPropertyPatches{
			"": {
				"junit.version": "4.13.2",
			},
			"profile@profile-one": {
				"def.version": "2.3.5",
			},
		},
	}

	out := new(bytes.Buffer)
<<<<<<< HEAD
	if err := write(buf.String(), out, depPatches, propertyPatches); err != nil {
=======
	if err := write(buf, out, patches); err != nil {
>>>>>>> 62a848eb
		t.Fatalf("unable to update Maven pom.xml: %v", err)
	}
	testutility.NewSnapshot().WithCRLFReplacement().MatchText(t, out.String())
}

func TestMavenWriteDM(t *testing.T) {
	t.Parallel()

	dir, err := os.Getwd()
	if err != nil {
		t.Fatalf("failed to get current directory: %v", err)
	}
	df, err := lockfile.OpenLocalDepFile(filepath.Join(dir, "fixtures", "maven", "no-dependency-management.xml"))
	if err != nil {
		t.Fatalf("fail to open file: %v", err)
	}
	defer df.Close()

	buf := new(bytes.Buffer)
	if _, err := buf.ReadFrom(df); err != nil {
		t.Fatalf("failed to read from DepFile: %v", err)
	}

	patches := MavenPatches{
		DependencyPatches: MavenDependencyPatches{
			"": map[MavenPatch]bool{
				{
					DependencyKey: maven.DependencyKey{
						GroupID:    "junit",
						ArtifactID: "junit",
						Type:       "jar",
					},
					NewRequire: "4.13.2",
				}: true,
			},
			"parent": map[MavenPatch]bool{
				{
					DependencyKey: maven.DependencyKey{
						GroupID:    "org.parent",
						ArtifactID: "parent-pom",
						Type:       "jar",
					},
					NewRequire: "1.2.0",
				}: true,
			},
			"management": map[MavenPatch]bool{
				{
					DependencyKey: maven.DependencyKey{
						GroupID:    "org.management",
						ArtifactID: "abc",
						Type:       "jar",
					},
					NewRequire: "1.2.3",
				}: false,
				{
					DependencyKey: maven.DependencyKey{
						GroupID:    "org.management",
						ArtifactID: "xyz",
						Type:       "jar",
					},
					NewRequire: "2.3.4",
				}: false,
			},
		},
	}

	out := new(bytes.Buffer)
<<<<<<< HEAD
	if err := write(buf.String(), out, depPatches, MavenPropertyPatches{}); err != nil {
=======
	if err := write(buf, out, patches); err != nil {
>>>>>>> 62a848eb
		t.Fatalf("unable to update Maven pom.xml: %v", err)
	}
	testutility.NewSnapshot().WithCRLFReplacement().MatchText(t, out.String())
}

func TestBuildPatches(t *testing.T) {
	t.Parallel()

	dir, err := os.Getwd()
	if err != nil {
		t.Fatalf("failed to get current directory: %v", err)
	}
	parentPath := filepath.Join(dir, "fixtures", "maven", "parent", "pom.xml")

	depProfileTwoMgmt.AddAttr(dep.MavenArtifactType, "pom")
	depProfileTwoMgmt.AddAttr(dep.Scope, "import")

	depParent.AddAttr(dep.MavenArtifactType, "pom")

	patches := []DependencyPatch{
		{
			Pkg: resolve.PackageKey{
				System: resolve.Maven,
				Name:   "org.dep:plugin-dep",
			},
			Type:       depPlugin,
			NewRequire: "2.3.4",
		},
		{
			Pkg: resolve.PackageKey{
				System: resolve.Maven,
				Name:   "org.example:abc",
			},
			NewRequire: "1.0.2",
		},
		{
			Pkg: resolve.PackageKey{
				System: resolve.Maven,
				Name:   "org.example:aaa",
			},
			NewRequire: "1.2.0",
		},
		{
			Pkg: resolve.PackageKey{
				System: resolve.Maven,
				Name:   "org.example:ddd",
			},
			NewRequire: "1.3.0",
		},
		{
			Pkg: resolve.PackageKey{
				System: resolve.Maven,
				Name:   "org.example:property",
			},
			NewRequire: "1.0.1",
		},
		{
			Pkg: resolve.PackageKey{
				System: resolve.Maven,
				Name:   "org.example:same-property",
			},
			NewRequire: "1.0.1",
		},
		{
			Pkg: resolve.PackageKey{
				System: resolve.Maven,
				Name:   "org.example:another-property",
			},
			NewRequire: "1.1.0",
		},
		{
			Pkg: resolve.PackageKey{
				System: resolve.Maven,
				Name:   "org.example:property-no-update",
			},
			NewRequire: "2.0.0",
		},
		{
			Pkg: resolve.PackageKey{
				System: resolve.Maven,
				Name:   "org.example:xyz",
			},
			Type:       depMgmt,
			NewRequire: "2.0.1",
		},
		{
			Pkg: resolve.PackageKey{
				System: resolve.Maven,
				Name:   "org.import:xyz",
			},
			Type:       depProfileTwoMgmt,
			NewRequire: "6.7.0",
		},
		{
			Pkg: resolve.PackageKey{
				System: resolve.Maven,
				Name:   "org.profile:abc",
			},
			Type:       depProfileOne,
			NewRequire: "1.2.4",
		},
		{
			Pkg: resolve.PackageKey{
				System: resolve.Maven,
				Name:   "org.profile:def",
			},
			Type:       depProfileOne,
			NewRequire: "2.3.5",
		},
		{
			Pkg: resolve.PackageKey{
				System: resolve.Maven,
				Name:   "org.parent:parent-pom",
			},
			Type:       depParent,
			NewRequire: "1.2.0",
		},
		{
			Pkg: resolve.PackageKey{
				System: resolve.Maven,
				Name:   "org.example:suggest",
			},
			Type:        depMgmt,
			OrigRequire: "1.0.0",
			NewRequire:  "2.0.0",
		},
		{
			Pkg: resolve.PackageKey{
				System: resolve.Maven,
				Name:   "org.example:override",
			},
			Type:       depMgmt,
			NewRequire: "2.0.0",
		},
		{
			Pkg: resolve.PackageKey{
				System: resolve.Maven,
				Name:   "org.example:no-version",
			},
			Type:       depMgmt,
			NewRequire: "2.0.1",
		},
	}
	specific := MavenManifestSpecific{
		Parent: maven.Parent{
			ProjectKey: maven.ProjectKey{
				GroupID:    "org.parent",
				ArtifactID: "parent-pom",
				Version:    "1.1.1",
			},
			RelativePath: "../parent/pom.xml",
		},
		Properties: []PropertyWithOrigin{
			{Property: maven.Property{Name: "property.version", Value: "1.0.0"}},
			{Property: maven.Property{Name: "no.update.minor", Value: "9"}},
			{Property: maven.Property{Name: "def.version", Value: "2.3.4"}, Origin: "profile@profile-one"},
			{Property: maven.Property{Name: "aaa.version", Value: "1.1.1"}, Origin: "parent@" + parentPath},
		},
		OriginalRequirements: []DependencyWithOrigin{
			{
				Dependency: maven.Dependency{GroupID: "org.parent", ArtifactID: "parent-pom", Version: "1.2.0", Type: "pom"},
				Origin:     "parent",
			},
			{
				Dependency: maven.Dependency{GroupID: "junit", ArtifactID: "junit", Version: "${junit.version}", Scope: "test"},
			},
			{
				Dependency: maven.Dependency{GroupID: "org.example", ArtifactID: "abc", Version: "1.0.1"},
			},
			{
				Dependency: maven.Dependency{GroupID: "org.example", ArtifactID: "no-updates", Version: "9.9.9"},
			},
			{
				Dependency: maven.Dependency{GroupID: "org.example", ArtifactID: "no-version"},
			},
			{
				Dependency: maven.Dependency{GroupID: "org.example", ArtifactID: "property", Version: "${property.version}"},
			},
			{
				Dependency: maven.Dependency{GroupID: "org.example", ArtifactID: "property-no-update", Version: "1.${no.update.minor}"},
			},
			{
				Dependency: maven.Dependency{GroupID: "org.example", ArtifactID: "same-property", Version: "${property.version}"},
			},
			{
				Dependency: maven.Dependency{GroupID: "org.example", ArtifactID: "another-property", Version: "${property.version}"},
			},
			{
				Dependency: maven.Dependency{GroupID: "org.example", ArtifactID: "no-version", Version: "2.0.0"},
				Origin:     "management",
			},
			{
				Dependency: maven.Dependency{GroupID: "org.example", ArtifactID: "xyz", Version: "2.0.0"},
				Origin:     "management",
			},
			{
				Dependency: maven.Dependency{GroupID: "org.profile", ArtifactID: "abc", Version: "1.2.3"},
				Origin:     "profile@profile-one",
			},
			{
				Dependency: maven.Dependency{GroupID: "org.profile", ArtifactID: "def", Version: "${def.version}"},
				Origin:     "profile@profile-one",
			},
			{
				Dependency: maven.Dependency{GroupID: "org.import", ArtifactID: "xyz", Version: "6.6.6", Scope: "import", Type: "pom"},
				Origin:     "profile@profile-two@management",
			},
			{
				Dependency: maven.Dependency{GroupID: "org.dep", ArtifactID: "plugin-dep", Version: "2.3.3"},
				Origin:     "plugin@org.plugin:plugin",
			},
			{
				Dependency: maven.Dependency{GroupID: "org.example", ArtifactID: "ddd", Version: "1.2.3"},
				Origin:     "parent@" + parentPath,
			},
			{
				Dependency: maven.Dependency{GroupID: "org.example", ArtifactID: "aaa", Version: "${aaa.version}"},
				Origin:     "parent@" + parentPath + "@management",
			},
		},
	}
	want := map[string]MavenPatches{
		"": {
			DependencyPatches: MavenDependencyPatches{
				"": map[MavenPatch]bool{
					{
						DependencyKey: maven.DependencyKey{
							GroupID:    "org.example",
							ArtifactID: "abc",
							Type:       "jar",
						},
						NewRequire: "1.0.2",
					}: true,
					{
						DependencyKey: maven.DependencyKey{
							GroupID:    "org.example",
							ArtifactID: "another-property",
							Type:       "jar",
						},
						NewRequire: "1.1.0",
					}: true,
					{
						DependencyKey: maven.DependencyKey{
							GroupID:    "org.example",
							ArtifactID: "property-no-update",
							Type:       "jar",
						},
						NewRequire: "2.0.0",
					}: true,
				},
				"management": map[MavenPatch]bool{
					{
						DependencyKey: maven.DependencyKey{
							GroupID:    "org.example",
							ArtifactID: "xyz",
							Type:       "jar",
						},
						NewRequire: "2.0.1",
					}: true,
					{
						DependencyKey: maven.DependencyKey{
							GroupID:    "org.example",
							ArtifactID: "no-version",
							Type:       "jar",
						},
						NewRequire: "2.0.1",
					}: true,
					{
						DependencyKey: maven.DependencyKey{
							GroupID:    "org.example",
							ArtifactID: "override",
							Type:       "jar",
						},
						NewRequire: "2.0.0",
					}: false,
				},
				"profile@profile-one": map[MavenPatch]bool{
					{
						DependencyKey: maven.DependencyKey{
							GroupID:    "org.profile",
							ArtifactID: "abc",
							Type:       "jar",
						},
						NewRequire: "1.2.4",
					}: true,
				},
				"profile@profile-two@management": map[MavenPatch]bool{
					{
						DependencyKey: maven.DependencyKey{
							GroupID:    "org.import",
							ArtifactID: "xyz",
							Type:       "pom",
						},
						NewRequire: "6.7.0",
					}: true,
				},
				"plugin@org.plugin:plugin": map[MavenPatch]bool{
					{
						DependencyKey: maven.DependencyKey{
							GroupID:    "org.dep",
							ArtifactID: "plugin-dep",
							Type:       "jar",
						},
						NewRequire: "2.3.4",
					}: true,
				},
				"parent": map[MavenPatch]bool{
					{
						DependencyKey: maven.DependencyKey{
							GroupID:    "org.parent",
							ArtifactID: "parent-pom",
							Type:       "pom",
						},
						NewRequire: "1.2.0",
					}: true,
				},
			},
			PropertyPatches: MavenPropertyPatches{
				"": {
					"property.version": "1.0.1",
				},
				"profile@profile-one": {
					"def.version": "2.3.5",
				},
			},
		},
		parentPath: {
			DependencyPatches: MavenDependencyPatches{
				"": map[MavenPatch]bool{
					{
						DependencyKey: maven.DependencyKey{
							GroupID:    "org.example",
							ArtifactID: "ddd",
							Type:       "jar",
						},
						NewRequire: "1.3.0",
					}: true,
				},
			},
			PropertyPatches: MavenPropertyPatches{
				"": {
					"aaa.version": "1.2.0",
				},
			},
		},
	}

	allPatches, err := buildPatches(patches, specific)
	if err != nil {
		t.Fatalf("failed to build patches: %v", err)
	}
	if diff := cmp.Diff(allPatches, want); diff != "" {
		t.Errorf("result patches mismatch: %s", diff)
	}
}

func TestGeneratePropertyPatches(t *testing.T) {
	t.Parallel()
	tests := []struct {
		s1       string
		s2       string
		possible bool
		patches  map[string]string
	}{
		{"${version}", "1.2.3", true, map[string]string{"version": "1.2.3"}},
		{"${major}.2.3", "1.2.3", true, map[string]string{"major": "1"}},
		{"1.${minor}.3", "1.2.3", true, map[string]string{"minor": "2"}},
		{"1.2.${patch}", "1.2.3", true, map[string]string{"patch": "3"}},
		{"${major}.${minor}.${patch}", "1.2.3", true, map[string]string{"major": "1", "minor": "2", "patch": "3"}},
		{"${major}.2.3", "2.0.0", false, map[string]string{}},
		{"1.${minor}.3", "2.0.0", false, map[string]string{}},
	}
	for _, test := range tests {
		patches, ok := generatePropertyPatches(test.s1, test.s2)
		if ok != test.possible || !reflect.DeepEqual(patches, test.patches) {
			t.Errorf("generatePropertyPatches(%s, %s): got %v %v, want %v %v", test.s1, test.s2, patches, ok, test.patches, test.possible)
		}
	}
}<|MERGE_RESOLUTION|>--- conflicted
+++ resolved
@@ -519,11 +519,7 @@
 	}
 
 	out := new(bytes.Buffer)
-<<<<<<< HEAD
-	if err := write(buf.String(), out, depPatches, propertyPatches); err != nil {
-=======
-	if err := write(buf, out, patches); err != nil {
->>>>>>> 62a848eb
+  if err := write(buf.String(), out, patches); err != nil {
 		t.Fatalf("unable to update Maven pom.xml: %v", err)
 	}
 	testutility.NewSnapshot().WithCRLFReplacement().MatchText(t, out.String())
@@ -591,11 +587,7 @@
 	}
 
 	out := new(bytes.Buffer)
-<<<<<<< HEAD
-	if err := write(buf.String(), out, depPatches, MavenPropertyPatches{}); err != nil {
-=======
-	if err := write(buf, out, patches); err != nil {
->>>>>>> 62a848eb
+  if err := write(buf.String(), out, patches); err != nil {
 		t.Fatalf("unable to update Maven pom.xml: %v", err)
 	}
 	testutility.NewSnapshot().WithCRLFReplacement().MatchText(t, out.String())
