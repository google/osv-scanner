package manifest_test

import (
	"bytes"
	"os"
	"path/filepath"
	"reflect"
	"strings"
	"testing"

	"deps.dev/util/maven"
	"deps.dev/util/resolve"
	"deps.dev/util/resolve/dep"
	"github.com/google/osv-scanner/internal/resolution/datasource"
	"github.com/google/osv-scanner/internal/resolution/manifest"
	"github.com/google/osv-scanner/internal/testutility"
	"github.com/google/osv-scanner/pkg/lockfile"
)

var (
	depMgmt           = depTypeWithOrigin("management")
	depParent         = depTypeWithOrigin("parent")
	depPlugin         = depTypeWithOrigin("plugin@org.plugin:plugin")
	depProfileOne     = depTypeWithOrigin("profile@profile-one")
	depProfileTwoMgmt = depTypeWithOrigin("profile@profile-two@management")
)

func depTypeWithOrigin(origin string) dep.Type {
	var result dep.Type
	result.AddAttr(dep.MavenDependencyOrigin, origin)

	return result
}

func mavenReqKey(t *testing.T, name, artifactType, classifier string) manifest.RequirementKey {
	t.Helper()
	var typ dep.Type
	if artifactType != "" {
		typ.AddAttr(dep.MavenArtifactType, artifactType)
	}
	if classifier != "" {
		typ.AddAttr(dep.MavenClassifier, classifier)
	}

	return manifest.MakeRequirementKey(resolve.RequirementVersion{
		VersionKey: resolve.VersionKey{
			PackageKey: resolve.PackageKey{
				Name:   name,
				System: resolve.Maven,
			},
		},
		Type: typ,
	})
}

func TestMavenRead(t *testing.T) {
	t.Parallel()

	srv := testutility.NewMockHTTPServer(t)
	srv.SetResponse(t, "org/upstream/parent-pom/1.2.3/parent-pom-1.2.3.pom", []byte(`
	<project>
	  <groupId>org.upstream</groupId>
	  <artifactId>parent-pom</artifactId>
	  <version>1.2.3</version>
	  <packaging>pom</packaging>
	  <properties>
			<bbb.artifact>bbb</bbb.artifact>
		  <bbb.version>2.2.2</bbb.version>
	  </properties>
	  <dependencyManagement>
		<dependencies>
		  <dependency>
			<groupId>org.example</groupId>
			<artifactId>${bbb.artifact}</artifactId>
			<version>${bbb.version}</version>
		  </dependency>
		</dependencies>
	  </dependencyManagement>
	</project>
	`))
	srv.SetResponse(t, "org/import/import/1.0.0/import-1.0.0.pom", []byte(`
	<project>
	  <groupId>org.import</groupId>
	  <artifactId>import</artifactId>
	  <version>1.0.0</version>
	  <packaging>pom</packaging>
	  <properties>
		  <ccc.version>3.3.3</ccc.version>
	  </properties>
	  <dependencyManagement>
		  <dependencies>
		    <dependency>
			    <groupId>org.example</groupId>
			    <artifactId>ccc</artifactId>
			    <version>${ccc.version}</version>
		    </dependency>
		  </dependencies>
	  </dependencyManagement>
	</project>
	`))

	dir, err := os.Getwd()
	if err != nil {
		t.Fatalf("failed to get current directory: %v", err)
	}
	df, err := lockfile.OpenLocalDepFile(filepath.Join(dir, "fixtures", "pom.xml"))
	if err != nil {
		t.Fatalf("failed to open file: %v", err)
	}
	defer df.Close()

	mavenIO := manifest.MavenManifestIO{
		MavenRegistryAPIClient: *datasource.NewMavenRegistryAPIClient(srv.URL),
	}

	got, err := mavenIO.Read(df)
	if err != nil {
		t.Fatalf("failed to read file: %v", err)
	}
	if !strings.HasSuffix(got.FilePath, "pom.xml") {
		t.Errorf("manifest file path %v does not have pom.xml", got.FilePath)
	}
	got.FilePath = ""

	depType := depMgmt.Clone()
	depType.AddAttr(dep.MavenArtifactType, "pom")
	depType.AddAttr(dep.Scope, "import")

	want := manifest.Manifest{
		Root: resolve.Version{
			VersionKey: resolve.VersionKey{
				PackageKey: resolve.PackageKey{
					System: resolve.Maven,
					Name:   "com.mycompany.app:my-app",
				},
				VersionType: resolve.Concrete,
				Version:     "1.0",
			},
		},
		Requirements: []resolve.RequirementVersion{
			{
				VersionKey: resolve.VersionKey{
					PackageKey: resolve.PackageKey{
						System: resolve.Maven,
						Name:   "junit:junit",
					},
					VersionType: resolve.Requirement,
					Version:     "4.12",
				},
				// Type: dep.NewType(dep.Test), test scope is ignored to make resolution work.
			},
			{
				VersionKey: resolve.VersionKey{
					PackageKey: resolve.PackageKey{
						System: resolve.Maven,
						Name:   "org.example:abc",
					},
					VersionType: resolve.Requirement,
					Version:     "1.0.1",
				},
			},
			{
				VersionKey: resolve.VersionKey{
					PackageKey: resolve.PackageKey{
						System: resolve.Maven,
						Name:   "org.example:xyz",
					},
					VersionType: resolve.Requirement,
					Version:     "2.0.0",
				},
				Type: depMgmt,
			},
			{
				VersionKey: resolve.VersionKey{
					PackageKey: resolve.PackageKey{
						System: resolve.Maven,
						Name:   "org.example:aaa",
<<<<<<< HEAD
					},
					VersionType: resolve.Requirement,
					Version:     "1.1.1",
				},
				Type: depMgmt,
			},
			{
				VersionKey: resolve.VersionKey{
					PackageKey: resolve.PackageKey{
						System: resolve.Maven,
						Name:   "org.example:bbb",
					},
					VersionType: resolve.Requirement,
					Version:     "2.2.2",
				},
				Type: depMgmt,
			},
			{
				VersionKey: resolve.VersionKey{
					PackageKey: resolve.PackageKey{
						System: resolve.Maven,
						Name:   "org.example:ccc",
					},
					VersionType: resolve.Requirement,
					Version:     "3.3.3",
				},
				Type: depImport,
			},
			{
				VersionKey: resolve.VersionKey{
					PackageKey: resolve.PackageKey{
						System: resolve.Maven,
						Name:   "org.profile:abc",
=======
>>>>>>> 4a3375f3
					},
					VersionType: resolve.Requirement,
					Version:     "1.1.1",
				},
				Type: depMgmt,
			},
			{
				VersionKey: resolve.VersionKey{
					PackageKey: resolve.PackageKey{
						System: resolve.Maven,
						Name:   "org.example:bbb",
					},
					VersionType: resolve.Requirement,
					Version:     "2.2.2",
				},
				Type: depMgmt,
			},
			{
				VersionKey: resolve.VersionKey{
					PackageKey: resolve.PackageKey{
						System: resolve.Maven,
						Name:   "org.example:ccc",
					},
					VersionType: resolve.Requirement,
					Version:     "3.3.3",
				},
				Type: depMgmt,
			},
		},
		Groups: map[manifest.RequirementKey][]string{
			mavenReqKey(t, "junit:junit", "", ""):       {"test"},
			mavenReqKey(t, "org.import:xyz", "pom", ""): {"import"},
		},
		EcosystemSpecific: manifest.MavenManifestSpecific{
			Properties: []manifest.PropertyWithOrigin{
				{Property: maven.Property{Name: "project.build.sourceEncoding", Value: "UTF-8"}},
				{Property: maven.Property{Name: "maven.compiler.source", Value: "1.7"}},
				{Property: maven.Property{Name: "maven.compiler.target", Value: "1.7"}},
				{Property: maven.Property{Name: "junit.version", Value: "4.12"}},
				{Property: maven.Property{Name: "def.version", Value: "2.3.4"}, Origin: "profile@profile-one"},
			},
			OriginalRequirements: []manifest.DependencyWithOrigin{
				{
					Dependency: maven.Dependency{GroupID: "org.parent", ArtifactID: "parent-pom", Version: "1.1.1"},
					Origin:     manifest.OriginParent,
				},
				{
					Dependency: maven.Dependency{GroupID: "junit", ArtifactID: "junit", Version: "${junit.version}", Scope: "test"},
				},
				{
					Dependency: maven.Dependency{GroupID: "org.example", ArtifactID: "abc", Version: "1.0.1"},
				},
				{
					Dependency: maven.Dependency{GroupID: "org.example", ArtifactID: "xyz", Version: "2.0.0"},
					Origin:     manifest.OriginManagement,
				},
				{
					Dependency: maven.Dependency{GroupID: "org.import", ArtifactID: "import", Version: "1.0.0", Scope: "import", Type: "pom"},
					Origin:     manifest.OriginManagement,
				},
				{
					Dependency: maven.Dependency{GroupID: "org.profile", ArtifactID: "abc", Version: "1.2.3"},
					Origin:     "profile@profile-one",
				},
				{
					Dependency: maven.Dependency{GroupID: "org.profile", ArtifactID: "def", Version: "${def.version}"},
					Origin:     "profile@profile-one",
				},
				{
					Dependency: maven.Dependency{GroupID: "org.import", ArtifactID: "xyz", Version: "6.6.6", Scope: "import", Type: "pom"},
					Origin:     "profile@profile-two@management",
				},
				{
					Dependency: maven.Dependency{GroupID: "org.dep", ArtifactID: "plugin-dep", Version: "2.3.3"},
					Origin:     "plugin@org.plugin:plugin",
				},
			},
			RequirementsForUpdates: []resolve.RequirementVersion{
				{
					VersionKey: resolve.VersionKey{
						PackageKey: resolve.PackageKey{
							System: resolve.Maven,
							Name:   "org.parent:parent-pom",
						},
						VersionType: resolve.Requirement,
						Version:     "1.1.1",
					},
					Type: depParent,
				},
				{
					VersionKey: resolve.VersionKey{
						PackageKey: resolve.PackageKey{
							System: resolve.Maven,
							Name:   "org.import:import",
						},
						VersionType: resolve.Requirement,
						Version:     "1.0.0",
					},
					Type: depType,
				},
				{
					VersionKey: resolve.VersionKey{
						PackageKey: resolve.PackageKey{
							System: resolve.Maven,
							Name:   "org.profile:abc",
						},
						VersionType: resolve.Requirement,
						Version:     "1.2.3",
					},
				},
				{
					VersionKey: resolve.VersionKey{
						PackageKey: resolve.PackageKey{
							System: resolve.Maven,
							Name:   "org.profile:def",
						},
						VersionType: resolve.Requirement,
						Version:     "${def.version}",
					},
<<<<<<< HEAD
					Type: depMgmt, // depParentMgmt,
=======
>>>>>>> 4a3375f3
				},
				{
					VersionKey: resolve.VersionKey{
						PackageKey: resolve.PackageKey{
							System: resolve.Maven,
							Name:   "org.import:xyz",
						},
						VersionType: resolve.Requirement,
						Version:     "6.6.6",
					},
<<<<<<< HEAD
					Type: depMgmt, // depParentUpstreamMgmt,
=======
					Type: depType,
>>>>>>> 4a3375f3
				},
				{
					VersionKey: resolve.VersionKey{
						PackageKey: resolve.PackageKey{
							System: resolve.Maven,
							Name:   "org.dep:plugin-dep",
						},
						VersionType: resolve.Requirement,
						Version:     "2.3.3",
					},
				},
			},
		},
	}
	if !reflect.DeepEqual(got, want) {
		t.Errorf("Maven manifest mismatch:\ngot %v\nwant %v\n", got, want)
	}
}

func TestMavenWrite(t *testing.T) {
	t.Parallel()

	dir, err := os.Getwd()
	if err != nil {
		t.Fatalf("failed to get current directory: %v", err)
	}
	df, err := lockfile.OpenLocalDepFile(filepath.Join(dir, "fixtures", "pom.xml"))
	if err != nil {
		t.Fatalf("fail to open file: %v", err)
	}
	defer df.Close()

	depProfileTwoMgmt.AddAttr(dep.MavenArtifactType, "pom")
	depProfileTwoMgmt.AddAttr(dep.Scope, "import")

	changes := manifest.ManifestPatch{
		Deps: []manifest.DependencyPatch{
			{
				Pkg: resolve.PackageKey{
					System: resolve.Maven,
					Name:   "org.example:abc",
				},
				NewRequire: "1.0.2",
			},
			{
				Pkg: resolve.PackageKey{
					System: resolve.Maven,
					Name:   "org.example:xyz",
				},
				Type:       depMgmt,
				NewRequire: "2.0.1",
			},
			{
				Pkg: resolve.PackageKey{
					System: resolve.Maven,
					Name:   "org.profile:abc",
				},
				Type:       depProfileOne,
				NewRequire: "1.2.4",
			},
			{
				Pkg: resolve.PackageKey{
					System: resolve.Maven,
					Name:   "org.import:xyz",
				},
				Type:       depProfileTwoMgmt,
				NewRequire: "7.0.0",
			},
			{
				Pkg: resolve.PackageKey{
					System: resolve.Maven,
					Name:   "org.dep:plugin-dep",
				},
				Type:       depPlugin,
				NewRequire: "2.3.4",
			}, {
				Pkg: resolve.PackageKey{
					System: resolve.Maven,
					Name:   "org.parent:parent-pom",
				},
				Type:       depParent,
				NewRequire: "1.2.0",
			},
		},
		EcosystemSpecific: manifest.MavenPropertyPatches{
			"": {
				"junit.version": "4.13.2",
			},
			"profile@profile-one": {
				"def.version": "2.3.5",
			},
		},
	}

	buf := new(bytes.Buffer)
	mavenIO := manifest.MavenManifestIO{}
	if err := mavenIO.Write(df, buf, changes); err != nil {
		t.Fatalf("unable to update Maven pom.xml: %v", err)
	}
	testutility.NewSnapshot().WithCRLFReplacement().MatchText(t, buf.String())
}<|MERGE_RESOLUTION|>--- conflicted
+++ resolved
@@ -175,42 +175,6 @@
 					PackageKey: resolve.PackageKey{
 						System: resolve.Maven,
 						Name:   "org.example:aaa",
-<<<<<<< HEAD
-					},
-					VersionType: resolve.Requirement,
-					Version:     "1.1.1",
-				},
-				Type: depMgmt,
-			},
-			{
-				VersionKey: resolve.VersionKey{
-					PackageKey: resolve.PackageKey{
-						System: resolve.Maven,
-						Name:   "org.example:bbb",
-					},
-					VersionType: resolve.Requirement,
-					Version:     "2.2.2",
-				},
-				Type: depMgmt,
-			},
-			{
-				VersionKey: resolve.VersionKey{
-					PackageKey: resolve.PackageKey{
-						System: resolve.Maven,
-						Name:   "org.example:ccc",
-					},
-					VersionType: resolve.Requirement,
-					Version:     "3.3.3",
-				},
-				Type: depImport,
-			},
-			{
-				VersionKey: resolve.VersionKey{
-					PackageKey: resolve.PackageKey{
-						System: resolve.Maven,
-						Name:   "org.profile:abc",
-=======
->>>>>>> 4a3375f3
 					},
 					VersionType: resolve.Requirement,
 					Version:     "1.1.1",
@@ -330,10 +294,6 @@
 						VersionType: resolve.Requirement,
 						Version:     "${def.version}",
 					},
-<<<<<<< HEAD
-					Type: depMgmt, // depParentMgmt,
-=======
->>>>>>> 4a3375f3
 				},
 				{
 					VersionKey: resolve.VersionKey{
@@ -344,11 +304,7 @@
 						VersionType: resolve.Requirement,
 						Version:     "6.6.6",
 					},
-<<<<<<< HEAD
-					Type: depMgmt, // depParentUpstreamMgmt,
-=======
 					Type: depType,
->>>>>>> 4a3375f3
 				},
 				{
 					VersionKey: resolve.VersionKey{
