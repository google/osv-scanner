package manifest

import (
	"bytes"
	"os"
	"path/filepath"
	"reflect"
	"strings"
	"testing"

	"deps.dev/util/maven"
	"deps.dev/util/resolve"
	"deps.dev/util/resolve/dep"
	"github.com/google/go-cmp/cmp"
	"github.com/google/osv-scanner/internal/resolution/datasource"
	"github.com/google/osv-scanner/internal/testutility"
	"github.com/google/osv-scanner/pkg/lockfile"
)

var (
	depMgmt           = depTypeWithOrigin("management")
	depParent         = depTypeWithOrigin("parent")
	depPlugin         = depTypeWithOrigin("plugin@org.plugin:plugin")
	depProfileOne     = depTypeWithOrigin("profile@profile-one")
	depProfileTwoMgmt = depTypeWithOrigin("profile@profile-two@management")
)

func depTypeWithOrigin(origin string) dep.Type {
	var result dep.Type
	result.AddAttr(dep.MavenDependencyOrigin, origin)

	return result
}

func mavenReqKey(t *testing.T, name, artifactType, classifier string) RequirementKey {
	t.Helper()
	var typ dep.Type
	if artifactType != "" {
		typ.AddAttr(dep.MavenArtifactType, artifactType)
	}
	if classifier != "" {
		typ.AddAttr(dep.MavenClassifier, classifier)
	}

	return MakeRequirementKey(resolve.RequirementVersion{
		VersionKey: resolve.VersionKey{
			PackageKey: resolve.PackageKey{
				Name:   name,
				System: resolve.Maven,
			},
		},
		Type: typ,
	})
}

func TestMavenReadWrite(t *testing.T) {
	t.Parallel()

	srv := testutility.NewMockHTTPServer(t)
	srv.SetResponse(t, "org/upstream/parent-pom/1.2.3/parent-pom-1.2.3.pom", []byte(`
	<project>
	  <groupId>org.upstream</groupId>
	  <artifactId>parent-pom</artifactId>
	  <version>1.2.3</version>
	  <packaging>pom</packaging>
	  <properties>
			<bbb.artifact>bbb</bbb.artifact>
		  <bbb.version>2.2.2</bbb.version>
	  </properties>
	  <dependencyManagement>
		<dependencies>
		  <dependency>
			<groupId>org.example</groupId>
			<artifactId>${bbb.artifact}</artifactId>
			<version>${bbb.version}</version>
		  </dependency>
		</dependencies>
	  </dependencyManagement>
	</project>
	`))
	srv.SetResponse(t, "org/import/import/1.0.0/import-1.0.0.pom", []byte(`
	<project>
	  <groupId>org.import</groupId>
	  <artifactId>import</artifactId>
	  <version>1.0.0</version>
	  <packaging>pom</packaging>
	  <properties>
		  <ccc.version>3.3.3</ccc.version>
	  </properties>
	  <dependencyManagement>
		  <dependencies>
		    <dependency>
			    <groupId>org.example</groupId>
			    <artifactId>ccc</artifactId>
			    <version>${ccc.version}</version>
		    </dependency>
		  </dependencies>
	  </dependencyManagement>
	</project>
	`))

	dir, err := os.Getwd()
	if err != nil {
		t.Fatalf("failed to get current directory: %v", err)
	}
	df, err := lockfile.OpenLocalDepFile(filepath.Join(dir, "fixtures", "maven", "my-app", "pom.xml"))
	if err != nil {
		t.Fatalf("failed to open file: %v", err)
	}
	defer df.Close()

<<<<<<< HEAD
	client, _ := datasource.NewMavenRegistryAPIClient(srv.URL)
	mavenIO := MavenManifestIO{client: client}
=======
	mavenRW := MavenReadWriter{
		MavenRegistryAPIClient: datasource.NewMavenRegistryAPIClient(srv.URL),
	}
>>>>>>> 866b3e07

	got, err := mavenRW.Read(df)
	if err != nil {
		t.Fatalf("failed to read file: %v", err)
	}
	if !strings.HasSuffix(got.FilePath, "pom.xml") {
		t.Errorf("manifest file path %v does not have pom.xml", got.FilePath)
	}
	got.FilePath = ""

	depType := depMgmt.Clone()
	depType.AddAttr(dep.MavenArtifactType, "pom")
	depType.AddAttr(dep.Scope, "import")

	depParent.AddAttr(dep.MavenArtifactType, "pom")

	var depExclusions dep.Type
	depExclusions.AddAttr(dep.MavenExclusions, "org.exclude:exclude")

	want := Manifest{
		Root: resolve.Version{
			VersionKey: resolve.VersionKey{
				PackageKey: resolve.PackageKey{
					System: resolve.Maven,
					Name:   "com.mycompany.app:my-app",
				},
				VersionType: resolve.Concrete,
				Version:     "1.0",
			},
		},
		Requirements: []resolve.RequirementVersion{
			{
				VersionKey: resolve.VersionKey{
					PackageKey: resolve.PackageKey{
						System: resolve.Maven,
						Name:   "junit:junit",
					},
					VersionType: resolve.Requirement,
					Version:     "4.12",
				},
				// Type: dep.NewType(dep.Test), test scope is ignored to make resolution work.
			},
			{
				VersionKey: resolve.VersionKey{
					PackageKey: resolve.PackageKey{
						System: resolve.Maven,
						Name:   "org.example:abc",
					},
					VersionType: resolve.Requirement,
					Version:     "1.0.1",
				},
			},
			{
				VersionKey: resolve.VersionKey{
					PackageKey: resolve.PackageKey{
						System: resolve.Maven,
						Name:   "org.example:no-version",
					},
					VersionType: resolve.Requirement,
					Version:     "2.0.0",
				},
			},
			{
				VersionKey: resolve.VersionKey{
					PackageKey: resolve.PackageKey{
						System: resolve.Maven,
						Name:   "org.example:exclusions",
					},
					VersionType: resolve.Requirement,
					Version:     "1.0.0",
				},
				Type: depExclusions,
			},
			{
				VersionKey: resolve.VersionKey{
					PackageKey: resolve.PackageKey{
						System: resolve.Maven,
						Name:   "org.profile:abc",
					},
					VersionType: resolve.Requirement,
					Version:     "1.2.3",
				},
			},
			{
				VersionKey: resolve.VersionKey{
					PackageKey: resolve.PackageKey{
						System: resolve.Maven,
						Name:   "org.profile:def",
					},
					VersionType: resolve.Requirement,
					Version:     "2.3.4",
				},
			},
			{
				VersionKey: resolve.VersionKey{
					PackageKey: resolve.PackageKey{
						System: resolve.Maven,
						Name:   "org.example:ddd",
					},
					VersionType: resolve.Requirement,
					Version:     "1.2.3",
				},
			},
			{
				VersionKey: resolve.VersionKey{
					PackageKey: resolve.PackageKey{
						System: resolve.Maven,
						Name:   "org.example:xyz",
					},
					VersionType: resolve.Requirement,
					Version:     "2.0.0",
				},
				Type: depMgmt,
			},
			{
				VersionKey: resolve.VersionKey{
					PackageKey: resolve.PackageKey{
						System: resolve.Maven,
						Name:   "org.example:no-version",
					},
					VersionType: resolve.Requirement,
					Version:     "2.0.0",
				},
				Type: depMgmt,
			},
			{
				VersionKey: resolve.VersionKey{
					PackageKey: resolve.PackageKey{
						System: resolve.Maven,
						Name:   "org.example:aaa",
					},
					VersionType: resolve.Requirement,
					Version:     "1.1.1",
				},
				Type: depMgmt,
			},
			{
				VersionKey: resolve.VersionKey{
					PackageKey: resolve.PackageKey{
						System: resolve.Maven,
						Name:   "org.example:bbb",
					},
					VersionType: resolve.Requirement,
					Version:     "2.2.2",
				},
				Type: depMgmt,
			},
			{
				VersionKey: resolve.VersionKey{
					PackageKey: resolve.PackageKey{
						System: resolve.Maven,
						Name:   "org.example:ccc",
					},
					VersionType: resolve.Requirement,
					Version:     "3.3.3",
				},
				Type: depMgmt,
			},
		},
		Groups: map[RequirementKey][]string{
			mavenReqKey(t, "junit:junit", "", ""):       {"test"},
			mavenReqKey(t, "org.import:xyz", "pom", ""): {"import"},
		},
		EcosystemSpecific: MavenManifestSpecific{
			Parent: maven.Parent{
				ProjectKey: maven.ProjectKey{
					GroupID:    "org.parent",
					ArtifactID: "parent-pom",
					Version:    "1.1.1",
				},
				RelativePath: "../parent/pom.xml",
			},
			Properties: []PropertyWithOrigin{
				{Property: maven.Property{Name: "project.build.sourceEncoding", Value: "UTF-8"}},
				{Property: maven.Property{Name: "maven.compiler.source", Value: "1.7"}},
				{Property: maven.Property{Name: "maven.compiler.target", Value: "1.7"}},
				{Property: maven.Property{Name: "junit.version", Value: "4.12"}},
				{Property: maven.Property{Name: "zeppelin.daemon.package.base", Value: "../bin"}},
				{Property: maven.Property{Name: "def.version", Value: "2.3.4"}, Origin: "profile@profile-one"},
			},
			OriginalRequirements: []DependencyWithOrigin{
				{
					Dependency: maven.Dependency{GroupID: "org.parent", ArtifactID: "parent-pom", Version: "1.1.1", Type: "pom"},
					Origin:     "parent",
				},
				{
					Dependency: maven.Dependency{GroupID: "junit", ArtifactID: "junit", Version: "${junit.version}", Scope: "test"},
				},
				{
					Dependency: maven.Dependency{GroupID: "org.example", ArtifactID: "abc", Version: "1.0.1"},
				},
				{
					Dependency: maven.Dependency{GroupID: "org.example", ArtifactID: "no-version"},
				},
				{
					Dependency: maven.Dependency{GroupID: "org.example", ArtifactID: "exclusions", Version: "1.0.0",
						Exclusions: []maven.Exclusion{
							{GroupID: "org.exclude", ArtifactID: "exclude"},
						}},
				},
				{
					Dependency: maven.Dependency{GroupID: "org.example", ArtifactID: "xyz", Version: "2.0.0"},
					Origin:     "management",
				},
				{
					Dependency: maven.Dependency{GroupID: "org.example", ArtifactID: "no-version", Version: "2.0.0"},
					Origin:     "management",
				},
				{
					Dependency: maven.Dependency{GroupID: "org.import", ArtifactID: "import", Version: "1.0.0", Scope: "import", Type: "pom"},
					Origin:     "management",
				},
				{
					Dependency: maven.Dependency{GroupID: "org.profile", ArtifactID: "abc", Version: "1.2.3"},
					Origin:     "profile@profile-one",
				},
				{
					Dependency: maven.Dependency{GroupID: "org.profile", ArtifactID: "def", Version: "${def.version}"},
					Origin:     "profile@profile-one",
				},
				{
					Dependency: maven.Dependency{GroupID: "org.import", ArtifactID: "xyz", Version: "6.6.6", Scope: "import", Type: "pom"},
					Origin:     "profile@profile-two@management",
				},
				{
					Dependency: maven.Dependency{GroupID: "org.dep", ArtifactID: "plugin-dep", Version: "2.3.3"},
					Origin:     "plugin@org.plugin:plugin",
				},
			},
			RequirementsForUpdates: []resolve.RequirementVersion{
				{
					VersionKey: resolve.VersionKey{
						PackageKey: resolve.PackageKey{
							System: resolve.Maven,
							Name:   "org.parent:parent-pom",
						},
						VersionType: resolve.Requirement,
						Version:     "1.1.1",
					},
					Type: depParent,
				},
				{
					VersionKey: resolve.VersionKey{
						PackageKey: resolve.PackageKey{
							System: resolve.Maven,
							Name:   "org.import:import",
						},
						VersionType: resolve.Requirement,
						Version:     "1.0.0",
					},
					Type: depType,
				},
				{
					VersionKey: resolve.VersionKey{
						PackageKey: resolve.PackageKey{
							System: resolve.Maven,
							Name:   "org.profile:abc",
						},
						VersionType: resolve.Requirement,
						Version:     "1.2.3",
					},
				},
				{
					VersionKey: resolve.VersionKey{
						PackageKey: resolve.PackageKey{
							System: resolve.Maven,
							Name:   "org.profile:def",
						},
						VersionType: resolve.Requirement,
						Version:     "${def.version}",
					},
				},
				{
					VersionKey: resolve.VersionKey{
						PackageKey: resolve.PackageKey{
							System: resolve.Maven,
							Name:   "org.import:xyz",
						},
						VersionType: resolve.Requirement,
						Version:     "6.6.6",
					},
					Type: depType,
				},
				{
					VersionKey: resolve.VersionKey{
						PackageKey: resolve.PackageKey{
							System: resolve.Maven,
							Name:   "org.dep:plugin-dep",
						},
						VersionType: resolve.Requirement,
						Version:     "2.3.3",
					},
				},
			},
		},
	}
	if diff := cmp.Diff(want, got); diff != "" {
		t.Errorf("Maven manifest mismatch (-want +got):\n%s", diff)
	}

	// Re-open the file for writing.
	df, err = lockfile.OpenLocalDepFile(filepath.Join(dir, "fixtures", "maven", "my-app", "pom.xml"))
	if err != nil {
		t.Fatalf("failed to open file: %v", err)
	}
	defer df.Close()

	out := new(bytes.Buffer)
	// There are no patches since we are only testing tabs are not escaped.
	if err := mavenRW.Write(df, out, Patch{Manifest: &want}); err != nil {
		t.Fatalf("failed to write Maven pom.xml: %v", err)
	}
	testutility.NewSnapshot().WithCRLFReplacement().MatchText(t, out.String())
}

func TestMavenWrite(t *testing.T) {
	t.Parallel()

	dir, err := os.Getwd()
	if err != nil {
		t.Fatalf("failed to get current directory: %v", err)
	}
	df, err := lockfile.OpenLocalDepFile(filepath.Join(dir, "fixtures", "maven", "my-app", "pom.xml"))
	if err != nil {
		t.Fatalf("fail to open file: %v", err)
	}
	defer df.Close()

	in := new(bytes.Buffer)
	if _, err := in.ReadFrom(df); err != nil {
		t.Fatalf("failed to read from DepFile: %v", err)
	}

	patches := MavenPatches{
		DependencyPatches: MavenDependencyPatches{
			"": map[MavenPatch]bool{
				{
					DependencyKey: maven.DependencyKey{
						GroupID:    "org.example",
						ArtifactID: "abc",
						Type:       "jar",
					},
					NewRequire: "1.0.2",
				}: true,
				{
					DependencyKey: maven.DependencyKey{
						GroupID:    "org.example",
						ArtifactID: "no-version",
						Type:       "jar",
					},
					NewRequire: "2.0.1",
				}: true,
			},
			"management": map[MavenPatch]bool{
				{
					DependencyKey: maven.DependencyKey{
						GroupID:    "org.example",
						ArtifactID: "xyz",
						Type:       "jar",
					},
					NewRequire: "2.0.1",
				}: true,
				{
					DependencyKey: maven.DependencyKey{
						GroupID:    "org.example",
						ArtifactID: "extra-one",
						Type:       "jar",
					},
					NewRequire: "6.6.6",
				}: false,
				{
					DependencyKey: maven.DependencyKey{
						GroupID:    "org.example",
						ArtifactID: "extra-two",
						Type:       "jar",
					},
					NewRequire: "9.9.9",
				}: false,
			},
			"profile@profile-one": map[MavenPatch]bool{
				{
					DependencyKey: maven.DependencyKey{
						GroupID:    "org.profile",
						ArtifactID: "abc",
						Type:       "jar",
					},
					NewRequire: "1.2.4",
				}: true,
			},
			"profile@profile-two@management": map[MavenPatch]bool{
				{
					DependencyKey: maven.DependencyKey{
						GroupID:    "org.import",
						ArtifactID: "xyz",
						Type:       "pom",
					},
					NewRequire: "7.0.0",
				}: true,
			},
			"plugin@org.plugin:plugin": map[MavenPatch]bool{
				{
					DependencyKey: maven.DependencyKey{
						GroupID:    "org.dep",
						ArtifactID: "plugin-dep",
						Type:       "jar",
					},
					NewRequire: "2.3.4",
				}: true,
			},
		},
		PropertyPatches: MavenPropertyPatches{
			"": {
				"junit.version": "4.13.2",
			},
			"profile@profile-one": {
				"def.version": "2.3.5",
			},
		},
	}

	out := new(bytes.Buffer)
	if err := write(in.String(), out, patches); err != nil {
		t.Fatalf("unable to update Maven pom.xml: %v", err)
	}
	testutility.NewSnapshot().WithCRLFReplacement().MatchText(t, out.String())
}

func TestMavenWriteDM(t *testing.T) {
	t.Parallel()

	dir, err := os.Getwd()
	if err != nil {
		t.Fatalf("failed to get current directory: %v", err)
	}
	df, err := lockfile.OpenLocalDepFile(filepath.Join(dir, "fixtures", "maven", "no-dependency-management.xml"))
	if err != nil {
		t.Fatalf("fail to open file: %v", err)
	}
	defer df.Close()

	in := new(bytes.Buffer)
	if _, err := in.ReadFrom(df); err != nil {
		t.Fatalf("failed to read from DepFile: %v", err)
	}

	patches := MavenPatches{
		DependencyPatches: MavenDependencyPatches{
			"": map[MavenPatch]bool{
				{
					DependencyKey: maven.DependencyKey{
						GroupID:    "junit",
						ArtifactID: "junit",
						Type:       "jar",
					},
					NewRequire: "4.13.2",
				}: true,
			},
			"parent": map[MavenPatch]bool{
				{
					DependencyKey: maven.DependencyKey{
						GroupID:    "org.parent",
						ArtifactID: "parent-pom",
						Type:       "jar",
					},
					NewRequire: "1.2.0",
				}: true,
			},
			"management": map[MavenPatch]bool{
				{
					DependencyKey: maven.DependencyKey{
						GroupID:    "org.management",
						ArtifactID: "abc",
						Type:       "jar",
					},
					NewRequire: "1.2.3",
				}: false,
				{
					DependencyKey: maven.DependencyKey{
						GroupID:    "org.management",
						ArtifactID: "xyz",
						Type:       "jar",
					},
					NewRequire: "2.3.4",
				}: false,
			},
		},
	}

	out := new(bytes.Buffer)
	if err := write(in.String(), out, patches); err != nil {
		t.Fatalf("unable to update Maven pom.xml: %v", err)
	}
	testutility.NewSnapshot().WithCRLFReplacement().MatchText(t, out.String())
}

func TestBuildPatches(t *testing.T) {
	t.Parallel()

	dir, err := os.Getwd()
	if err != nil {
		t.Fatalf("failed to get current directory: %v", err)
	}
	parentPath := filepath.Join(dir, "fixtures", "maven", "parent", "pom.xml")

	depProfileTwoMgmt.AddAttr(dep.MavenArtifactType, "pom")
	depProfileTwoMgmt.AddAttr(dep.Scope, "import")

	depParent.AddAttr(dep.MavenArtifactType, "pom")

	patches := []DependencyPatch{
		{
			Pkg: resolve.PackageKey{
				System: resolve.Maven,
				Name:   "org.dep:plugin-dep",
			},
			Type:       depPlugin,
			NewRequire: "2.3.4",
		},
		{
			Pkg: resolve.PackageKey{
				System: resolve.Maven,
				Name:   "org.example:abc",
			},
			NewRequire: "1.0.2",
		},
		{
			Pkg: resolve.PackageKey{
				System: resolve.Maven,
				Name:   "org.example:aaa",
			},
			NewRequire: "1.2.0",
		},
		{
			Pkg: resolve.PackageKey{
				System: resolve.Maven,
				Name:   "org.example:ddd",
			},
			NewRequire: "1.3.0",
		},
		{
			Pkg: resolve.PackageKey{
				System: resolve.Maven,
				Name:   "org.example:property",
			},
			NewRequire: "1.0.1",
		},
		{
			Pkg: resolve.PackageKey{
				System: resolve.Maven,
				Name:   "org.example:same-property",
			},
			NewRequire: "1.0.1",
		},
		{
			Pkg: resolve.PackageKey{
				System: resolve.Maven,
				Name:   "org.example:another-property",
			},
			NewRequire: "1.1.0",
		},
		{
			Pkg: resolve.PackageKey{
				System: resolve.Maven,
				Name:   "org.example:property-no-update",
			},
			NewRequire: "2.0.0",
		},
		{
			Pkg: resolve.PackageKey{
				System: resolve.Maven,
				Name:   "org.example:xyz",
			},
			Type:       depMgmt,
			NewRequire: "2.0.1",
		},
		{
			Pkg: resolve.PackageKey{
				System: resolve.Maven,
				Name:   "org.import:xyz",
			},
			Type:       depProfileTwoMgmt,
			NewRequire: "6.7.0",
		},
		{
			Pkg: resolve.PackageKey{
				System: resolve.Maven,
				Name:   "org.profile:abc",
			},
			Type:       depProfileOne,
			NewRequire: "1.2.4",
		},
		{
			Pkg: resolve.PackageKey{
				System: resolve.Maven,
				Name:   "org.profile:def",
			},
			Type:       depProfileOne,
			NewRequire: "2.3.5",
		},
		{
			Pkg: resolve.PackageKey{
				System: resolve.Maven,
				Name:   "org.parent:parent-pom",
			},
			Type:       depParent,
			NewRequire: "1.2.0",
		},
		{
			Pkg: resolve.PackageKey{
				System: resolve.Maven,
				Name:   "org.example:suggest",
			},
			Type:        depMgmt,
			OrigRequire: "1.0.0",
			NewRequire:  "2.0.0",
		},
		{
			Pkg: resolve.PackageKey{
				System: resolve.Maven,
				Name:   "org.example:override",
			},
			Type:       depMgmt,
			NewRequire: "2.0.0",
		},
		{
			Pkg: resolve.PackageKey{
				System: resolve.Maven,
				Name:   "org.example:no-version",
			},
			Type:       depMgmt,
			NewRequire: "2.0.1",
		},
	}
	specific := MavenManifestSpecific{
		Parent: maven.Parent{
			ProjectKey: maven.ProjectKey{
				GroupID:    "org.parent",
				ArtifactID: "parent-pom",
				Version:    "1.1.1",
			},
			RelativePath: "../parent/pom.xml",
		},
		Properties: []PropertyWithOrigin{
			{Property: maven.Property{Name: "property.version", Value: "1.0.0"}},
			{Property: maven.Property{Name: "no.update.minor", Value: "9"}},
			{Property: maven.Property{Name: "def.version", Value: "2.3.4"}, Origin: "profile@profile-one"},
			{Property: maven.Property{Name: "aaa.version", Value: "1.1.1"}, Origin: "parent@" + parentPath},
		},
		OriginalRequirements: []DependencyWithOrigin{
			{
				Dependency: maven.Dependency{GroupID: "org.parent", ArtifactID: "parent-pom", Version: "1.2.0", Type: "pom"},
				Origin:     "parent",
			},
			{
				Dependency: maven.Dependency{GroupID: "junit", ArtifactID: "junit", Version: "${junit.version}", Scope: "test"},
			},
			{
				Dependency: maven.Dependency{GroupID: "org.example", ArtifactID: "abc", Version: "1.0.1"},
			},
			{
				Dependency: maven.Dependency{GroupID: "org.example", ArtifactID: "no-updates", Version: "9.9.9"},
			},
			{
				Dependency: maven.Dependency{GroupID: "org.example", ArtifactID: "no-version"},
			},
			{
				Dependency: maven.Dependency{GroupID: "org.example", ArtifactID: "property", Version: "${property.version}"},
			},
			{
				Dependency: maven.Dependency{GroupID: "org.example", ArtifactID: "property-no-update", Version: "1.${no.update.minor}"},
			},
			{
				Dependency: maven.Dependency{GroupID: "org.example", ArtifactID: "same-property", Version: "${property.version}"},
			},
			{
				Dependency: maven.Dependency{GroupID: "org.example", ArtifactID: "another-property", Version: "${property.version}"},
			},
			{
				Dependency: maven.Dependency{GroupID: "org.example", ArtifactID: "no-version", Version: "2.0.0"},
				Origin:     "management",
			},
			{
				Dependency: maven.Dependency{GroupID: "org.example", ArtifactID: "xyz", Version: "2.0.0"},
				Origin:     "management",
			},
			{
				Dependency: maven.Dependency{GroupID: "org.profile", ArtifactID: "abc", Version: "1.2.3"},
				Origin:     "profile@profile-one",
			},
			{
				Dependency: maven.Dependency{GroupID: "org.profile", ArtifactID: "def", Version: "${def.version}"},
				Origin:     "profile@profile-one",
			},
			{
				Dependency: maven.Dependency{GroupID: "org.import", ArtifactID: "xyz", Version: "6.6.6", Scope: "import", Type: "pom"},
				Origin:     "profile@profile-two@management",
			},
			{
				Dependency: maven.Dependency{GroupID: "org.dep", ArtifactID: "plugin-dep", Version: "2.3.3"},
				Origin:     "plugin@org.plugin:plugin",
			},
			{
				Dependency: maven.Dependency{GroupID: "org.example", ArtifactID: "ddd", Version: "1.2.3"},
				Origin:     "parent@" + parentPath,
			},
			{
				Dependency: maven.Dependency{GroupID: "org.example", ArtifactID: "aaa", Version: "${aaa.version}"},
				Origin:     "parent@" + parentPath + "@management",
			},
		},
	}
	want := map[string]MavenPatches{
		"": {
			DependencyPatches: MavenDependencyPatches{
				"": map[MavenPatch]bool{
					{
						DependencyKey: maven.DependencyKey{
							GroupID:    "org.example",
							ArtifactID: "abc",
							Type:       "jar",
						},
						NewRequire: "1.0.2",
					}: true,
					{
						DependencyKey: maven.DependencyKey{
							GroupID:    "org.example",
							ArtifactID: "another-property",
							Type:       "jar",
						},
						NewRequire: "1.1.0",
					}: true,
					{
						DependencyKey: maven.DependencyKey{
							GroupID:    "org.example",
							ArtifactID: "property-no-update",
							Type:       "jar",
						},
						NewRequire: "2.0.0",
					}: true,
				},
				"management": map[MavenPatch]bool{
					{
						DependencyKey: maven.DependencyKey{
							GroupID:    "org.example",
							ArtifactID: "xyz",
							Type:       "jar",
						},
						NewRequire: "2.0.1",
					}: true,
					{
						DependencyKey: maven.DependencyKey{
							GroupID:    "org.example",
							ArtifactID: "no-version",
							Type:       "jar",
						},
						NewRequire: "2.0.1",
					}: true,
					{
						DependencyKey: maven.DependencyKey{
							GroupID:    "org.example",
							ArtifactID: "override",
							Type:       "jar",
						},
						NewRequire: "2.0.0",
					}: false,
				},
				"profile@profile-one": map[MavenPatch]bool{
					{
						DependencyKey: maven.DependencyKey{
							GroupID:    "org.profile",
							ArtifactID: "abc",
							Type:       "jar",
						},
						NewRequire: "1.2.4",
					}: true,
				},
				"profile@profile-two@management": map[MavenPatch]bool{
					{
						DependencyKey: maven.DependencyKey{
							GroupID:    "org.import",
							ArtifactID: "xyz",
							Type:       "pom",
						},
						NewRequire: "6.7.0",
					}: true,
				},
				"plugin@org.plugin:plugin": map[MavenPatch]bool{
					{
						DependencyKey: maven.DependencyKey{
							GroupID:    "org.dep",
							ArtifactID: "plugin-dep",
							Type:       "jar",
						},
						NewRequire: "2.3.4",
					}: true,
				},
				"parent": map[MavenPatch]bool{
					{
						DependencyKey: maven.DependencyKey{
							GroupID:    "org.parent",
							ArtifactID: "parent-pom",
							Type:       "pom",
						},
						NewRequire: "1.2.0",
					}: true,
				},
			},
			PropertyPatches: MavenPropertyPatches{
				"": {
					"property.version": "1.0.1",
				},
				"profile@profile-one": {
					"def.version": "2.3.5",
				},
			},
		},
		parentPath: {
			DependencyPatches: MavenDependencyPatches{
				"": map[MavenPatch]bool{
					{
						DependencyKey: maven.DependencyKey{
							GroupID:    "org.example",
							ArtifactID: "ddd",
							Type:       "jar",
						},
						NewRequire: "1.3.0",
					}: true,
				},
			},
			PropertyPatches: MavenPropertyPatches{
				"": {
					"aaa.version": "1.2.0",
				},
			},
		},
	}

	allPatches, err := buildPatches(patches, specific)
	if err != nil {
		t.Fatalf("failed to build patches: %v", err)
	}
	if diff := cmp.Diff(want, allPatches); diff != "" {
		t.Errorf("result patches mismatch (-want +got):\n%s", diff)
	}
}

func TestGeneratePropertyPatches(t *testing.T) {
	t.Parallel()
	tests := []struct {
		s1       string
		s2       string
		possible bool
		patches  map[string]string
	}{
		{"${version}", "1.2.3", true, map[string]string{"version": "1.2.3"}},
		{"${major}.2.3", "1.2.3", true, map[string]string{"major": "1"}},
		{"1.${minor}.3", "1.2.3", true, map[string]string{"minor": "2"}},
		{"1.2.${patch}", "1.2.3", true, map[string]string{"patch": "3"}},
		{"${major}.${minor}.${patch}", "1.2.3", true, map[string]string{"major": "1", "minor": "2", "patch": "3"}},
		{"${major}.2.3", "2.0.0", false, map[string]string{}},
		{"1.${minor}.3", "2.0.0", false, map[string]string{}},
	}
	for _, test := range tests {
		patches, ok := generatePropertyPatches(test.s1, test.s2)
		if ok != test.possible || !reflect.DeepEqual(patches, test.patches) {
			t.Errorf("generatePropertyPatches(%s, %s): got %v %v, want %v %v", test.s1, test.s2, patches, ok, test.patches, test.possible)
		}
	}
}<|MERGE_RESOLUTION|>--- conflicted
+++ resolved
@@ -109,14 +109,9 @@
 	}
 	defer df.Close()
 
-<<<<<<< HEAD
+
 	client, _ := datasource.NewMavenRegistryAPIClient(srv.URL)
-	mavenIO := MavenManifestIO{client: client}
-=======
-	mavenRW := MavenReadWriter{
-		MavenRegistryAPIClient: datasource.NewMavenRegistryAPIClient(srv.URL),
-	}
->>>>>>> 866b3e07
+	mavenRW := MavenReadWriter{client: client}
 
 	got, err := mavenRW.Read(df)
 	if err != nil {
