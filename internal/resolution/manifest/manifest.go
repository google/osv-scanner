--- conflicted
+++ resolved
@@ -92,19 +92,11 @@
 	return nil
 }
 
-<<<<<<< HEAD
-func GetManifestIO(pathToManifest, mavenRegistry string) (ManifestIO, error) {
+func GetReadWriter(pathToManifest string, mavenRegistry string) (ReadWriter, error) {
 	base := filepath.Base(pathToManifest)
 	switch {
 	case base == "pom.xml":
-		return NewMavenManifestIO(mavenRegistry)
-=======
-func GetReadWriter(pathToManifest string) (ReadWriter, error) {
-	base := filepath.Base(pathToManifest)
-	switch {
-	case base == "pom.xml":
-		return NewMavenReadWriter(), nil
->>>>>>> 866b3e07
+		return NewMavenReadWriter(mavenRegistry), nil
 	case base == "package.json":
 		return NpmReadWriter{}, nil
 	default:
