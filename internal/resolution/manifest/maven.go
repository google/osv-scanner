--- conflicted
+++ resolved
@@ -916,11 +916,7 @@
 	return enc.Flush()
 }
 
-<<<<<<< HEAD
 // writeString writes XML string specified by raw with replacements specified in values.
-=======
-// writeString writes XML string specified by raw with replacements pecified in values.
->>>>>>> 0ecee7c7
 // skipTags specifies the tags we skip for writing (usually higher level tags).
 // White space is trimmed during writing to prevent the text being escaped.
 // TODO: investigate if we can rely on the nesting level to decide trimming or not.
