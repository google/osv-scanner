package manifest

import (
	"bytes"
	"context"
	"encoding/xml"
	"errors"
	"fmt"
	"io"
	"os"
	"path/filepath"
	"strings"

	"deps.dev/util/maven"
	"deps.dev/util/resolve"
	"deps.dev/util/resolve/dep"
	"github.com/google/osv-scanner/internal/resolution/datasource"
	"github.com/google/osv-scanner/pkg/lockfile"
)

const (
	OriginImport     = "import"
	OriginManagement = "management"
	OriginParent     = "parent"
	OriginPlugin     = "plugin"
	OriginProfile    = "profile"
)

type MavenManifestIO struct {
	datasource.MavenRegistryAPIClient
}

func NewMavenManifestIO() MavenManifestIO {
	return MavenManifestIO{
		MavenRegistryAPIClient: *datasource.NewMavenRegistryAPIClient(datasource.MavenCentral),
	}
}

type MavenManifestSpecific struct {
	Properties                 []PropertyWithOrigin
	RequirementsWithProperties []resolve.RequirementVersion
	RequirementsFromOtherPOMs  []resolve.RequirementVersion // Requirements that we cannot modify directly
}

type PropertyWithOrigin struct {
	maven.Property
	Origin string // Origin indicates where the property comes from
}

// TODO: handle profiles (activation and interpolation)
func (m MavenManifestIO) Read(df lockfile.DepFile) (Manifest, error) {
	ctx := context.Background()

	var reqsWithProps []resolve.RequirementVersion
	requirementOrigins := make(map[maven.DependencyKey]string)
	addRequirementOrigins := func(deps []maven.Dependency, origin string) {
		for _, dep := range deps {
<<<<<<< HEAD
			key := dep.Key()
			if _, ok := requirementOrigins[key]; !ok {
				requirementOrigins[key] = origin
			}
=======
>>>>>>> a851e824
			if dep.Version.ContainsProperty() {
				// We only need the original import if the version contains any property.
				reqsWithProps = append(reqsWithProps, makeRequirementVersion(dep, origin))
			}
		}
	}
	addAllRequirements := func(project maven.Project, origin string) {
		addRequirementOrigins(project.Dependencies, origin)
		addRequirementOrigins(project.DependencyManagement.Dependencies, mavenOrigin(origin, OriginManagement))
		for _, profile := range project.Profiles {
			addRequirementOrigins(profile.Dependencies, mavenOrigin(origin, OriginProfile, string(profile.ID)))
			addRequirementOrigins(profile.DependencyManagement.Dependencies, mavenOrigin(origin, OriginProfile, string(profile.ID), OriginManagement))
		}
		for _, plugin := range project.Build.PluginManagement.Plugins {
			addRequirementOrigins(plugin.Dependencies, mavenOrigin(origin, OriginPlugin, plugin.ProjectKey.Name()))
		}
	}
<<<<<<< HEAD

	var project maven.Project
	if err := xml.NewDecoder(df).Decode(&project); err != nil {
		return Manifest{}, fmt.Errorf("failed to unmarshal project: %w", err)
=======
	for _, plugin := range project.Build.PluginManagement.Plugins {
		addReqsWithProps(plugin.Dependencies, mavenOrigin(OriginPlugin, plugin.ProjectKey.Name()))
>>>>>>> a851e824
	}
	addAllRequirements(project, "")

	// Merging parents data by parsing local parent pom.xml or fetching from upstream.
	if err := m.MergeParents(ctx, &project, project.Parent, 1, df.Path(), addAllRequirements, OriginParent); err != nil {
		return Manifest{}, fmt.Errorf("failed to merge parents: %w", err)
	}

	// Process the dependencies:
	//  - dedupe dependencies and dependency management
	//  - import dependency management (not yet transitively)
	//  - fill in missing dependency version requirement
	project.ProcessDependencies(func(groupID, artifactID, version maven.String) (maven.DependencyManagement, error) {
		root := maven.Parent{ProjectKey: maven.ProjectKey{GroupID: groupID, ArtifactID: artifactID, Version: version}}
		var result maven.Project
		if err := m.MergeParents(ctx, &result, root, 0, df.Path(), addAllRequirements, OriginImport); err != nil {
			return maven.DependencyManagement{}, err
		}

		return result.DependencyManagement, nil
	})

	count := len(project.Properties.Properties)
	for _, prof := range project.Profiles {
		count += len(prof.Properties.Properties)
	}
	properties := make([]PropertyWithOrigin, 0, count)
	for _, prop := range project.Properties.Properties {
		properties = append(properties, PropertyWithOrigin{Property: prop})
	}

	var requirements []resolve.RequirementVersion
	var otherRequirements []resolve.RequirementVersion
	groups := make(map[resolve.PackageKey][]string)
	addRequirements := func(deps []maven.Dependency) {
		for _, dep := range deps {
			origin := requirementOrigins[dep.Key()]
			if strings.HasPrefix(origin, OriginParent+"@") || strings.HasPrefix(origin, OriginImport) {
				otherRequirements = append(otherRequirements, makeRequirementVersion(dep, origin))
			} else {
				requirements = append(requirements, makeRequirementVersion(dep, origin))
			}
			if dep.Scope != "" {
				pk := resolve.PackageKey{
					System: resolve.Maven,
					Name:   dep.Name(),
				}
				groups[pk] = append(groups[pk], string(dep.Scope))
			}
		}
	}
	if project.Parent.GroupID != "" && project.Parent.ArtifactID != "" {
		requirements = append(requirements, resolve.RequirementVersion{
			VersionKey: resolve.VersionKey{
				PackageKey: resolve.PackageKey{
					System: resolve.Maven,
					Name:   project.Parent.ProjectKey.Name(),
				},
				// Parent version is a concrete version, but we model parent as dependency here.
				VersionType: resolve.Requirement,
				Version:     string(project.Parent.Version),
			},
			Type: makeMavenDepType(maven.Dependency{}, OriginParent),
		})
	}
	addRequirements(project.Dependencies)
	addRequirements(project.DependencyManagement.Dependencies)
	for _, profile := range project.Profiles {
		addRequirements(profile.Dependencies)
		addRequirements(profile.DependencyManagement.Dependencies)
		for _, prop := range profile.Properties.Properties {
			properties = append(properties, PropertyWithOrigin{
				Property: prop,
				Origin:   mavenOrigin(OriginProfile, string(profile.ID)),
			})
		}
	}
	for _, plugin := range project.Build.PluginManagement.Plugins {
<<<<<<< HEAD
		addRequirements(plugin.Dependencies)
=======
		addRequirements(plugin.Dependencies, mavenOrigin(OriginPlugin, plugin.ProjectKey.Name()))
>>>>>>> a851e824
	}

	return Manifest{
		FilePath: df.Path(),
		Root: resolve.Version{
			VersionKey: resolve.VersionKey{
				PackageKey: resolve.PackageKey{
					System: resolve.Maven,
					Name:   project.ProjectKey.Name(),
				},
				VersionType: resolve.Concrete,
				Version:     string(project.Version),
			},
		},
		Requirements: requirements,
		Groups:       groups,
		EcosystemSpecific: MavenManifestSpecific{
			Properties:                 properties,
			RequirementsWithProperties: reqsWithProps,
			RequirementsFromOtherPOMs:  otherRequirements,
		},
	}, nil
}

<<<<<<< HEAD
const MaxParent = 100

func (m MavenManifestIO) MergeParents(ctx context.Context, result *maven.Project, current maven.Parent, start int, path string, addRequirements func(maven.Project, string), prefix string) error {
	visited := make(map[maven.ProjectKey]bool, MaxParent)
	for n := start; n < MaxParent; n++ {
		if current.GroupID == "" || current.ArtifactID == "" || current.Version == "" {
			break
		}
		if visited[current.ProjectKey] {
			// A cycle of parents is detected
			return errors.New("a cycle of parents is detected")
		}
		visited[current.ProjectKey] = true

		var proj maven.Project
		if current.RelativePath != "" {
			f, err := os.Open(filepath.Join(filepath.Dir(path), string(current.RelativePath)))
			if err != nil {
				return fmt.Errorf("failed to open parent file %s: %w", current.RelativePath, err)
			}
			if err := xml.NewDecoder(f).Decode(&proj); err != nil {
				return fmt.Errorf("failed to unmarshal project: %w", err)
			}
		} else {
			var err error
			proj, err = m.MavenRegistryAPIClient.GetProject(ctx, string(current.GroupID), string(current.ArtifactID), string(current.Version))
			if err != nil {
				return fmt.Errorf("failed to get Maven project %s:%s:%s: %w", current.GroupID, current.ArtifactID, current.Version, err)
			}
			if n > 0 && proj.Packaging != "pom" {
				// A parent project should only be of "pom" packaging type.
				return fmt.Errorf("invalid packaging for parent project %s", proj.Packaging)
			}
		}
		addRequirements(proj, mavenOrigin(prefix, current.ProjectKey.Name()))
		result.MergeParent(proj)
		current = proj.Parent
	}
	// Interpolate the project to resolve the properties.
	return result.Interpolate()
}

=======
>>>>>>> a851e824
// For dependencies in profiles and plugins, we use origin to indicate where they are from.
// The origin is in the format prefix@identifier[@postfix] (where @ is the separator):
//   - prefix indicates it is from profile or plugin
//   - identifier to locate the profile/plugin which is profile ID or plugin name
//   - (optional) suffix indicates if this is a dependency management
func makeRequirementVersion(dep maven.Dependency, origin string) resolve.RequirementVersion {
	return resolve.RequirementVersion{
		VersionKey: resolve.VersionKey{
			PackageKey: resolve.PackageKey{
				System: resolve.Maven,
				Name:   dep.Name(),
			},
			VersionType: resolve.Requirement,
			Version:     string(dep.Version),
		},
		Type: makeMavenDepType(dep, origin),
	}
}

func mavenOrigin(list ...string) string {
	result := ""
	for _, str := range list {
		if result != "" && str != "" {
			result += "@"
		}
		if str != "" {
			result += str
		}
	}

	return result
}

// TODO: this will be provided by deps.dev/util/resolve soon
func makeMavenDepType(dependency maven.Dependency, origin string) dep.Type {
	var dt dep.Type
	if dependency.Optional == "true" {
		dt.AddAttr(dep.Opt, "")
	}
	if dependency.Scope == "test" {
		dt.AddAttr(dep.Test, "")
	} else if dependency.Scope != "" && dependency.Scope != "compile" {
		dt.AddAttr(dep.Scope, string(dependency.Scope))
	}
	if dependency.Type != "" {
		dt.AddAttr(dep.MavenArtifactType, string(dependency.Type))
	}
	if dependency.Classifier != "" {
		dt.AddAttr(dep.MavenClassifier, string(dependency.Classifier))
	}
	// Only add Maven dependency origin when it is not direct dependency.
	if origin != "" {
		dt.AddAttr(dep.MavenDependencyOrigin, origin)
	}

	return dt
}

// TODO: this will be provided by deps.dev/util/resolve soon
func depTypeToMavenDependency(typ dep.Type) (maven.Dependency, string, error) {
	result := maven.Dependency{}
	if _, ok := typ.GetAttr(dep.Opt); ok {
		result.Optional = "true"
	}
	if _, ok := typ.GetAttr(dep.Test); ok {
		result.Scope = "test"
	}
	if s, ok := typ.GetAttr(dep.Scope); ok {
		if result.Scope != "" {
			return maven.Dependency{}, "", errors.New("invalid Maven dep.Type")
		}
		result.Scope = maven.String(s)
	}
	if c, ok := typ.GetAttr(dep.MavenClassifier); ok {
		result.Classifier = maven.String(c)
	}
	if t, ok := typ.GetAttr(dep.MavenArtifactType); ok {
		result.Type = maven.String(t)
	}
	if o, ok := typ.GetAttr(dep.MavenDependencyOrigin); ok {
		return result, o, nil
	}

	return result, "", nil
}

func projectStartElement(raw string) string {
	start := strings.Index(raw, "<project")
	if start < 0 {
		return ""
	}
	end := strings.Index(raw[start:], ">")
	if end < 0 {
		return ""
	}

	return raw[start : start+end+1]
}

// MavenPropertyPatches represent the properties to be updated, which
// is a map of properties of each origin.
type MavenPropertyPatches map[string]map[string]string // origin -> tag -> value

func (MavenManifestIO) Write(df lockfile.DepFile, w io.Writer, patch ManifestPatch) error {
	buf := new(bytes.Buffer)
	if _, err := buf.ReadFrom(df); err != nil {
		return fmt.Errorf("failed to read from DepFile: %w", err)
	}

	dec := xml.NewDecoder(bytes.NewReader(buf.Bytes()))
	enc := xml.NewEncoder(w)

	patches := make(map[string][]DependencyPatch)
	for _, changedDep := range patch.Deps {
		_, o, err := depTypeToMavenDependency(changedDep.Type)
		if err != nil {
			return fmt.Errorf("depTypeToMavenDependency: %w", err)
		}
		patches[o] = append(patches[o], changedDep)
	}

	for {
		token, err := dec.Token()
		if errors.Is(err, io.EOF) {
			break
		}
		if err != nil {
			return fmt.Errorf("getting token: %w", err)
		}

		if tt, ok := token.(xml.StartElement); ok {
			if tt.Name.Local == "project" {
				type RawProject struct {
					InnerXML string `xml:",innerxml"`
				}
				var rawProj RawProject
				if err := dec.DecodeElement(&rawProj, &tt); err != nil {
					return err
				}

				// xml.EncodeToken writes a start element with its all name spaces.
				// It's very common to have a start project element with a few name spaces in Maven.
				// Thus this would cause a big diff when we try to encode the start element of project.

				// We first capture the raw start element string and write it.
				projectStart := projectStartElement(buf.String())
				if projectStart == "" {
					return errors.New("unable to get start element of project")
				}
				if _, err := w.Write([]byte(projectStart)); err != nil {
					return fmt.Errorf("writing start element of project: %w", err)
				}

				properties, ok := patch.EcosystemSpecific.(MavenPropertyPatches)
				if !ok {
					return errors.New("cannot convert ecosystem specific information to Maven properties")
				}
				// Then we update the project by passing the innerXML and name spaces are not passed.
				if err := updateProject(enc, rawProj.InnerXML, "", "", patches, properties); err != nil {
					return fmt.Errorf("updating project: %w", err)
				}

				// Finally we write the end element of project.
				if _, err := w.Write([]byte("</project>")); err != nil {
					return fmt.Errorf("writing start element of project: %w", err)
				}

				continue
			}
		}
		if err := enc.EncodeToken(token); err != nil {
			return err
		}
		if err := enc.Flush(); err != nil {
			return err
		}
	}

	return nil
}
func updateProject(enc *xml.Encoder, raw, prefix, id string, patches map[string][]DependencyPatch, properties MavenPropertyPatches) error {
	dec := xml.NewDecoder(bytes.NewReader([]byte(raw)))
	for {
		token, err := dec.Token()
		if errors.Is(err, io.EOF) {
			break
		}
		if err != nil {
			return err
		}

		if tt, ok := token.(xml.StartElement); ok {
			switch tt.Name.Local {
			case "parent":
				type RawParent struct {
					maven.ProjectKey
					InnerXML string `xml:",innerxml"`
				}
				var rawParent RawParent
				if err := dec.DecodeElement(&rawParent, &tt); err != nil {
					return err
				}
				req := string(rawParent.Version)
				deps, ok := patches["parent"]
				if ok {
					req = deps[0].NewRequire
				}
				if err := updateString(enc, "<parent>"+rawParent.InnerXML+"</parent>", map[string]string{"version": req}); err != nil {
					return fmt.Errorf("updating parent: %w", err)
				}

				continue
			case "properties":
				type RawProperties struct {
					InnerXML string `xml:",innerxml"`
				}
				var rawProperties RawProperties
				if err := dec.DecodeElement(&rawProperties, &tt); err != nil {
					return err
				}
				if err := updateString(enc, "<properties>"+rawProperties.InnerXML+"</properties>", properties[mavenOrigin(prefix, id)]); err != nil {
					return fmt.Errorf("updating properties: %w", err)
				}

				continue
			case "profile":
				if prefix != "" || id != "" {
					// Skip updating if prefix or id is set to avoid infinite recursion
					break
				}
				type RawProfile struct {
					maven.Profile
					InnerXML string `xml:",innerxml"`
				}
				var rawProfile RawProfile
				if err := dec.DecodeElement(&rawProfile, &tt); err != nil {
					return err
				}
				if err := updateProject(enc, "<profile>"+rawProfile.InnerXML+"</profile>", OriginProfile, string(rawProfile.ID), patches, properties); err != nil {
					return fmt.Errorf("updating profile: %w", err)
				}

				continue
			case "plugin":
				if prefix != "" || id != "" {
					// Skip updating if prefix or id is set to avoid infinite recursion
					break
				}
				type RawPlugin struct {
					maven.Plugin
					InnerXML string `xml:",innerxml"`
				}
				var rawPlugin RawPlugin
				if err := dec.DecodeElement(&rawPlugin, &tt); err != nil {
					return err
				}
				if err := updateProject(enc, "<plugin>"+rawPlugin.InnerXML+"</plugin>", OriginPlugin, rawPlugin.ProjectKey.Name(), patches, properties); err != nil {
					return fmt.Errorf("updating profile: %w", err)
				}

				continue
			case "dependencyManagement":
				type RawDependencyManagement struct {
					maven.DependencyManagement
					InnerXML string `xml:",innerxml"`
				}
				var rawDepMgmt RawDependencyManagement
				if err := dec.DecodeElement(&rawDepMgmt, &tt); err != nil {
					return err
				}
				if err := updateDependency(enc, "<dependencyManagement>"+rawDepMgmt.InnerXML+"</dependencyManagement>", patches[mavenOrigin(prefix, id, OriginManagement)]); err != nil {
					return fmt.Errorf("updating dependency management: %w", err)
				}

				continue
			case "dependencies":
				type RawDependencies struct {
					Dependencies []maven.Dependency `xml:"dependencies"`
					InnerXML     string             `xml:",innerxml"`
				}
				var rawDeps RawDependencies
				if err := dec.DecodeElement(&rawDeps, &tt); err != nil {
					return err
				}
				if err := updateDependency(enc, "<dependencies>"+rawDeps.InnerXML+"</dependencies>", patches[mavenOrigin(prefix, id)]); err != nil {
					return fmt.Errorf("updating dependencies: %w", err)
				}

				continue
			}
		}
		if err := enc.EncodeToken(token); err != nil {
			return err
		}
	}

	return enc.Flush()
}
func updateDependency(enc *xml.Encoder, raw string, patches []DependencyPatch) error {
	dec := xml.NewDecoder(bytes.NewReader([]byte(raw)))
	for {
		token, err := dec.Token()
		if errors.Is(err, io.EOF) {
			break
		}
		if err != nil {
			return err
		}

		if tt, ok := token.(xml.StartElement); ok {
			if tt.Name.Local == "dependency" {
				type RawDependency struct {
					maven.Dependency
					InnerXML string `xml:",innerxml"`
				}
				var rawDep RawDependency
				if err := dec.DecodeElement(&rawDep, &tt); err != nil {
					return err
				}
				req := string(rawDep.Version)
				for _, patch := range patches {
					d, _, err := depTypeToMavenDependency(patch.Type)
					if err != nil {
						return fmt.Errorf("depTypeToMavenDependency: %w", err)
					}
					// A Maven dependency key consists of Type and Classifier together with GroupID and ArtifactID.
<<<<<<< HEAD
					if patch.Pkg.Name == rawDep.Name() && d.Type == rawDep.Type && d.Classifier == rawDep.Classifier {
=======
					if patch.Pkg.Name == rawDep.Dependency.Name() && d.Type == rawDep.Type && d.Classifier == rawDep.Classifier {
>>>>>>> a851e824
						req = patch.NewRequire
					}
				}
				// xml.EncodeElement writes all empty elements and may not follow the existing format.
				// Passing the innerXML can help to keep the original format.
				if err := updateString(enc, "<dependency>"+rawDep.InnerXML+"</dependency>", map[string]string{"version": req}); err != nil {
					return fmt.Errorf("updating dependency: %w", err)
				}

				continue
			}
		}
		if err := enc.EncodeToken(token); err != nil {
			return err
		}
	}

	return enc.Flush()
}
func updateString(enc *xml.Encoder, raw string, values map[string]string) error {
	dec := xml.NewDecoder(bytes.NewReader([]byte(raw)))
	for {
		token, err := dec.Token()
		if errors.Is(err, io.EOF) {
			break
		}
		if err != nil {
			return err
		}
		if tt, ok := token.(xml.StartElement); ok {
			if value, ok2 := values[tt.Name.Local]; ok2 {
				var str string
				if err := dec.DecodeElement(&str, &tt); err != nil {
					return err
				}
				if err := enc.EncodeElement(value, tt); err != nil {
					return err
				}

				continue
			}
		}
		if err := enc.EncodeToken(token); err != nil {
			return err
		}
	}

	return enc.Flush()
}<|MERGE_RESOLUTION|>--- conflicted
+++ resolved
@@ -55,13 +55,10 @@
 	requirementOrigins := make(map[maven.DependencyKey]string)
 	addRequirementOrigins := func(deps []maven.Dependency, origin string) {
 		for _, dep := range deps {
-<<<<<<< HEAD
 			key := dep.Key()
 			if _, ok := requirementOrigins[key]; !ok {
 				requirementOrigins[key] = origin
 			}
-=======
->>>>>>> a851e824
 			if dep.Version.ContainsProperty() {
 				// We only need the original import if the version contains any property.
 				reqsWithProps = append(reqsWithProps, makeRequirementVersion(dep, origin))
@@ -79,15 +76,10 @@
 			addRequirementOrigins(plugin.Dependencies, mavenOrigin(origin, OriginPlugin, plugin.ProjectKey.Name()))
 		}
 	}
-<<<<<<< HEAD
 
 	var project maven.Project
 	if err := xml.NewDecoder(df).Decode(&project); err != nil {
 		return Manifest{}, fmt.Errorf("failed to unmarshal project: %w", err)
-=======
-	for _, plugin := range project.Build.PluginManagement.Plugins {
-		addReqsWithProps(plugin.Dependencies, mavenOrigin(OriginPlugin, plugin.ProjectKey.Name()))
->>>>>>> a851e824
 	}
 	addAllRequirements(project, "")
 
@@ -166,11 +158,7 @@
 		}
 	}
 	for _, plugin := range project.Build.PluginManagement.Plugins {
-<<<<<<< HEAD
 		addRequirements(plugin.Dependencies)
-=======
-		addRequirements(plugin.Dependencies, mavenOrigin(OriginPlugin, plugin.ProjectKey.Name()))
->>>>>>> a851e824
 	}
 
 	return Manifest{
@@ -195,7 +183,6 @@
 	}, nil
 }
 
-<<<<<<< HEAD
 const MaxParent = 100
 
 func (m MavenManifestIO) MergeParents(ctx context.Context, result *maven.Project, current maven.Parent, start int, path string, addRequirements func(maven.Project, string), prefix string) error {
@@ -238,8 +225,6 @@
 	return result.Interpolate()
 }
 
-=======
->>>>>>> a851e824
 // For dependencies in profiles and plugins, we use origin to indicate where they are from.
 // The origin is in the format prefix@identifier[@postfix] (where @ is the separator):
 //   - prefix indicates it is from profile or plugin
@@ -566,11 +551,7 @@
 						return fmt.Errorf("depTypeToMavenDependency: %w", err)
 					}
 					// A Maven dependency key consists of Type and Classifier together with GroupID and ArtifactID.
-<<<<<<< HEAD
-					if patch.Pkg.Name == rawDep.Name() && d.Type == rawDep.Type && d.Classifier == rawDep.Classifier {
-=======
 					if patch.Pkg.Name == rawDep.Dependency.Name() && d.Type == rawDep.Type && d.Classifier == rawDep.Classifier {
->>>>>>> a851e824
 						req = patch.NewRequire
 					}
 				}
