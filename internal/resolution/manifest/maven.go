package manifest

import (
	"bytes"
	"context"
	"encoding/xml"
	"errors"
	"fmt"
	"io"
	"os"
	"path/filepath"
	"strings"

	"deps.dev/util/maven"
	"deps.dev/util/resolve"
	"deps.dev/util/resolve/dep"
	"github.com/google/osv-scanner/internal/resolution/datasource"
	"github.com/google/osv-scanner/pkg/lockfile"
)

const (
	OriginManagement = "management"
	OriginParent     = "parent"
	OriginPlugin     = "plugin"
	OriginProfile    = "profile"
)

func mavenRequirementKey(requirement resolve.RequirementVersion) RequirementKey {
	// Maven dependencies must have unique groupId:artifactId:type:classifier.
	artifactType, _ := requirement.Type.GetAttr(dep.MavenArtifactType)
	classifier, _ := requirement.Type.GetAttr(dep.MavenClassifier)

	return RequirementKey{
		PackageKey: requirement.PackageKey,
		EcosystemSpecific: struct{ ArtifactType, Classifier string }{
			ArtifactType: artifactType,
			Classifier:   classifier,
		},
	}
}

type MavenManifestIO struct {
	datasource.MavenRegistryAPIClient
}

func NewMavenManifestIO() MavenManifestIO {
	return MavenManifestIO{
		MavenRegistryAPIClient: *datasource.NewMavenRegistryAPIClient(datasource.MavenCentral),
	}
}

type MavenManifestSpecific struct {
	Properties             []PropertyWithOrigin         // Properties from the base project only
	OriginalRequirements   []DependencyWithOrigin       // Dependencies from the base project only
	RequirementsForUpdates []resolve.RequirementVersion // Requirements that we only need for updates
}

type PropertyWithOrigin struct {
	maven.Property
	Origin string // Origin indicates where the property comes from
}

type DependencyWithOrigin struct {
	maven.Dependency
	Origin string // Origin indicates where the dependency comes from
}

// TODO: handle profiles (activation and interpolation)
func (m MavenManifestIO) Read(df lockfile.DepFile) (Manifest, error) {
	ctx := context.Background()

	var project maven.Project
	if err := xml.NewDecoder(df).Decode(&project); err != nil {
		return Manifest{}, fmt.Errorf("failed to unmarshal project: %w", err)
	}
	properties := buildPropertiesWithOrigins(project)
	origRequirements := buildOriginalRequirements(project)

	var reqsForUpdates []resolve.RequirementVersion
	if project.Parent.GroupID != "" && project.Parent.ArtifactID != "" {
		reqsForUpdates = append(reqsForUpdates, resolve.RequirementVersion{
			VersionKey: resolve.VersionKey{
				PackageKey: resolve.PackageKey{
					System: resolve.Maven,
					Name:   project.Parent.ProjectKey.Name(),
				},
				// Parent version is a concrete version, but we model parent as dependency here.
				VersionType: resolve.Requirement,
				Version:     string(project.Parent.Version),
			},
			Type: resolve.MavenDepType(maven.Dependency{}, OriginParent),
		})
	}

	// Merging parents data by parsing local parent pom.xml or fetching from upstream.
	if err := m.mergeParents(ctx, &project, project.Parent, 1, df.Path(), true); err != nil {
		return Manifest{}, fmt.Errorf("failed to merge parents: %w", err)
	}

	// For dependency management imports, the dependencies that imports
	// dependencies from other projects will be replaced by the imported
	// dependencies, so add them to requirements first.
	for _, dep := range project.DependencyManagement.Dependencies {
		if dep.Scope == "import" && dep.Type == "pom" {
			reqsForUpdates = append(reqsForUpdates, makeRequirementVersion(dep, OriginManagement))
		}
	}

	// Process the dependencies:
	//  - dedupe dependencies and dependency management
	//  - import dependency management
	//  - fill in missing dependency version requirement
	project.ProcessDependencies(func(groupID, artifactID, version maven.String) (maven.DependencyManagement, error) {
		root := maven.Parent{ProjectKey: maven.ProjectKey{GroupID: groupID, ArtifactID: artifactID, Version: version}}
		var result maven.Project
		// To get dependency management from another project, we need the
		// project with parents merged, so we call mergeParents by passing
		// an empty project.
		if err := m.mergeParents(ctx, &result, root, 0, "", false); err != nil {
			return maven.DependencyManagement{}, err
		}

		return result.DependencyManagement, nil
	})

	groups := make(map[RequirementKey][]string)
<<<<<<< HEAD
	addRequirements := func(deps []maven.Dependency) {
		for _, dp := range deps {
			origin := requirementOrigins[dp.Key()]
			reqVer := makeRequirementVersion(dp, origin)
			if strings.HasPrefix(origin, OriginParent+"@") || strings.HasPrefix(origin, OriginImport) {
				otherRequirements = append(otherRequirements, reqVer)
			}
			origin, ok := reqVer.Type.GetAttr(dep.MavenDependencyOrigin)
			if ok && (strings.HasPrefix(origin, "parent@") && strings.HasSuffix(origin, "@management")) {
				reqVer.Type.AddAttr(dep.MavenDependencyOrigin, "management")
			}
			requirements = append(requirements, reqVer)
			if dp.Scope != "" {
				reqKey := mavenRequirementKey(reqVer)
				groups[reqKey] = append(groups[reqKey], string(dp.Scope))
			}
		}
	}
	if project.Parent.GroupID != "" && project.Parent.ArtifactID != "" {
		requirements = append(requirements, resolve.RequirementVersion{
			VersionKey: resolve.VersionKey{
				PackageKey: resolve.PackageKey{
					System: resolve.Maven,
					Name:   project.Parent.ProjectKey.Name(),
				},
				// Parent version is a concrete version, but we model parent as dependency here.
				VersionType: resolve.Requirement,
				Version:     string(project.Parent.Version),
			},
			Type: resolve.MavenDepType(maven.Dependency{}, OriginParent),
		})
	}
	addRequirements(project.Dependencies)
	addRequirements(project.DependencyManagement.Dependencies)
=======
	requirements := addRequirements([]resolve.RequirementVersion{}, groups, project.Dependencies, "")
	requirements = addRequirements(requirements, groups, project.DependencyManagement.Dependencies, OriginManagement)

	// Requirements may not appear in the dependency graph but needs to be updated.
>>>>>>> 4a3375f3
	for _, profile := range project.Profiles {
		reqsForUpdates = addRequirements(reqsForUpdates, groups, profile.Dependencies, "")
		reqsForUpdates = addRequirements(reqsForUpdates, groups, profile.DependencyManagement.Dependencies, OriginManagement)
	}
	for _, plugin := range project.Build.PluginManagement.Plugins {
		reqsForUpdates = addRequirements(reqsForUpdates, groups, plugin.Dependencies, "")
	}

	return Manifest{
		FilePath: df.Path(),
		Root: resolve.Version{
			VersionKey: resolve.VersionKey{
				PackageKey: resolve.PackageKey{
					System: resolve.Maven,
					Name:   project.ProjectKey.Name(),
				},
				VersionType: resolve.Concrete,
				Version:     string(project.Version),
			},
		},
		Requirements: requirements,
		Groups:       groups,
		EcosystemSpecific: MavenManifestSpecific{
			Properties:             properties,
			OriginalRequirements:   origRequirements,
			RequirementsForUpdates: reqsForUpdates,
		},
	}, nil
}

func addRequirements(reqs []resolve.RequirementVersion, groups map[RequirementKey][]string, deps []maven.Dependency, origin string) []resolve.RequirementVersion {
	for _, d := range deps {
		reqVer := makeRequirementVersion(d, origin)
		reqs = append(reqs, reqVer)
		if d.Scope != "" {
			reqKey := mavenRequirementKey(reqVer)
			groups[reqKey] = append(groups[reqKey], string(d.Scope))
		}
	}

	return reqs
}

func buildPropertiesWithOrigins(project maven.Project) []PropertyWithOrigin {
	count := len(project.Properties.Properties)
	for _, prof := range project.Profiles {
		count += len(prof.Properties.Properties)
	}
	properties := make([]PropertyWithOrigin, 0, count)
	for _, prop := range project.Properties.Properties {
		properties = append(properties, PropertyWithOrigin{Property: prop})
	}
	for _, profile := range project.Profiles {
		for _, prop := range profile.Properties.Properties {
			properties = append(properties, PropertyWithOrigin{
				Property: prop,
				Origin:   mavenOrigin(OriginProfile, string(profile.ID)),
			})
		}
	}

	return properties
}

func buildOriginalRequirements(project maven.Project) []DependencyWithOrigin {
	var dependencies []DependencyWithOrigin //nolint:prealloc
	if project.Parent.GroupID != "" && project.Parent.ArtifactID != "" {
		dependencies = append(dependencies, DependencyWithOrigin{
			Dependency: maven.Dependency{
				GroupID:    project.Parent.GroupID,
				ArtifactID: project.Parent.ArtifactID,
				Version:    project.Parent.Version,
			},
			Origin: OriginParent,
		})
	}
	for _, d := range project.Dependencies {
		dependencies = append(dependencies, DependencyWithOrigin{Dependency: d})
	}
	for _, d := range project.DependencyManagement.Dependencies {
		dependencies = append(dependencies, DependencyWithOrigin{
			Dependency: d,
			Origin:     OriginManagement,
		})
	}
	for _, prof := range project.Profiles {
		for _, d := range prof.Dependencies {
			dependencies = append(dependencies, DependencyWithOrigin{
				Dependency: d,
				Origin:     mavenOrigin(OriginProfile, string(prof.ID)),
			})
		}
		for _, d := range prof.DependencyManagement.Dependencies {
			dependencies = append(dependencies, DependencyWithOrigin{
				Dependency: d,
				Origin:     mavenOrigin(OriginProfile, string(prof.ID), OriginManagement),
			})
		}
	}
	for _, plugin := range project.Build.PluginManagement.Plugins {
		for _, d := range plugin.Dependencies {
			dependencies = append(dependencies, DependencyWithOrigin{
				Dependency: d,
				Origin:     mavenOrigin(OriginPlugin, plugin.ProjectKey.Name()),
			})
		}
	}

	return dependencies
}

// To avoid indefinite loop when fetching parents,
// set a limit on the number of parents.
const MaxParent = 100

func (m MavenManifestIO) mergeParents(ctx context.Context, result *maven.Project, current maven.Parent, start int, path string, allowLocal bool) error {
	currentPath := path
	visited := make(map[maven.ProjectKey]bool, MaxParent)
	for n := start; n < MaxParent; n++ {
		if current.GroupID == "" || current.ArtifactID == "" || current.Version == "" {
			break
		}
		if visited[current.ProjectKey] {
			// A cycle of parents is detected
			return errors.New("a cycle of parents is detected")
		}
		visited[current.ProjectKey] = true
		var proj maven.Project
		if allowLocal && current.RelativePath != "" {
			currentPath = filepath.Join(filepath.Dir(currentPath), string(current.RelativePath))
			if filepath.Base(currentPath) != "pom.xml" {
				// If the base is not pom.xml, this path is a directory but not a file.
				currentPath = filepath.Join(currentPath, "pom.xml")
			}
			f, err := os.Open(currentPath)
			if err != nil {
				return fmt.Errorf("failed to open parent file %s: %w", current.RelativePath, err)
			}
			if err := xml.NewDecoder(f).Decode(&proj); err != nil {
				return fmt.Errorf("failed to unmarshal project: %w", err)
			}
		} else {
			// Once we fetch a parent pom.xml from upstream, we should not allow
			// parsing parent pom.xml locally anymore.
			allowLocal = false
			var err error
			proj, err = m.MavenRegistryAPIClient.GetProject(ctx, string(current.GroupID), string(current.ArtifactID), string(current.Version))
			if err != nil {
				return fmt.Errorf("failed to get Maven project %s:%s:%s: %w", current.GroupID, current.ArtifactID, current.Version, err)
			}
			if n > 0 && proj.Packaging != "pom" {
				// A parent project should only be of "pom" packaging type.
				return fmt.Errorf("invalid packaging for parent project %s", proj.Packaging)
			}
		}
		result.MergeParent(proj)
		current = proj.Parent
	}

	return result.Interpolate()
}

// For dependencies in profiles and plugins, we use origin to indicate where they are from.
// The origin is in the format prefix@identifier[@postfix] (where @ is the separator):
//   - prefix indicates it is from profile or plugin
//   - identifier to locate the profile/plugin which is profile ID or plugin name
//   - (optional) suffix indicates if this is a dependency management
func makeRequirementVersion(dep maven.Dependency, origin string) resolve.RequirementVersion {
	// Treat test & optional dependencies as regular dependencies to force the resolver to resolve them.
	if dep.Scope == "test" {
		dep.Scope = ""
	}
	dep.Optional = ""

	return resolve.RequirementVersion{
		VersionKey: resolve.VersionKey{
			PackageKey: resolve.PackageKey{
				System: resolve.Maven,
				Name:   dep.Name(),
			},
			VersionType: resolve.Requirement,
			Version:     string(dep.Version),
		},
		Type: resolve.MavenDepType(dep, origin),
	}
}

func mavenOrigin(list ...string) string {
	result := ""
	for _, str := range list {
		if result != "" && str != "" {
			result += "@"
		}
		if str != "" {
			result += str
		}
	}

	return result
}

func projectStartElement(raw string) string {
	start := strings.Index(raw, "<project")
	if start < 0 {
		return ""
	}
	end := strings.Index(raw[start:], ">")
	if end < 0 {
		return ""
	}

	return raw[start : start+end+1]
}

// MavenPropertyPatches represent the properties to be updated, which
// is a map of properties of each origin.
type MavenPropertyPatches map[string]map[string]string // origin -> tag -> value

func (MavenManifestIO) Write(df lockfile.DepFile, w io.Writer, patch ManifestPatch) error {
	buf := new(bytes.Buffer)
	if _, err := buf.ReadFrom(df); err != nil {
		return fmt.Errorf("failed to read from DepFile: %w", err)
	}

	dec := xml.NewDecoder(bytes.NewReader(buf.Bytes()))
	enc := xml.NewEncoder(w)

	patches := make(map[string][]DependencyPatch)
	for _, changedDep := range patch.Deps {
		_, o, err := resolve.MavenDepTypeToDependency(changedDep.Type)
		if err != nil {
			return fmt.Errorf("depTypeToMavenDependency: %w", err)
		}
		patches[o] = append(patches[o], changedDep)
	}

	for {
		token, err := dec.Token()
		if errors.Is(err, io.EOF) {
			break
		}
		if err != nil {
			return fmt.Errorf("getting token: %w", err)
		}

		if tt, ok := token.(xml.StartElement); ok {
			if tt.Name.Local == "project" {
				type RawProject struct {
					InnerXML string `xml:",innerxml"`
				}
				var rawProj RawProject
				if err := dec.DecodeElement(&rawProj, &tt); err != nil {
					return err
				}

				// xml.EncodeToken writes a start element with its all name spaces.
				// It's very common to have a start project element with a few name spaces in Maven.
				// Thus this would cause a big diff when we try to encode the start element of project.

				// We first capture the raw start element string and write it.
				projectStart := projectStartElement(buf.String())
				if projectStart == "" {
					return errors.New("unable to get start element of project")
				}
				if _, err := w.Write([]byte(projectStart)); err != nil {
					return fmt.Errorf("writing start element of project: %w", err)
				}

				properties, ok := patch.EcosystemSpecific.(MavenPropertyPatches)
				if !ok {
					return errors.New("cannot convert ecosystem specific information to Maven properties")
				}
				// Then we update the project by passing the innerXML and name spaces are not passed.
				if err := updateProject(enc, rawProj.InnerXML, "", "", patches, properties); err != nil {
					return fmt.Errorf("updating project: %w", err)
				}

				// Finally we write the end element of project.
				if _, err := w.Write([]byte("</project>")); err != nil {
					return fmt.Errorf("writing start element of project: %w", err)
				}

				continue
			}
		}
		if err := enc.EncodeToken(token); err != nil {
			return err
		}
		if err := enc.Flush(); err != nil {
			return err
		}
	}

	return nil
}
func updateProject(enc *xml.Encoder, raw, prefix, id string, patches map[string][]DependencyPatch, properties MavenPropertyPatches) error {
	dec := xml.NewDecoder(bytes.NewReader([]byte(raw)))
	for {
		token, err := dec.Token()
		if errors.Is(err, io.EOF) {
			break
		}
		if err != nil {
			return err
		}

		if tt, ok := token.(xml.StartElement); ok {
			switch tt.Name.Local {
			case "parent":
				type RawParent struct {
					maven.ProjectKey
					InnerXML string `xml:",innerxml"`
				}
				var rawParent RawParent
				if err := dec.DecodeElement(&rawParent, &tt); err != nil {
					return err
				}
				req := string(rawParent.Version)
				deps, ok := patches["parent"]
				if ok {
					req = deps[0].NewRequire
				}
				if err := updateString(enc, "<parent>"+rawParent.InnerXML+"</parent>", map[string]string{"version": req}); err != nil {
					return fmt.Errorf("updating parent: %w", err)
				}

				continue
			case "properties":
				type RawProperties struct {
					InnerXML string `xml:",innerxml"`
				}
				var rawProperties RawProperties
				if err := dec.DecodeElement(&rawProperties, &tt); err != nil {
					return err
				}
				if err := updateString(enc, "<properties>"+rawProperties.InnerXML+"</properties>", properties[mavenOrigin(prefix, id)]); err != nil {
					return fmt.Errorf("updating properties: %w", err)
				}

				continue
			case "profile":
				if prefix != "" || id != "" {
					// Skip updating if prefix or id is set to avoid infinite recursion
					break
				}
				type RawProfile struct {
					maven.Profile
					InnerXML string `xml:",innerxml"`
				}
				var rawProfile RawProfile
				if err := dec.DecodeElement(&rawProfile, &tt); err != nil {
					return err
				}
				if err := updateProject(enc, "<profile>"+rawProfile.InnerXML+"</profile>", OriginProfile, string(rawProfile.ID), patches, properties); err != nil {
					return fmt.Errorf("updating profile: %w", err)
				}

				continue
			case "plugin":
				if prefix != "" || id != "" {
					// Skip updating if prefix or id is set to avoid infinite recursion
					break
				}
				type RawPlugin struct {
					maven.Plugin
					InnerXML string `xml:",innerxml"`
				}
				var rawPlugin RawPlugin
				if err := dec.DecodeElement(&rawPlugin, &tt); err != nil {
					return err
				}
				if err := updateProject(enc, "<plugin>"+rawPlugin.InnerXML+"</plugin>", OriginPlugin, rawPlugin.ProjectKey.Name(), patches, properties); err != nil {
					return fmt.Errorf("updating profile: %w", err)
				}

				continue
			case "dependencyManagement":
				type RawDependencyManagement struct {
					maven.DependencyManagement
					InnerXML string `xml:",innerxml"`
				}
				var rawDepMgmt RawDependencyManagement
				if err := dec.DecodeElement(&rawDepMgmt, &tt); err != nil {
					return err
				}
				if err := updateDependency(enc, "<dependencyManagement>"+rawDepMgmt.InnerXML+"</dependencyManagement>", patches[mavenOrigin(prefix, id, OriginManagement)]); err != nil {
					return fmt.Errorf("updating dependency management: %w", err)
				}

				continue
			case "dependencies":
				type RawDependencies struct {
					Dependencies []maven.Dependency `xml:"dependencies"`
					InnerXML     string             `xml:",innerxml"`
				}
				var rawDeps RawDependencies
				if err := dec.DecodeElement(&rawDeps, &tt); err != nil {
					return err
				}
				if err := updateDependency(enc, "<dependencies>"+rawDeps.InnerXML+"</dependencies>", patches[mavenOrigin(prefix, id)]); err != nil {
					return fmt.Errorf("updating dependencies: %w", err)
				}

				continue
			}
		}
		if err := enc.EncodeToken(token); err != nil {
			return err
		}
	}

	return enc.Flush()
}
func updateDependency(enc *xml.Encoder, raw string, patches []DependencyPatch) error {
	dec := xml.NewDecoder(bytes.NewReader([]byte(raw)))
	for {
		token, err := dec.Token()
		if errors.Is(err, io.EOF) {
			break
		}
		if err != nil {
			return err
		}

		if tt, ok := token.(xml.StartElement); ok {
			if tt.Name.Local == "dependency" {
				type RawDependency struct {
					maven.Dependency
					InnerXML string `xml:",innerxml"`
				}
				var rawDep RawDependency
				if err := dec.DecodeElement(&rawDep, &tt); err != nil {
					return err
				}
				req := string(rawDep.Version)
				for _, patch := range patches {
					d, _, err := resolve.MavenDepTypeToDependency(patch.Type)
					if err != nil {
						return fmt.Errorf("depTypeToMavenDependency: %w", err)
					}
					// A Maven dependency key consists of Type and Classifier together with GroupID and ArtifactID.
					if patch.Pkg.Name == rawDep.Dependency.Name() && d.Type == rawDep.Type && d.Classifier == rawDep.Classifier {
						req = patch.NewRequire
					}
				}
				// xml.EncodeElement writes all empty elements and may not follow the existing format.
				// Passing the innerXML can help to keep the original format.
				if err := updateString(enc, "<dependency>"+rawDep.InnerXML+"</dependency>", map[string]string{"version": req}); err != nil {
					return fmt.Errorf("updating dependency: %w", err)
				}

				continue
			}
		}
		if err := enc.EncodeToken(token); err != nil {
			return err
		}
	}

	return enc.Flush()
}
func updateString(enc *xml.Encoder, raw string, values map[string]string) error {
	dec := xml.NewDecoder(bytes.NewReader([]byte(raw)))
	for {
		token, err := dec.Token()
		if errors.Is(err, io.EOF) {
			break
		}
		if err != nil {
			return err
		}
		if tt, ok := token.(xml.StartElement); ok {
			if value, ok2 := values[tt.Name.Local]; ok2 {
				var str string
				if err := dec.DecodeElement(&str, &tt); err != nil {
					return err
				}
				if err := enc.EncodeElement(value, tt); err != nil {
					return err
				}

				continue
			}
		}
		if err := enc.EncodeToken(token); err != nil {
			return err
		}
	}

	return enc.Flush()
}<|MERGE_RESOLUTION|>--- conflicted
+++ resolved
@@ -124,47 +124,10 @@
 	})
 
 	groups := make(map[RequirementKey][]string)
-<<<<<<< HEAD
-	addRequirements := func(deps []maven.Dependency) {
-		for _, dp := range deps {
-			origin := requirementOrigins[dp.Key()]
-			reqVer := makeRequirementVersion(dp, origin)
-			if strings.HasPrefix(origin, OriginParent+"@") || strings.HasPrefix(origin, OriginImport) {
-				otherRequirements = append(otherRequirements, reqVer)
-			}
-			origin, ok := reqVer.Type.GetAttr(dep.MavenDependencyOrigin)
-			if ok && (strings.HasPrefix(origin, "parent@") && strings.HasSuffix(origin, "@management")) {
-				reqVer.Type.AddAttr(dep.MavenDependencyOrigin, "management")
-			}
-			requirements = append(requirements, reqVer)
-			if dp.Scope != "" {
-				reqKey := mavenRequirementKey(reqVer)
-				groups[reqKey] = append(groups[reqKey], string(dp.Scope))
-			}
-		}
-	}
-	if project.Parent.GroupID != "" && project.Parent.ArtifactID != "" {
-		requirements = append(requirements, resolve.RequirementVersion{
-			VersionKey: resolve.VersionKey{
-				PackageKey: resolve.PackageKey{
-					System: resolve.Maven,
-					Name:   project.Parent.ProjectKey.Name(),
-				},
-				// Parent version is a concrete version, but we model parent as dependency here.
-				VersionType: resolve.Requirement,
-				Version:     string(project.Parent.Version),
-			},
-			Type: resolve.MavenDepType(maven.Dependency{}, OriginParent),
-		})
-	}
-	addRequirements(project.Dependencies)
-	addRequirements(project.DependencyManagement.Dependencies)
-=======
 	requirements := addRequirements([]resolve.RequirementVersion{}, groups, project.Dependencies, "")
 	requirements = addRequirements(requirements, groups, project.DependencyManagement.Dependencies, OriginManagement)
 
 	// Requirements may not appear in the dependency graph but needs to be updated.
->>>>>>> 4a3375f3
 	for _, profile := range project.Profiles {
 		reqsForUpdates = addRequirements(reqsForUpdates, groups, profile.Dependencies, "")
 		reqsForUpdates = addRequirements(reqsForUpdates, groups, profile.DependencyManagement.Dependencies, OriginManagement)
