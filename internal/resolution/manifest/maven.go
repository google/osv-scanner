package manifest

import (
	"bytes"
	"cmp"
	"context"
	"encoding/xml"
	"errors"
	"fmt"
	"io"
	"os"
	"slices"
	"strings"

	"deps.dev/util/maven"
	"deps.dev/util/resolve"
	"deps.dev/util/resolve/dep"
	"github.com/google/osv-scanner/internal/resolution/datasource"
	internalxml "github.com/google/osv-scanner/internal/thirdparty/xml"
	mavenutil "github.com/google/osv-scanner/internal/utility/maven"
	"github.com/google/osv-scanner/pkg/lockfile"
)

func mavenRequirementKey(requirement resolve.RequirementVersion) RequirementKey {
	// Maven dependencies must have unique groupId:artifactId:type:classifier.
	artifactType, _ := requirement.Type.GetAttr(dep.MavenArtifactType)
	classifier, _ := requirement.Type.GetAttr(dep.MavenClassifier)

	return RequirementKey{
		PackageKey: requirement.PackageKey,
		EcosystemSpecific: struct{ ArtifactType, Classifier string }{
			ArtifactType: artifactType,
			Classifier:   classifier,
		},
	}
}

type MavenManifestIO struct {
	*datasource.MavenRegistryAPIClient
}

func (MavenManifestIO) System() resolve.System { return resolve.Maven }

func NewMavenManifestIO() MavenManifestIO {
	return MavenManifestIO{
		MavenRegistryAPIClient: datasource.NewMavenRegistryAPIClient(datasource.MavenCentral),
	}
}

type MavenManifestSpecific struct {
	Parent                 maven.Parent
	Properties             []PropertyWithOrigin         // Properties from the base project
	OriginalRequirements   []DependencyWithOrigin       // Dependencies from the base project
	RequirementsForUpdates []resolve.RequirementVersion // Requirements that we only need for updates
}

type PropertyWithOrigin struct {
	maven.Property
	Origin string // Origin indicates where the property comes from
}

type DependencyWithOrigin struct {
	maven.Dependency
	Origin string // Origin indicates where the dependency comes from
}

func (m MavenManifestIO) Read(df lockfile.DepFile) (Manifest, error) {
	ctx := context.Background()

	var project maven.Project
	if err := xml.NewDecoder(df).Decode(&project); err != nil {
		return Manifest{}, fmt.Errorf("failed to unmarshal project: %w", err)
	}
	properties := buildPropertiesWithOrigins(project, "")
	origRequirements := buildOriginalRequirements(project, "")

	var reqsForUpdates []resolve.RequirementVersion
	if project.Parent.GroupID != "" && project.Parent.ArtifactID != "" {
		reqsForUpdates = append(reqsForUpdates, resolve.RequirementVersion{
			VersionKey: resolve.VersionKey{
				PackageKey: resolve.PackageKey{
					System: resolve.Maven,
					Name:   project.Parent.ProjectKey.Name(),
				},
				// Parent version is a concrete version, but we model parent as dependency here.
				VersionType: resolve.Requirement,
				Version:     string(project.Parent.Version),
			},
			Type: resolve.MavenDepType(maven.Dependency{Type: "pom"}, mavenutil.OriginParent),
		})
	}

	// Empty JDK and ActivationOS indicates merging the default profiles.
	if err := project.MergeProfiles("", maven.ActivationOS{}); err != nil {
		return Manifest{}, fmt.Errorf("failed to merge profiles: %w", err)
	}

	// Merging parents data by parsing local parent pom.xml or fetching from upstream.
	if err := mavenutil.MergeParents(ctx, m.MavenRegistryAPIClient, &project, project.Parent, 1, df.Path(), true); err != nil {
		return Manifest{}, fmt.Errorf("failed to merge parents: %w", err)
	}

	// For dependency management imports, the dependencies that imports
	// dependencies from other projects will be replaced by the imported
	// dependencies, so add them to requirements first.
	for _, dep := range project.DependencyManagement.Dependencies {
		if dep.Scope == "import" && dep.Type == "pom" {
			reqsForUpdates = append(reqsForUpdates, makeRequirementVersion(dep, mavenutil.OriginManagement))
		}
	}

	// Process the dependencies:
	//  - dedupe dependencies and dependency management
	//  - import dependency management
	//  - fill in missing dependency version requirement
	project.ProcessDependencies(func(groupID, artifactID, version maven.String) (maven.DependencyManagement, error) {
		root := maven.Parent{ProjectKey: maven.ProjectKey{GroupID: groupID, ArtifactID: artifactID, Version: version}}
		var result maven.Project
		// To get dependency management from another project, we need the
		// project with parents merged, so we call mergeParents by passing
		// an empty project.
		if err := mavenutil.MergeParents(ctx, m.MavenRegistryAPIClient, &result, root, 0, "", false); err != nil {
			return maven.DependencyManagement{}, err
		}

		return result.DependencyManagement, nil
	})

	groups := make(map[RequirementKey][]string)
	requirements := addRequirements([]resolve.RequirementVersion{}, groups, project.Dependencies, "")
	requirements = addRequirements(requirements, groups, project.DependencyManagement.Dependencies, mavenutil.OriginManagement)

	// Requirements may not appear in the dependency graph but needs to be updated.
	for _, profile := range project.Profiles {
		reqsForUpdates = addRequirements(reqsForUpdates, groups, profile.Dependencies, "")
		reqsForUpdates = addRequirements(reqsForUpdates, groups, profile.DependencyManagement.Dependencies, mavenutil.OriginManagement)
	}
	for _, plugin := range project.Build.PluginManagement.Plugins {
		reqsForUpdates = addRequirements(reqsForUpdates, groups, plugin.Dependencies, "")
	}

	return Manifest{
		FilePath: df.Path(),
		Root: resolve.Version{
			VersionKey: resolve.VersionKey{
				PackageKey: resolve.PackageKey{
					System: resolve.Maven,
					Name:   project.ProjectKey.Name(),
				},
				VersionType: resolve.Concrete,
				Version:     string(project.Version),
			},
		},
		Requirements: requirements,
		Groups:       groups,
		EcosystemSpecific: MavenManifestSpecific{
			Parent:                 project.Parent,
			Properties:             properties,
			OriginalRequirements:   origRequirements,
			RequirementsForUpdates: reqsForUpdates,
		},
	}, nil
}

func addRequirements(reqs []resolve.RequirementVersion, groups map[RequirementKey][]string, deps []maven.Dependency, origin string) []resolve.RequirementVersion {
	for _, d := range deps {
		reqVer := makeRequirementVersion(d, origin)
		reqs = append(reqs, reqVer)
		if d.Scope != "" {
			reqKey := mavenRequirementKey(reqVer)
			groups[reqKey] = append(groups[reqKey], string(d.Scope))
		}
	}

	return reqs
}

func buildPropertiesWithOrigins(project maven.Project, originPrefix string) []PropertyWithOrigin {
	count := len(project.Properties.Properties)
	for _, prof := range project.Profiles {
		count += len(prof.Properties.Properties)
	}
	properties := make([]PropertyWithOrigin, 0, count)
	for _, prop := range project.Properties.Properties {
		properties = append(properties, PropertyWithOrigin{Property: prop})
	}
	for _, profile := range project.Profiles {
		for _, prop := range profile.Properties.Properties {
			properties = append(properties, PropertyWithOrigin{
				Property: prop,
				Origin:   mavenOrigin(originPrefix, mavenutil.OriginProfile, string(profile.ID)),
			})
		}
	}

	return properties
}

func buildOriginalRequirements(project maven.Project, originPrefix string) []DependencyWithOrigin {
	var dependencies []DependencyWithOrigin //nolint:prealloc
	if project.Parent.GroupID != "" && project.Parent.ArtifactID != "" {
		dependencies = append(dependencies, DependencyWithOrigin{
			Dependency: maven.Dependency{
				GroupID:    project.Parent.GroupID,
				ArtifactID: project.Parent.ArtifactID,
				Version:    project.Parent.Version,
				Type:       "pom",
			},
			Origin: mavenOrigin(originPrefix, mavenutil.OriginParent),
		})
	}
	for _, d := range project.Dependencies {
		dependencies = append(dependencies, DependencyWithOrigin{Dependency: d, Origin: originPrefix})
	}
	for _, d := range project.DependencyManagement.Dependencies {
		dependencies = append(dependencies, DependencyWithOrigin{
			Dependency: d,
			Origin:     mavenOrigin(originPrefix, mavenutil.OriginManagement),
		})
	}
	for _, prof := range project.Profiles {
		for _, d := range prof.Dependencies {
			dependencies = append(dependencies, DependencyWithOrigin{
				Dependency: d,
				Origin:     mavenOrigin(originPrefix, mavenutil.OriginProfile, string(prof.ID)),
			})
		}
		for _, d := range prof.DependencyManagement.Dependencies {
			dependencies = append(dependencies, DependencyWithOrigin{
				Dependency: d,
				Origin:     mavenOrigin(originPrefix, mavenutil.OriginProfile, string(prof.ID), mavenutil.OriginManagement),
			})
		}
	}
	for _, plugin := range project.Build.PluginManagement.Plugins {
		for _, d := range plugin.Dependencies {
			dependencies = append(dependencies, DependencyWithOrigin{
				Dependency: d,
				Origin:     mavenOrigin(originPrefix, mavenutil.OriginPlugin, plugin.ProjectKey.Name()),
			})
		}
	}

	return dependencies
}

// For dependencies in profiles and plugins, we use origin to indicate where they are from.
// The origin is in the format prefix@identifier[@postfix] (where @ is the separator):
//   - prefix indicates it is from profile or plugin
//   - identifier to locate the profile/plugin which is profile ID or plugin name
//   - (optional) suffix indicates if this is a dependency management
func makeRequirementVersion(dep maven.Dependency, origin string) resolve.RequirementVersion {
	// Treat test & optional dependencies as regular dependencies to force the resolver to resolve them.
	if dep.Scope == "test" {
		dep.Scope = ""
	}
	dep.Optional = ""

	return resolve.RequirementVersion{
		VersionKey: resolve.VersionKey{
			PackageKey: resolve.PackageKey{
				System: resolve.Maven,
				Name:   dep.Name(),
			},
			VersionType: resolve.Requirement,
			Version:     string(dep.Version),
		},
		Type: resolve.MavenDepType(dep, origin),
	}
}

func mavenOrigin(list ...string) string {
	result := ""
	for _, str := range list {
		if result != "" && str != "" {
			result += "@"
		}
		if str != "" {
			result += str
		}
	}

	return result
}

func (MavenManifestIO) Write(df lockfile.DepFile, w io.Writer, patch ManifestPatch) error {
	specific, ok := patch.Manifest.EcosystemSpecific.(MavenManifestSpecific)
	if !ok {
		return errors.New("invalid MavenManifestSpecific data")
	}

	// Walk through local parent pom.xml for original dependencies and properties.
	// TODO: investigate if this can be done when merging parents in manifest reading
	currentPath := df.Path()
	parent := specific.Parent
	visited := make(map[maven.ProjectKey]bool, mavenutil.MaxParent)
	for n := 0; n < mavenutil.MaxParent; n++ {
		if parent.GroupID == "" || parent.ArtifactID == "" || parent.Version == "" {
			break
		}
		if visited[parent.ProjectKey] {
			// A cycle of parents is detected
			return errors.New("a cycle of parents is detected")
		}
		visited[parent.ProjectKey] = true

		currentPath = mavenutil.ParentPOMPath(currentPath, string(parent.RelativePath))
		if currentPath == "" {
			// No more local parent pom.xml exists.
			break
		}

		f, err := os.Open(currentPath)
		if err != nil {
			return fmt.Errorf("failed to open parent file %s: %w", currentPath, err)
		}

		var proj maven.Project
		err = xml.NewDecoder(f).Decode(&proj)
		f.Close()
		if err != nil {
			return fmt.Errorf("failed to unmarshal project: %w", err)
		}
		if mavenutil.ProjectKey(proj) != parent.ProjectKey || proj.Packaging != "pom" {
			// This is not the project that we are looking for, we should fetch from upstream
			// that we don't have write access so we give up here.
			break
		}

		origin := mavenOrigin(mavenutil.OriginParent, currentPath)
		specific.OriginalRequirements = append(specific.OriginalRequirements, buildOriginalRequirements(proj, origin)...)
		specific.Properties = append(specific.Properties, buildPropertiesWithOrigins(proj, origin)...)
		parent = proj.Parent
	}

	allPatches, err := buildPatches(patch.Deps, specific)
	if err != nil {
		return err
	}

	for path, patches := range allPatches {
		if path == "" {
			// Base pom.xml is going to be written later.
			continue
		}
		// TODO: investigate how to test parent manifests are updated.
		depFile, err := lockfile.OpenLocalDepFile(path)
		if err != nil {
			return err
		}
		in := new(bytes.Buffer)
		if _, err := in.ReadFrom(depFile); err != nil {
			return fmt.Errorf("failed to read from DepFile: %w", err)
		}
		depFile.Close() // Make sure the file is closed before we start writing to it.

		out := new(bytes.Buffer)
		if err := write(in.String(), out, patches); err != nil {
			return err
		}
		//nolint:gosec
		if err := os.WriteFile(path, out.Bytes(), 0644); err != nil {
			return err
		}
	}

	in := new(bytes.Buffer)
	if _, err := in.ReadFrom(df); err != nil {
		return fmt.Errorf("failed to read from DepFile: %w", err)
	}

	return write(in.String(), w, allPatches[""])
}

type MavenPatches struct {
	DependencyPatches MavenDependencyPatches
	PropertyPatches   MavenPropertyPatches
}

type MavenPatch struct {
	maven.DependencyKey
	NewRequire string
}

// MavenDependencyPatches represent the dependencies to be updated, which
// is a map of dependency patches of each origin.
type MavenDependencyPatches map[string]map[MavenPatch]bool //  origin -> patch -> whether from this project

// addPatch adds a patch to the patches map indexed by origin.
// exist indicates whether this patch comes from the project.
func (m MavenDependencyPatches) addPatch(changedDep DependencyPatch, exist bool) error {
	d, o, err := resolve.MavenDepTypeToDependency(changedDep.Type)
	if err != nil {
		return fmt.Errorf("MavenDepTypeToDependency: %w", err)
	}

	// If this dependency did not already exist in the project, we want to add it to the dependencyManagement section
	if !exist {
		o = mavenutil.OriginManagement
	}

	substrings := strings.Split(changedDep.Pkg.Name, ":")
	if len(substrings) != 2 {
		return fmt.Errorf("invalid Maven name: %s", changedDep.Pkg.Name)
	}
	d.GroupID = maven.String(substrings[0])
	d.ArtifactID = maven.String(substrings[1])

	if _, ok := m[o]; !ok {
		m[o] = make(map[MavenPatch]bool)
	}
	m[o][MavenPatch{
		DependencyKey: d.Key(),
		NewRequire:    changedDep.NewRequire,
	}] = exist

	return nil
}

// MavenPropertyPatches represent the properties to be updated, which
// is a map of properties of each origin.
type MavenPropertyPatches map[string]map[string]string // origin -> tag -> value

// parentPathFromOrigin returns the parent path embedded in origin,
// as well as the remaining origin string.
func parentPathFromOrigin(origin string) (string, string) {
	tokens := strings.Split(origin, "@")
	if len(tokens) <= 1 {
		return "", origin
	}
	if tokens[0] != mavenutil.OriginParent {
		return "", origin
	}

	return tokens[1], strings.Join(tokens[2:], "")
}

// buildPatches returns dependency patches ready for updates.
func buildPatches(patches []DependencyPatch, specific MavenManifestSpecific) (map[string]MavenPatches, error) {
	result := make(map[string]MavenPatches)
	for _, patch := range patches {
		var path string
		origDep := originalDependency(patch, specific.OriginalRequirements)
		path, origDep.Origin = parentPathFromOrigin(origDep.Origin)
		if _, ok := result[path]; !ok {
			result[path] = MavenPatches{
				DependencyPatches: MavenDependencyPatches{},
				PropertyPatches:   MavenPropertyPatches{},
			}
		}
		if origDep.Name() == ":" {
			// An empty name indicates the dependency is not found, so the original dependency is not in the base project.
			// If the patch is from suggest (origRequire is set), we ignore this patch.
			// If the patch is from override (origRequire is empty), we add this patch.
			if patch.OrigRequire == "" {
				if err := result[path].DependencyPatches.addPatch(patch, false); err != nil {
					return nil, err
				}
			}

			continue
		}

		patch.Type = resolve.MavenDepType(origDep.Dependency, origDep.Origin)
		if !origDep.Version.ContainsProperty() {
			// The original requirement does not contain a property placeholder.
			if err := result[path].DependencyPatches.addPatch(patch, true); err != nil {
				return nil, err
			}

			continue
		}

		properties, ok := generatePropertyPatches(string(origDep.Version), patch.NewRequire)
		if !ok {
			// Not able to update properties to update the requirement.
			// Update the dependency directly instead.
			if err := result[path].DependencyPatches.addPatch(patch, true); err != nil {
				return nil, err
			}

			continue
		}

		depOrigin := origDep.Origin
		if strings.HasPrefix(depOrigin, mavenutil.OriginProfile) {
			// Dependency management is not indicated in property origin.
			depOrigin, _ = strings.CutSuffix(depOrigin, "@"+mavenutil.OriginManagement)
		} else {
			// Properties are defined either universally or in a profile. For property
			// origin not starting with 'profile', this is an universal property.
			depOrigin = ""
		}

		for name, value := range properties {
			// A dependency in a profile may contain properties from this profile or
			// properties universally defined. We need to figure out the origin of these
			// properties. If a property is defined both universally and in the profile,
			// we use the profile's origin.
			propertyOrigin := ""
			for _, p := range specific.Properties {
				if p.Name == name && p.Origin != "" && p.Origin == depOrigin {
					propertyOrigin = depOrigin
				}
			}
			if _, ok := result[path].PropertyPatches[propertyOrigin]; !ok {
				result[path].PropertyPatches[propertyOrigin] = make(map[string]string)
			}
			// This property has been set to update to a value. If both values are the
			// same, we do nothing; otherwise, instead of updating the property, we
			// should update the dependency directly.
			if preset, ok := result[path].PropertyPatches[propertyOrigin][name]; !ok {
				result[path].PropertyPatches[propertyOrigin][name] = value
			} else if preset != value {
				if err := result[path].DependencyPatches.addPatch(patch, true); err != nil {
					return nil, err
				}
			}
		}
	}

	return result, nil
}

// originalDependency returns the original dependency of a dependency patch.
// If the dependency is not found in any local pom.xml, an empty dependency is returned.
func originalDependency(patch DependencyPatch, origDeps []DependencyWithOrigin) DependencyWithOrigin {
	IDs := strings.Split(patch.Pkg.Name, ":")
	if len(IDs) != 2 {
		return DependencyWithOrigin{}
	}

	dependency, _, _ := resolve.MavenDepTypeToDependency(patch.Type)
	dependency.GroupID = maven.String(IDs[0])
	dependency.ArtifactID = maven.String(IDs[1])

	for _, d := range origDeps {
		if d.Key() == dependency.Key() && d.Version != "" {
			// If the version is empty, keep looking until we find some non-empty requirement.
			return d
		}
	}

	return DependencyWithOrigin{}
}

// generatePropertyPatches returns whether we are able to assign values to
// placeholder keys to convert s1 to s2, as well as the generated patches.
// s1 contains property placeholders like '${name}' and s2 is the target string.
func generatePropertyPatches(s1, s2 string) (map[string]string, bool) {
	patches := make(map[string]string)
	ok := generatePropertyPatchesAux(s1, s2, patches)

	return patches, ok
}

// generatePropertyPatchesAux generates property patches and store them in patches.
// TODO: property may refer to another property ${${name}.version}
func generatePropertyPatchesAux(s1, s2 string, patches map[string]string) bool {
	start := strings.Index(s1, "${")
	if s1[:start] != s2[:start] {
		// Cannot update property to match the prefix
		return false
	}
	end := strings.Index(s1, "}")
	next := strings.Index(s1[end+1:], "${")
	if next < 0 {
		// There are no more placeholders.
		remainder := s1[end+1:]
		if remainder == s2[len(s2)-len(remainder):] {
			patches[s1[start+2:end]] = s2[start : len(s2)-len(remainder)]
			return true
		}
	} else if match := strings.Index(s2[start:], s1[end+1:end+1+next]); match > 0 {
		// Try to match the substring between two property placeholders.
		patches[s1[start+2:end]] = s2[start : start+match]
		return generatePropertyPatchesAux(s1[end+1:], s2[start+match:], patches)
	}

	return false
}

func projectStartElement(raw string) string {
	start := strings.Index(raw, "<project")
	if start < 0 {
		return ""
	}
	end := strings.Index(raw[start:], ">")
	if end < 0 {
		return ""
	}

	return raw[start : start+end+1]
}

// Only for writing dependencies that are not from the base project.
type dependencyManagement struct {
	Dependencies []dependency `xml:"dependencies>dependency,omitempty"`
}

type dependency struct {
	GroupID    string `xml:"groupId,omitempty"`
	ArtifactID string `xml:"artifactId,omitempty"`
	Version    string `xml:"version,omitempty"`
	Type       string `xml:"type,omitempty"`
	Classifier string `xml:"classifier,omitempty"`
}

func makeDependency(patch MavenPatch) dependency {
	d := dependency{
		GroupID:    string(patch.GroupID),
		ArtifactID: string(patch.ArtifactID),
		Version:    patch.NewRequire,
		Classifier: string(patch.Classifier),
	}
	if patch.Type != "" && patch.Type != "jar" {
		d.Type = string(patch.Type)
	}

	return d
}

func compareDependency(d1, d2 dependency) int {
	if i := cmp.Compare(d1.GroupID, d2.GroupID); i != 0 {
		return i
	}
	if i := cmp.Compare(d1.ArtifactID, d2.ArtifactID); i != 0 {
		return i
	}
	if i := cmp.Compare(d1.Type, d2.Type); i != 0 {
		return i
	}
	if i := cmp.Compare(d1.Classifier, d2.Classifier); i != 0 {
		return i
	}

	return cmp.Compare(d1.Version, d2.Version)
}

func write(raw string, w io.Writer, patches MavenPatches) error {
	dec := internalxml.NewDecoder(bytes.NewReader([]byte(raw)))
	enc := internalxml.NewEncoder(w)

	for {
		token, err := dec.Token()
		if errors.Is(err, io.EOF) {
			break
		}
		if err != nil {
			return fmt.Errorf("getting token: %w", err)
		}

		if tt, ok := token.(internalxml.StartElement); ok {
			if tt.Name.Local == "project" {
				type RawProject struct {
					InnerXML string `xml:",innerxml"`
				}
				var rawProj RawProject
				if err := dec.DecodeElement(&rawProj, &tt); err != nil {
					return err
				}

				// xml.EncodeToken writes a start element with its all name spaces.
				// It's very common to have a start project element with a few name spaces in Maven.
				// Thus this would cause a big diff when we try to encode the start element of project.

				// We first capture the raw start element string and write it.
				projectStart := projectStartElement(raw)
				if projectStart == "" {
					return errors.New("unable to get start element of project")
				}
				if _, err := w.Write([]byte(projectStart)); err != nil {
					return fmt.Errorf("writing start element of project: %w", err)
				}

				// Then we update the project by passing the innerXML and name spaces are not passed.
				updated := make(map[string]bool) // origin -> updated
				if err := writeProject(w, enc, rawProj.InnerXML, "", "", patches.DependencyPatches, patches.PropertyPatches, updated); err != nil {
					return fmt.Errorf("updating project: %w", err)
				}

				// Check whether dependency management is updated, if not, add a new section of dependency management.
				if dmPatches := patches.DependencyPatches[mavenutil.OriginManagement]; len(dmPatches) > 0 && !updated[mavenutil.OriginManagement] {
					enc.Indent("  ", "  ")
					var dm dependencyManagement
					for p := range dmPatches {
						dm.Dependencies = append(dm.Dependencies, makeDependency(p))
					}
					// Sort dependency management for consistency in testing.
					slices.SortFunc(dm.Dependencies, compareDependency)
					if err := enc.Encode(dm); err != nil {
						return err
					}
					if _, err := w.Write([]byte("\n\n")); err != nil {
						return err
					}
					enc.Indent("", "")
				}

				// Finally we write the end element of project.
				if _, err := w.Write([]byte("</project>")); err != nil {
					return fmt.Errorf("writing start element of project: %w", err)
				}

				continue
			}
		}
		if err := encodeToken(w, enc, token); err != nil {
			return err
		}
	}

	return nil
}

<<<<<<< HEAD
func writeProject(w io.Writer, enc *internalxml.Encoder, raw, prefix, id string, patches MavenDependencyPatches, properties MavenPropertyPatches, updated map[string]bool) error {
	dec := internalxml.NewDecoder(bytes.NewReader([]byte(raw)))
=======
// encodeToken encodes a XML token without escaping text.
// For a CharData token, writes the token directly to avoid escaping.
// For all other token types, uses xml.EncodeToken().
// After encoding, flushes all buffered XML.
func encodeToken(w io.Writer, enc *xml.Encoder, token xml.Token) error {
	if tt, ok := token.(xml.CharData); ok {
		_, err := w.Write(tt)
		return err
	}
	if err := enc.EncodeToken(token); err != nil {
		return err
	}

	return enc.Flush()
}

func writeProject(w io.Writer, enc *xml.Encoder, raw, prefix, id string, patches MavenDependencyPatches, properties MavenPropertyPatches, updated map[string]bool) error {
	dec := xml.NewDecoder(bytes.NewReader([]byte(raw)))
>>>>>>> 9dc3afa2
	for {
		token, err := dec.Token()
		if errors.Is(err, io.EOF) {
			break
		}
		if err != nil {
			return err
		}

		if tt, ok := token.(internalxml.StartElement); ok {
			switch tt.Name.Local {
			case "parent":
				updated["parent"] = true
				type RawParent struct {
					maven.ProjectKey
					InnerXML string `xml:",innerxml"`
				}
				var rawParent RawParent
				if err := dec.DecodeElement(&rawParent, &tt); err != nil {
					return err
				}
				req := string(rawParent.Version)
				if parentPatches, ok := patches["parent"]; ok {
					// There should only be one parent patch
					if len(parentPatches) > 1 {
						return fmt.Errorf("multiple parent patches: %v", parentPatches)
					}
					for k := range parentPatches {
						req = k.NewRequire
					}
				}
				if err := writeString(w, enc, "<parent>"+rawParent.InnerXML+"</parent>", map[string]string{"version": req}); err != nil {
					return fmt.Errorf("updating parent: %w", err)
				}

				continue
			case "properties":
				type RawProperties struct {
					InnerXML string `xml:",innerxml"`
				}
				var rawProperties RawProperties
				if err := dec.DecodeElement(&rawProperties, &tt); err != nil {
					return err
				}
				if err := writeString(w, enc, "<properties>"+rawProperties.InnerXML+"</properties>", properties[mavenOrigin(prefix, id)]); err != nil {
					return fmt.Errorf("updating properties: %w", err)
				}

				continue
			case "profile":
				if prefix != "" || id != "" {
					// Skip updating if prefix or id is set to avoid infinite recursion
					break
				}
				type RawProfile struct {
					maven.Profile
					InnerXML string `xml:",innerxml"`
				}
				var rawProfile RawProfile
				if err := dec.DecodeElement(&rawProfile, &tt); err != nil {
					return err
				}
				if err := writeProject(w, enc, "<profile>"+rawProfile.InnerXML+"</profile>", mavenutil.OriginProfile, string(rawProfile.ID), patches, properties, updated); err != nil {
					return fmt.Errorf("updating profile: %w", err)
				}

				continue
			case "plugin":
				if prefix != "" || id != "" {
					// Skip updating if prefix or id is set to avoid infinite recursion
					break
				}
				type RawPlugin struct {
					maven.Plugin
					InnerXML string `xml:",innerxml"`
				}
				var rawPlugin RawPlugin
				if err := dec.DecodeElement(&rawPlugin, &tt); err != nil {
					return err
				}
				if err := writeProject(w, enc, "<plugin>"+rawPlugin.InnerXML+"</plugin>", mavenutil.OriginPlugin, rawPlugin.ProjectKey.Name(), patches, properties, updated); err != nil {
					return fmt.Errorf("updating profile: %w", err)
				}

				continue
			case "dependencyManagement":
				type RawDependencyManagement struct {
					maven.DependencyManagement
					InnerXML string `xml:",innerxml"`
				}
				var rawDepMgmt RawDependencyManagement
				if err := dec.DecodeElement(&rawDepMgmt, &tt); err != nil {
					return err
				}
				o := mavenOrigin(prefix, id, mavenutil.OriginManagement)
				updated[o] = true
				dmPatches := patches[o]
				if err := writeDependency(w, enc, "<dependencyManagement>"+rawDepMgmt.InnerXML+"</dependencyManagement>", dmPatches); err != nil {
					return fmt.Errorf("updating dependency management: %w", err)
				}

				continue
			case "dependencies":
				type RawDependencies struct {
					Dependencies []maven.Dependency `xml:"dependencies"`
					InnerXML     string             `xml:",innerxml"`
				}
				var rawDeps RawDependencies
				if err := dec.DecodeElement(&rawDeps, &tt); err != nil {
					return err
				}
				o := mavenOrigin(prefix, id)
				updated[o] = true
				depPatches := patches[o]
				if err := writeDependency(w, enc, "<dependencies>"+rawDeps.InnerXML+"</dependencies>", depPatches); err != nil {
					return fmt.Errorf("updating dependencies: %w", err)
				}

				continue
			}
		}
		if err := encodeToken(w, enc, token); err != nil {
			return err
		}
	}

	return nil
}

func writeDependency(w io.Writer, enc *internalxml.Encoder, raw string, patches map[MavenPatch]bool) error {
	dec := internalxml.NewDecoder(bytes.NewReader([]byte(raw)))
	for {
		token, err := dec.Token()
		if errors.Is(err, io.EOF) {
			break
		}
		if err != nil {
			return err
		}

		if tt, ok := token.(internalxml.StartElement); ok {
			if tt.Name.Local == "dependencies" {
				// We still need to write the start element <dependencies>
				if err := encodeToken(w, enc, token); err != nil {
					return err
				}

				// Write patches that are not in the base project.
				var deps []dependency
				for p, ok := range patches {
					if !ok {
						deps = append(deps, makeDependency(p))
					}
				}
				if len(deps) == 0 {
					// No dependencies to add
					continue
				}
				// Sort dependencies for consistency in testing.
				slices.SortFunc(deps, compareDependency)

				enc.Indent("      ", "  ")
				// Write a new line to keep the format.
				if _, err := w.Write([]byte("\n")); err != nil {
					return err
				}
				for _, d := range deps {
					if err := enc.Encode(d); err != nil {
						return err
					}
				}
				enc.Indent("", "")

				continue
			}
			if tt.Name.Local == "dependency" {
				type RawDependency struct {
					maven.Dependency
					InnerXML string `xml:",innerxml"`
				}
				var rawDep RawDependency
				if err := dec.DecodeElement(&rawDep, &tt); err != nil {
					return err
				}
				req := string(rawDep.Version)
				for patch := range patches {
					// A Maven dependency key consists of Type and Classifier together with GroupID and ArtifactID.
					if patch.DependencyKey == rawDep.Key() {
						req = patch.NewRequire
					}
				}
				// xml.EncodeElement writes all empty elements and may not follow the existing format.
				// Passing the innerXML can help to keep the original format.
				if err := writeString(w, enc, "<dependency>"+rawDep.InnerXML+"</dependency>", map[string]string{"version": req}); err != nil {
					return fmt.Errorf("updating dependency: %w", err)
				}

				continue
			}
		}

		if err := encodeToken(w, enc, token); err != nil {
			return err
		}
	}

	return nil
}

// writeString writes XML string specified by raw with replacements specified in values.
<<<<<<< HEAD
func writeString(enc *internalxml.Encoder, raw string, values map[string]string) error {
	dec := internalxml.NewDecoder(bytes.NewReader([]byte(raw)))
=======
func writeString(w io.Writer, enc *xml.Encoder, raw string, values map[string]string) error {
	dec := xml.NewDecoder(bytes.NewReader([]byte(raw)))
>>>>>>> 9dc3afa2
	for {
		token, err := dec.Token()
		if errors.Is(err, io.EOF) {
			break
		}
		if err != nil {
			return err
		}
		if tt, ok := token.(internalxml.StartElement); ok {
			if value, ok2 := values[tt.Name.Local]; ok2 {
				var str string
				if err := dec.DecodeElement(&str, &tt); err != nil {
					return err
				}
				if err := enc.EncodeElement(value, tt); err != nil {
					return err
				}

				continue
			}
		}
		if err := encodeToken(w, enc, token); err != nil {
			return err
		}
	}

	return nil
}<|MERGE_RESOLUTION|>--- conflicted
+++ resolved
@@ -713,10 +713,6 @@
 	return nil
 }
 
-<<<<<<< HEAD
-func writeProject(w io.Writer, enc *internalxml.Encoder, raw, prefix, id string, patches MavenDependencyPatches, properties MavenPropertyPatches, updated map[string]bool) error {
-	dec := internalxml.NewDecoder(bytes.NewReader([]byte(raw)))
-=======
 // encodeToken encodes a XML token without escaping text.
 // For a CharData token, writes the token directly to avoid escaping.
 // For all other token types, uses xml.EncodeToken().
@@ -733,9 +729,8 @@
 	return enc.Flush()
 }
 
-func writeProject(w io.Writer, enc *xml.Encoder, raw, prefix, id string, patches MavenDependencyPatches, properties MavenPropertyPatches, updated map[string]bool) error {
-	dec := xml.NewDecoder(bytes.NewReader([]byte(raw)))
->>>>>>> 9dc3afa2
+func writeProject(w io.Writer, enc *internalxml.Encoder, raw, prefix, id string, patches MavenDependencyPatches, properties MavenPropertyPatches, updated map[string]bool) error {
+	dec := internalxml.NewDecoder(bytes.NewReader([]byte(raw)))
 	for {
 		token, err := dec.Token()
 		if errors.Is(err, io.EOF) {
@@ -946,13 +941,8 @@
 }
 
 // writeString writes XML string specified by raw with replacements specified in values.
-<<<<<<< HEAD
 func writeString(enc *internalxml.Encoder, raw string, values map[string]string) error {
 	dec := internalxml.NewDecoder(bytes.NewReader([]byte(raw)))
-=======
-func writeString(w io.Writer, enc *xml.Encoder, raw string, values map[string]string) error {
-	dec := xml.NewDecoder(bytes.NewReader([]byte(raw)))
->>>>>>> 9dc3afa2
 	for {
 		token, err := dec.Token()
 		if errors.Is(err, io.EOF) {
