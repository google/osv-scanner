--- conflicted
+++ resolved
@@ -49,24 +49,96 @@
 
 jobs:
   scan-pr:
-<<<<<<< HEAD
     uses: "google/osv-scanner/.github/workflows/osv-scanner-reusable-pr.yml@staging"
-=======
+```
+
+### View results
+
+Results may be viewed by clicking on the details of the failed action, either from your project's actions tab or directly on the PR. Results are also included in GitHub annotations on the "Files changed" tab for the PR.
+
+## Scheduled scans
+
+Regularly scanning your project for vulnerabilities can alert you to new vulnerabilities in your dependency tree. This GitHub Action will scan your project on a set schedule and report all known vulnerabilities. If vulnerabilities are found the action will return a failed status.
+
+### Instructions
+
+In your project repository, create a new file `.github/workflows/osv-scanner-scheduled.yml` and include the following:
+
+```yml
+name: OSV-Scanner Scheduled Scan
+
+on:
+  schedule:
+    - cron: "30 12 * * 1"
+  # Change "main" to your default branch if you use a different name, i.e. "master"
+  push:
+    branches: [main]
+
+permissions:
+  # Require writing security events to upload SARIF file to security tab
+  security-events: write
+  # Only need to read contents
+  contents: read
+
+jobs:
+  scan-scheduled:
     uses: "google/osv-scanner-action/.github/workflows/osv-scanner-reusable.yml@v1.5.0"
->>>>>>> 252295d6
-```
-
-### View results
-
-Results may be viewed by clicking on the details of the failed action, either from your project's actions tab or directly on the PR. Results are also included in GitHub annotations on the "Files changed" tab for the PR.
-
-<<<<<<< HEAD
-### Customization
-
-`osv-scanner-reusable.yml` takes two optional inputs:
-
-- `scan-args`: This value is passed to `osv-scanner` CLI after being split by each line. See the [usage](./usage) page for the available options.
-  Importantly `--format` and `--output` flags are already set by the reusable workflow and should not be overridden here.
+```
+
+As written, the scanner will run on 12:30 pm UTC every Monday, and also on every push to the main branch. You can change the schedule by following the instructions [here](https://docs.github.com/en/actions/using-workflows/events-that-trigger-workflows#schedule).
+
+### View results
+
+Maintainers can review results of the scan by navigating to their project's `security > code scanning` tab. Vulnerability details can also be viewed by clicking on the details of the failed action.
+
+## Scan on release
+
+Here is a example of blocking on release, though the actual implementation will heavily depend on your specific release process.
+
+```yml
+name: Go Release Process
+
+on:
+  push:
+    tags:
+      - "*" # triggers only if push new tag version, like `0.8.4` or else
+
+permissions:
+  contents: read # to fetch code (actions/checkout)
+
+jobs:
+  osv-scan:
+    uses: google/osv-scanner/.github/workflows/osv-scanner-reusable.yml
+    with:
+      # Only scan the top level go.mod file without recursively scanning directories since
+      # this is pipeline is about releasing the go module and binary
+      scan-args: |-
+        --skip-git
+        ./
+    permissions:
+      # Require writing security events to upload SARIF file to security tab
+      security-events: write
+  tests:
+    name: Run unit tests
+    ...
+  release:
+    needs: # Needs both tests and osv-scan to pass
+      - tests
+      - osv-scan
+    # Your actual release steps
+    steps:
+      ...
+```
+
+### View results
+
+Results may be viewed by clicking on the details of the failed release action from the action tab.
+
+## Customization
+
+The GitHub Actions have the following optional inputs:
+
+- `scan-args`: This value is passed to `osv-scanner` CLI after being split by each line. See the [usage](./usage) page for the available options. The `--format` and `--output` flags are already set by the reusable workflow and should not be overridden here.
   Default:
   ```bash
     --recursive # Recursively scan subdirectories
@@ -75,29 +147,32 @@
   ```
 - `results-file-name`: This is the name of the final SARIF file uploaded to Github.
   Default: `results.sarif`
-- `download-artifact`: Optional artifact to download for scanning. Can be used if you need to do some preprocessing to prepare the lockfiles for scanning.
-  If the file names in the artifact are not standard lockfile names, make sure to add custom scan-args to specify the lockfile type and path (see [specify lockfiles](./usage#specify-lockfiles)).
+- `download-artifact`: Optional artifact to download for scanning. Can be used if you need to do some preprocessing to prepare the lockfiles for scanning. If the file names in the artifact are not standard lockfile names, make sure to add custom scan-args to specify the lockfile type and path (see [specify lockfiles](./usage#specify-lockfiles)).
+- `upload-sarif`: Whether to upload the results to Security > Code Scanning. Defaults to `true`.
 
 <details markdown="block">
 <summary>
 Examples
 </summary>
 
-##### Scan specific lockfiles
+#### Scan specific lockfiles
+
 ```yml
 jobs:
   scan-pr:
-    uses: "google/osv-scanner/.github/workflows/osv-scanner-reusable.yml"
+    uses: "google/osv-scanner-action/.github/workflows/osv-scanner-reusable.yml@v1.5.0"
     with:
       scan-args: |-
         --lockfile=./path/to/lockfile1
         --lockfile=requirements.txt:./path/to/python-lockfile2.txt
 ```
-##### Default arguments
+
+#### Default arguments
+
 ```yml
 jobs:
   scan-pr:
-    uses: "google/osv-scanner/.github/workflows/osv-scanner-reusable.yml"
+    uses: "google/osv-scanner-action/.github/workflows/osv-scanner-reusable.yml@v1.5.0"
     with:
       scan-args: |-
         --recursive
@@ -105,7 +180,8 @@
         ./
 ```
 
-##### Using download-artifact input to support preprocessing
+#### Using download-artifact input to support preprocessing
+
 ```yml
 jobs:
   extract-deps:
@@ -139,25 +215,25 @@
 
 </details>
 
-=======
->>>>>>> 252295d6
 ## Scheduled scans
 
 Regularly scanning your project for vulnerabilities can alert you to new vulnerabilities in your dependency tree. This GitHub Action will scan your project on a set schedule and report all known vulnerabilities. If vulnerabilities are found the action will return a failed status.
 
 ### Instructions
 
-In your project repository, create a new file `.github/workflows/osv-scanner-scheduled.yml` and include the following:
+In your project repository, create a new file `.github/workflows/osv-scanner-scheduled.yml`.
+
+Include the following in the [`osv-scanner-scheduled.yml`](https://github.com/google/osv-scanner/blob/main/.github/workflows/osv-scanner-scheduled.yml) file:
 
 ```yml
 name: OSV-Scanner Scheduled Scan
 
 on:
   schedule:
-    - cron: "30 12 * * 1"
-  # Change "main" to your default branch if you use a different name, i.e. "master"
+    - cron: '30 12 * * 1'
+# Change "main" to your default branch if you use a different name, i.e. "master"
   push:
-    branches: [main]
+    branches: [ main ]
 
 permissions:
   # Require writing security events to upload SARIF file to security tab
@@ -167,18 +243,19 @@
 
 jobs:
   scan-scheduled:
-<<<<<<< HEAD
     uses: "google/osv-scanner/.github/workflows/osv-scanner-reusable.yml@staging"
-=======
-    uses: "google/osv-scanner-action/.github/workflows/osv-scanner-reusable.yml@v1.5.0"
->>>>>>> 252295d6
 ```
 
 As written, the scanner will run on 12:30 pm UTC every Monday, and also on every push to the main branch. You can change the schedule by following the instructions [here](https://docs.github.com/en/actions/using-workflows/events-that-trigger-workflows#schedule).
 
+### Customization
+
+`osv-scanner-reusable-pr.yml` has the same customization options as `osv-scanner-reusable.yml`, which is described [here](./github-action.md#customization).
+
 ### View results
 
 Maintainers can review results of the scan by navigating to their project's `security > code scanning` tab. Vulnerability details can also be viewed by clicking on the details of the failed action.
+
 
 ## Scan on release
 
@@ -222,83 +299,3 @@
 ### View results
 
 Results may be viewed by clicking on the details of the failed release action from the action tab.
-
-## Customization
-
-The GitHub Actions have the following optional inputs:
-
-- `scan-args`: This value is passed to `osv-scanner` CLI after being split by each line. See the [usage](./usage) page for the available options. The `--format` and `--output` flags are already set by the reusable workflow and should not be overridden here.
-  Default:
-  ```bash
-    --recursive # Recursively scan subdirectories
-    --skip-git=true # Skip commit scanning to focus on dependencies
-    ./ # Start the scan from the root of the repository
-  ```
-- `results-file-name`: This is the name of the final SARIF file uploaded to Github.
-  Default: `results.sarif`
-- `download-artifact`: Optional artifact to download for scanning. Can be used if you need to do some preprocessing to prepare the lockfiles for scanning. If the file names in the artifact are not standard lockfile names, make sure to add custom scan-args to specify the lockfile type and path (see [specify lockfiles](./usage#specify-lockfiles)).
-- `upload-sarif`: Whether to upload the results to Security > Code Scanning. Defaults to `true`.
-
-<details markdown="block">
-<summary>
-Examples
-</summary>
-
-#### Scan specific lockfiles
-
-```yml
-jobs:
-  scan-pr:
-    uses: "google/osv-scanner-action/.github/workflows/osv-scanner-reusable.yml@v1.5.0"
-    with:
-      scan-args: |-
-        --lockfile=./path/to/lockfile1
-        --lockfile=requirements.txt:./path/to/python-lockfile2.txt
-```
-
-#### Default arguments
-
-```yml
-jobs:
-  scan-pr:
-    uses: "google/osv-scanner-action/.github/workflows/osv-scanner-reusable.yml@v1.5.0"
-    with:
-      scan-args: |-
-        --recursive
-        --skip-git=true
-        ./
-```
-
-#### Using download-artifact input to support preprocessing
-
-```yml
-jobs:
-  extract-deps:
-    name: Extract Dependencies
-    # ...
-    steps:
-      # ... Steps to extract your dependencies
-      - name: "upload osv-scanner deps" # Upload the deps
-        uses: actions/upload-artifact@v4
-        with:
-          name: converted-OSV-Scanner-deps
-          path: osv-scanner-deps.json
-          retention-days: 2
-  vuln-scan:
-    name: Vulnerability scanning
-    # makes sure the extraction step is completed before running the scanner
-    needs: extract-deps
-    uses: "google/osv-scanner-action/.github/workflows/osv-scanner-reusable.yml@v1.5.0"
-    with:
-      # Download the artifact uploaded in extract-deps step
-      download-artifact: converted-OSV-Scanner-deps
-      # Scan only the file inside the uploaded artifact
-      scan-args: |-
-        --lockfile=osv-scanner:osv-scanner-deps.json
-    permissions:
-      # Needed to upload the SARIF results to code-scanning dashboard.
-      security-events: write
-      contents: read
-```
-
-</details>