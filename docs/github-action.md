---
layout: page
title: GitHub Action
permalink: /github-action/
nav_order: 7
---

# GitHub Action

{: .no_toc }

<details open markdown="block">
  <summary>
    Table of contents
  </summary>
  {: .text-delta }
- TOC
{:toc}
</details>

OSV-Scanner is available as a CI/CD Action. We currently offer two different reusable workflows for Github:

1. A workflow that triggers a scan with each [pull request](./github-action.md#scan-on-pull-request) and will only report new vulnerabilities introduced through the pull request.
2. A workflow that performs a full vulnerability scan, which can be configured to scan on pushes or a [regular schedule](./github-action.md#scheduled-scans). The full vulnerability scan can also be configured to run [on release](./github-action.md#scan-on-release) to prevent releasing with known vulnerabilities in dependencies.

Currently there is no prebuilt workflows for other platforms, but we welcome any contributions for this!

## Scan on pull request

Scanning your project on each pull request can help you keep vulnerabilities out of your project. This GitHub Action compares a vulnerability scan of the target branch to a vulnerability scan of the feature branch, and will fail if there are new vulnerabilities introduced through the feature branch. You may choose to [prevent merging](https://docs.github.com/en/repositories/configuring-branches-and-merges-in-your-repository/managing-protected-branches/about-protected-branches#require-status-checks-before-merging) if new vulnerabilities are introduced, but by default the check will only warn users.

### Instructions

In your project repository, create a new file `.github/workflows/osv-scanner-pr.yml`.

Include the following in the `osv-scanner-pr.yml` file:

```yml
name: OSV-Scanner PR Scan

# Change "main" to your default branch if you use a different name, i.e. "master"
on:
  pull_request:
    branches: [main]
  merge_group:
    branches: [main]

permissions:
  # Require writing security events to upload SARIF file to security tab
  security-events: write
  # Only need to read contents
  contents: read

jobs:
  scan-pr:
<<<<<<< HEAD
    uses: "google/osv-scanner-action/.github/workflows/osv-scanner-reusable.yml@v1.6.2-beta1"
=======
    uses: "google/osv-scanner-action/.github/workflows/osv-scanner-reusable.yml@v1.7.1"
>>>>>>> 46aee59b
```

### View results

Results may be viewed by clicking on the details of the failed action, either from your project's actions tab or directly on the PR.

|                                                 OSV-Scanner PR Check Failing                                                  |                         PR Scanning Check Output                          |
| :---------------------------------------------------------------------------------------------------------------------------: | :-----------------------------------------------------------------------: |
| ![Screenshot of PR introducing a vulnerable dependency, and osv-scanner blocking check](images/github-action-PR-scanning.png) | ![Screenshot of osv-scanner output](images/github-action-scan-output.png) |

Results are also included in GitHub annotations on the "Files changed" tab for the PR.

## Scheduled scans

Regularly scanning your project for vulnerabilities can alert you to new vulnerabilities in your dependency tree. This GitHub Action will scan your project on a set schedule and report all known vulnerabilities. If vulnerabilities are found the action will return a failed status.

### Instructions

In your project repository, create a new file `.github/workflows/osv-scanner-scheduled.yml`.

Include the following in the `osv-scanner-scheduled.yml` file:

```yml
name: OSV-Scanner Scheduled Scan

on:
  schedule:
    - cron: "30 12 * * 1"
  # Change "main" to your default branch if you use a different name, i.e. "master"
  push:
    branches: [main]

permissions:
  # Require writing security events to upload SARIF file to security tab
  security-events: write
  # Only need to read contents
  contents: read

jobs:
  scan-scheduled:
<<<<<<< HEAD
    uses: "google/osv-scanner-action/.github/workflows/osv-scanner-reusable.yml@v1.6.2-beta"
=======
    uses: "google/osv-scanner-action/.github/workflows/osv-scanner-reusable.yml@v1.7.1"
>>>>>>> 46aee59b
```

As written, the scanner will run on 12:30 pm UTC every Monday, and also on every push to the main branch. You can change the schedule by following the instructions [here](https://docs.github.com/en/actions/using-workflows/events-that-trigger-workflows#schedule).

### View results

Maintainers can review results of the scan by navigating to their project's `security > code scanning` tab. Vulnerability details can also be viewed by clicking on the details of the failed action.

|                          OSV-Scanner Code Scanning Tab                           |                                 Code Scanning Detailed Entry                                  |
| :------------------------------------------------------------------------------: | :-------------------------------------------------------------------------------------------: |
| ![Image of results in code scanning tab](images/github-action-code-scanning.png) | ![Image of details of specific in code scanning entry](images/github-action-code-details.png) |

## Scan on release

Here is a example of blocking on release, though the actual implementation will heavily depend on your specific release process.

```yml
name: Go Release Process

on:
  push:
    tags:
      - "*" # triggers only if push new tag version, like `0.8.4` or else

permissions:
  contents: read # to fetch code (actions/checkout)

jobs:
  osv-scan:
    uses: google/osv-scanner/.github/workflows/osv-scanner-reusable.yml
    with:
      # Only scan the top level go.mod file without recursively scanning directories since
      # this is pipeline is about releasing the go module and binary
      scan-args: |-
        --skip-git
        ./
    permissions:
      # Require writing security events to upload SARIF file to security tab
      security-events: write
  tests:
    name: Run unit tests
    ...
  release:
    needs: # Needs both tests and osv-scan to pass
      - tests
      - osv-scan
    # Your actual release steps
    steps:
      ...
```

### View results

Results may be viewed by clicking on the details of the failed release action from the action tab.

## Customization

The GitHub Actions have the following optional inputs:

- `scan-args`: This value is passed to `osv-scanner` CLI after being split by each line. See the [usage](./usage) page for the available options. The `--format` and `--output` flags are already set by the reusable workflow and should not be overridden here.
  Default:
  ```bash
    --recursive # Recursively scan subdirectories
    --skip-git=true # Skip commit scanning to focus on dependencies
    ./ # Start the scan from the root of the repository
  ```
- `results-file-name`: This is the name of the final SARIF file uploaded to Github.
  Default: `results.sarif`
- `download-artifact`: Optional artifact to download for scanning. Can be used if you need to do some preprocessing to prepare the lockfiles for scanning. If the file names in the artifact are not standard lockfile names, make sure to add custom scan-args to specify the lockfile type and path (see [specify lockfiles](./usage#specify-lockfiles)).
- `upload-sarif`: Whether to upload the results to Security > Code Scanning. Defaults to `true`.
- `fail-on-vuln`: Whether to fail the workflow when a vulnerability is found. Defaults to `true`.

<details markdown="block">
<summary>
Examples
</summary>

#### Scan specific lockfiles

```yml
jobs:
  scan-pr:
<<<<<<< HEAD
    uses: "google/osv-scanner-action/.github/workflows/osv-scanner-reusable.yml@v1.6.2-beta1"
=======
    uses: "google/osv-scanner-action/.github/workflows/osv-scanner-reusable.yml@v1.7.1"
>>>>>>> 46aee59b
    with:
      scan-args: |-
        --lockfile=./path/to/lockfile1
        --lockfile=requirements.txt:./path/to/python-lockfile2.txt
```

#### Default arguments

```yml
jobs:
  scan-pr:
<<<<<<< HEAD
    uses: "google/osv-scanner-action/.github/workflows/osv-scanner-reusable.yml@v1.6.2-beta1"
=======
    uses: "google/osv-scanner-action/.github/workflows/osv-scanner-reusable.yml@v1.7.1"
>>>>>>> 46aee59b
    with:
      scan-args: |-
        --recursive
        --skip-git=true
        ./
```

#### Using download-artifact input to support preprocessing

```yml
jobs:
  extract-deps:
    name: Extract Dependencies
    # ...
    steps:
      # ... Steps to extract your dependencies
      - name: "upload osv-scanner deps" # Upload the deps
        uses: actions/upload-artifact@v4
        with:
          name: converted-OSV-Scanner-deps
          path: osv-scanner-deps.json
          retention-days: 2
  vuln-scan:
    name: Vulnerability scanning
    # makes sure the extraction step is completed before running the scanner
    needs: extract-deps
<<<<<<< HEAD
    uses: "google/osv-scanner-action/.github/workflows/osv-scanner-reusable.yml@v1.6.2-beta1"
=======
    uses: "google/osv-scanner-action/.github/workflows/osv-scanner-reusable.yml@v1.7.1"
>>>>>>> 46aee59b
    with:
      # Download the artifact uploaded in extract-deps step
      download-artifact: converted-OSV-Scanner-deps
      # Scan only the file inside the uploaded artifact
      scan-args: |-
        --lockfile=osv-scanner:osv-scanner-deps.json
    permissions:
      # Needed to upload the SARIF results to code-scanning dashboard.
      security-events: write
      contents: read
```

</details><|MERGE_RESOLUTION|>--- conflicted
+++ resolved
@@ -53,11 +53,7 @@
 
 jobs:
   scan-pr:
-<<<<<<< HEAD
-    uses: "google/osv-scanner-action/.github/workflows/osv-scanner-reusable.yml@v1.6.2-beta1"
-=======
-    uses: "google/osv-scanner-action/.github/workflows/osv-scanner-reusable.yml@v1.7.1"
->>>>>>> 46aee59b
+    uses: "google/osv-scanner-action/.github/workflows/osv-scanner-reusable.yml@v1.7.1"
 ```
 
 ### View results
@@ -98,11 +94,7 @@
 
 jobs:
   scan-scheduled:
-<<<<<<< HEAD
-    uses: "google/osv-scanner-action/.github/workflows/osv-scanner-reusable.yml@v1.6.2-beta"
-=======
-    uses: "google/osv-scanner-action/.github/workflows/osv-scanner-reusable.yml@v1.7.1"
->>>>>>> 46aee59b
+    uses: "google/osv-scanner-action/.github/workflows/osv-scanner-reusable.yml@v1.7.1"
 ```
 
 As written, the scanner will run on 12:30 pm UTC every Monday, and also on every push to the main branch. You can change the schedule by following the instructions [here](https://docs.github.com/en/actions/using-workflows/events-that-trigger-workflows#schedule).
@@ -185,11 +177,7 @@
 ```yml
 jobs:
   scan-pr:
-<<<<<<< HEAD
-    uses: "google/osv-scanner-action/.github/workflows/osv-scanner-reusable.yml@v1.6.2-beta1"
-=======
-    uses: "google/osv-scanner-action/.github/workflows/osv-scanner-reusable.yml@v1.7.1"
->>>>>>> 46aee59b
+    uses: "google/osv-scanner-action/.github/workflows/osv-scanner-reusable.yml@v1.7.1"
     with:
       scan-args: |-
         --lockfile=./path/to/lockfile1
@@ -201,11 +189,7 @@
 ```yml
 jobs:
   scan-pr:
-<<<<<<< HEAD
-    uses: "google/osv-scanner-action/.github/workflows/osv-scanner-reusable.yml@v1.6.2-beta1"
-=======
-    uses: "google/osv-scanner-action/.github/workflows/osv-scanner-reusable.yml@v1.7.1"
->>>>>>> 46aee59b
+    uses: "google/osv-scanner-action/.github/workflows/osv-scanner-reusable.yml@v1.7.1"
     with:
       scan-args: |-
         --recursive
@@ -232,11 +216,7 @@
     name: Vulnerability scanning
     # makes sure the extraction step is completed before running the scanner
     needs: extract-deps
-<<<<<<< HEAD
-    uses: "google/osv-scanner-action/.github/workflows/osv-scanner-reusable.yml@v1.6.2-beta1"
-=======
-    uses: "google/osv-scanner-action/.github/workflows/osv-scanner-reusable.yml@v1.7.1"
->>>>>>> 46aee59b
+    uses: "google/osv-scanner-action/.github/workflows/osv-scanner-reusable.yml@v1.7.1"
     with:
       # Download the artifact uploaded in extract-deps step
       download-artifact: converted-OSV-Scanner-deps
