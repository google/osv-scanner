--- conflicted
+++ resolved
@@ -9,10 +9,6 @@
   display: none !important;
 }
 
-<<<<<<< HEAD
-.site-title {
-  padding-top: 15px !important;
-=======
 :not(pre, figure) code {
   padding: 0.2rem 0.35rem !important;
   font-size: 0.85em;
@@ -35,5 +31,8 @@
   th {
     border-bottom-width: 2px;
   }
->>>>>>> a5d0e2bc
+}
+
+.site-title {
+  padding-top: 15px !important;
 }