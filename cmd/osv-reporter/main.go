package main

import (
	"errors"
	"fmt"
	"io"
	"os"
	"strings"

	"github.com/google/osv-scanner/internal/ci"
	"github.com/google/osv-scanner/internal/version"
	"github.com/google/osv-scanner/pkg/models"
	"github.com/google/osv-scanner/pkg/osvscanner"
	"github.com/google/osv-scanner/pkg/reporter"
	"github.com/urfave/cli/v2"
	"golang.org/x/term"
)

var (
	// Update this variable when doing a release
	commit = "n/a"
	date   = "n/a"
)

// splitLastArg splits the last argument by new lines and appends the split
// elements onto args and returns it
func splitLastArg(args []string) []string {
	lastArg := args[len(args)-1]
	lastArgSplits := strings.Split(lastArg, "\n")
	args = append(args[:len(args)-1], lastArgSplits...)

	return args
}

func run(args []string, stdout, stderr io.Writer) int {
	var tableReporter reporter.Reporter

	// Allow multiple arguments to be defined by github actions by splitting the last argument
	// by new lines.
	args = splitLastArg(args)

	cli.VersionPrinter = func(ctx *cli.Context) {
		// Use the app Writer and ErrWriter since they will be the writers to keep parallel tests consistent
		tableReporter = reporter.NewTableReporter(ctx.App.Writer, ctx.App.ErrWriter, false, 0)
		tableReporter.PrintTextf("osv-scanner version: %s\ncommit: %s\nbuilt at: %s\n", ctx.App.Version, commit, date)
	}

	app := &cli.App{
		Name:        "osv-scanner-action-reporter",
		Version:     version.OSVVersion,
		Usage:       "(Experimental) generates github action output",
		Description: "(Experimental) Used specifically to generate github action output ",
		Suggest:     true,
		Writer:      stdout,
		ErrWriter:   stderr,
		Flags: []cli.Flag{
			&cli.StringFlag{
				Name:        "old",
				Usage:       "the old osv json output",
				TakesFile:   true,
				Required:    false,
				DefaultText: "",
			},
			&cli.StringFlag{
				Name:      "new",
				Usage:     "the new osv json output",
				TakesFile: true,
				Required:  true,
			},
			&cli.StringFlag{
				Name:      "output",
				Usage:     "saves the SARIF result to the given file path",
				TakesFile: true,
			},
			&cli.BoolFlag{
				Name:  "gh-annotations",
				Usage: "prints github action annotations",
			},
			&cli.BoolFlag{
<<<<<<< HEAD
				Name:  "fail-on-vuln",
				Usage: "whether to return 1 when vulnerabilities are found",
=======
				Name:        "fail-on-vuln",
				Usage:       "whether to return 1 when vulnerabilities are found",
				DefaultText: "true",
>>>>>>> 2c9533fa
			},
		},
		Action: func(context *cli.Context) error {
			var termWidth int
			var err error
			if stdoutAsFile, ok := stdout.(*os.File); ok {
				termWidth, _, err = term.GetSize(int(stdoutAsFile.Fd()))
				if err != nil { // If output is not a terminal,
					termWidth = 0
				}
			}

			if tableReporter, err = reporter.New("table", stdout, stderr, termWidth); err != nil {
				return err
			}

			oldPath := context.String("old")
			newPath := context.String("new")

			oldVulns := models.VulnerabilityResults{}
			if oldPath != "" {
				oldVulns, err = ci.LoadVulnResults(oldPath)
				if err != nil {
					return fmt.Errorf("failed to open old results at %s: %w", oldPath, err)
				}
			}

			newVulns, err := ci.LoadVulnResults(newPath)
			if err != nil {
				return fmt.Errorf("failed to open new results at %s: %w", newPath, err)
			}

			var diffVulns models.VulnerabilityResults

			diffVulnOccurrences := ci.DiffVulnerabilityResultsByOccurrences(oldVulns, newVulns)
			if len(diffVulnOccurrences) == 0 {
				// There are actually no new vulns, no need to do full diff
				//
				// Since `DiffVulnerabilityResultsByUniqueVulnCount` does not account for Source or Package,
				// this actually changes the results in some cases, e.g.
				//
				// When a lockfile is moved, `DiffVulnerabilityResults` will report the moved lockfile as having
				// a new vulnerability if the existing lockfile has a vulnerability. However this check will
				// report no vulnerabilities. This is desired behavior.

				// TODO: This will need to be not empty when we change osv-scanner to report all packages
				diffVulns = models.VulnerabilityResults{}
			} else {
				// TODO: This will need to contain all scanned packages when we change osv-scanner to report all packages
				diffVulns = ci.DiffVulnerabilityResults(oldVulns, newVulns)
			}

			if errPrint := tableReporter.PrintResult(&diffVulns); errPrint != nil {
				return fmt.Errorf("failed to write output: %w", errPrint)
			}

			if context.Bool("gh-annotations") {
				var ghAnnotationsReporter reporter.Reporter
				if ghAnnotationsReporter, err = reporter.New("gh-annotations", stdout, stderr, termWidth); err != nil {
					return err
				}

				if errPrint := ghAnnotationsReporter.PrintResult(&diffVulns); errPrint != nil {
					return fmt.Errorf("failed to write output: %w", errPrint)
				}
			}

			outputPath := context.String("output")
			if outputPath != "" {
				var err error
				stdout, err = os.Create(outputPath)
				if err != nil {
					return fmt.Errorf("failed to create output file: %w", err)
				}
				termWidth = 0
				var sarifReporter reporter.Reporter
				if sarifReporter, err = reporter.New("sarif", stdout, stderr, termWidth); err != nil {
					return err
				}

				if errPrint := sarifReporter.PrintResult(&diffVulns); errPrint != nil {
					return fmt.Errorf("failed to write output: %w", errPrint)
				}
			}

			// Default to true, only false when explicitly set to false
			failOnVuln := !context.IsSet("fail-on-vuln") || context.Bool("fail-on-vuln")

			// if vulnerability exists it should return error
<<<<<<< HEAD
			if len(diffVulns.Results) > 0 && context.Bool("fail-on-vuln") {
=======
			if len(diffVulns.Results) > 0 && failOnVuln {
>>>>>>> 2c9533fa
				return osvscanner.VulnerabilitiesFoundErr
			}

			return nil
		},
	}

	if err := app.Run(args); err != nil {
		if tableReporter == nil {
			tableReporter = reporter.NewTableReporter(stdout, stderr, false, 0)
		}
		if errors.Is(err, osvscanner.VulnerabilitiesFoundErr) {
			return 1
		}

		if errors.Is(err, osvscanner.NoPackagesFoundErr) {
			tableReporter.PrintErrorf("No package sources found, --help for usage information.\n")
			return 128
		}

		tableReporter.PrintErrorf("%v\n", err)
	}

	// if we've been told to print an error, and not already exited with
	// a specific error code, then exit with a generic non-zero code
	if tableReporter != nil && tableReporter.HasPrintedError() {
		return 127
	}

	return 0
}

func main() {
	os.Exit(run(os.Args, os.Stdout, os.Stderr))
}<|MERGE_RESOLUTION|>--- conflicted
+++ resolved
@@ -77,14 +77,9 @@
 				Usage: "prints github action annotations",
 			},
 			&cli.BoolFlag{
-<<<<<<< HEAD
-				Name:  "fail-on-vuln",
-				Usage: "whether to return 1 when vulnerabilities are found",
-=======
 				Name:        "fail-on-vuln",
 				Usage:       "whether to return 1 when vulnerabilities are found",
 				DefaultText: "true",
->>>>>>> 2c9533fa
 			},
 		},
 		Action: func(context *cli.Context) error {
@@ -174,11 +169,7 @@
 			failOnVuln := !context.IsSet("fail-on-vuln") || context.Bool("fail-on-vuln")
 
 			// if vulnerability exists it should return error
-<<<<<<< HEAD
-			if len(diffVulns.Results) > 0 && context.Bool("fail-on-vuln") {
-=======
 			if len(diffVulns.Results) > 0 && failOnVuln {
->>>>>>> 2c9533fa
 				return osvscanner.VulnerabilitiesFoundErr
 			}
 
