package helper

import (
	"fmt"
	"io"
	"net/http"
	"os"
	"os/exec"
	"runtime"
	"slices"
	"strings"
	"time"

	"github.com/google/osv-scanner/v2/internal/spdx"
	"github.com/google/osv-scanner/v2/pkg/osvscanner"
	"github.com/google/osv-scanner/v2/pkg/reporter"
	"github.com/urfave/cli/v2"
	"golang.org/x/term"
)

// OfflineFlags is a map of flags which require network access to operate,
// with the values to set them to in order to disable them
var OfflineFlags = map[string]string{
<<<<<<< HEAD
	"include-git-root":                     "true",
	"experimental-offline-vulnerabilities": "true",
	"no-resolve":                           "true",
=======
	"offline-vulnerabilities": "true",
	"experimental-no-resolve": "true",
>>>>>>> 7001129e
}

// sets default port(8000) as a global variable
var (
	servePort = "8000" // default port
)

type licenseGenericFlag struct {
	allowList string
}

func (g *licenseGenericFlag) Set(value string) error {
	if value == "" || value == "false" || value == "true" {
		g.allowList = ""
	} else {
		g.allowList = value
	}

	return nil
}

func (g *licenseGenericFlag) IsBoolFlag() bool {
	return true
}

func (g *licenseGenericFlag) String() string {
	return g.allowList
}

var GlobalScanFlags = []cli.Flag{
	&cli.StringFlag{
		Name:      "config",
		Usage:     "set/override config file",
		TakesFile: true,
	},
	&cli.StringFlag{
		Name:    "format",
		Aliases: []string{"f"},
		Usage:   "sets the output format; value can be: " + strings.Join(reporter.Format(), ", "),
		Value:   "table",
		Action: func(_ *cli.Context, s string) error {
			if slices.Contains(reporter.Format(), s) {
				return nil
			}

			return fmt.Errorf("unsupported output format \"%s\" - must be one of: %s", s, strings.Join(reporter.Format(), ", "))
		},
	},
	&cli.BoolFlag{
		Name:  "serve",
		Usage: "output as HTML result and serve it locally",
	},
	&cli.StringFlag{
		Name:  "port",
		Usage: "port number to use when serving HTML report (default: 8000)",
		Action: func(_ *cli.Context, p string) error {
			servePort = p
			return nil
		},
	},
	&cli.StringFlag{
		Name:      "output",
		Usage:     "saves the result to the given file path",
		TakesFile: true,
	},
	&cli.StringFlag{
		Name:  "verbosity",
		Usage: "specify the level of information that should be provided during runtime; value can be: " + strings.Join(reporter.VerbosityLevels(), ", "),
		Value: "info",
	},
	&cli.BoolFlag{
		Name:  "offline",
		Usage: "run in offline mode, disabling any features requiring network access",
		Action: func(ctx *cli.Context, b bool) error {
			if !b {
				return nil
			}
			// Disable the features requiring network access.
			for flag, value := range OfflineFlags {
				// TODO(michaelkedar): do something if the flag was already explicitly set.

				// Skip setting the flag if the current command doesn't have it.
				if !slices.ContainsFunc(ctx.Command.Flags, func(f cli.Flag) bool {
					return slices.Contains(f.Names(), flag)
				}) {
					continue
				}

				if err := ctx.Set(flag, value); err != nil {
					panic(fmt.Sprintf("failed setting offline flag %s to %s: %v", flag, value, err))
				}
			}

			return nil
		},
	},
	&cli.BoolFlag{
		Name:  "offline-vulnerabilities",
		Usage: "checks for vulnerabilities using local databases that are already cached",
	},
	&cli.BoolFlag{
		Name:  "download-offline-databases",
		Usage: "downloads vulnerability databases for offline comparison",
	},
<<<<<<< HEAD
	&cli.BoolFlag{
		Name:  "no-resolve",
		Usage: "disable transitive dependency resolution of manifest files",
	},
=======
>>>>>>> 7001129e
	&cli.StringFlag{
		Name:   "local-db-path",
		Usage:  "sets the path that local databases should be stored",
		Hidden: true,
	},
	&cli.BoolFlag{
		Name:  "experimental-no-resolve",
		Usage: "disable transitive dependency resolution of manifest files",
	},
	&cli.BoolFlag{
		Name:  "experimental-all-packages",
		Usage: "when json output is selected, prints all packages",
	},
	&cli.GenericFlag{
		Name:  "experimental-licenses",
		Usage: "report on licenses based on an allowlist",
		Value: &licenseGenericFlag{
			allowList: "",
		},
	},
}

// OpenHTML will attempt to open the outputted HTML file in the default browser
func OpenHTML(r reporter.Reporter, outputPath string) {
	// Open the outputted HTML file in the default browser.
	r.Infof("Opening %s...\n", outputPath)
	var err error
	switch runtime.GOOS {
	case "linux":
		err = exec.Command("xdg-open", outputPath).Start()
	case "windows":
		err = exec.Command("start", "", outputPath).Start()
	case "darwin": // macOS
		err = exec.Command("open", outputPath).Start()
	default:
		r.Infof("Unsupported OS.\n")
	}

	if err != nil {
		r.Errorf("Failed to open: %s.\n Please manually open the outputted HTML file: %s\n", err, outputPath)
	}
}

// ServeHTML serves the single HTML file for remote accessing.
// The program will keep running to serve the HTML report on localhost
// until the user manually terminates it (e.g. using Ctrl+C).
func ServeHTML(r reporter.Reporter, outputPath string) {
	localhostURL := fmt.Sprintf("http://localhost:%s/", servePort)
	r.Infof("Serving HTML report at %s.\nIf you are accessing remotely, use the following SSH command:\n`ssh -L local_port:destination_server_ip:%s ssh_server_hostname`\n", localhostURL, servePort)
	server := &http.Server{
		Addr: ":" + servePort,
		Handler: http.HandlerFunc(func(w http.ResponseWriter, r *http.Request) {
			http.ServeFile(w, r, outputPath)
		}),
		ReadHeaderTimeout: 3 * time.Second,
	}
	if err := server.ListenAndServe(); err != nil {
		r.Errorf("Failed to start server: %v\n", err)
	}
}

func GetReporter(context *cli.Context, stdout, stderr io.Writer, outputPath, format string) (reporter.Reporter, error) {
	termWidth := 0
	var err error
	if outputPath != "" { // Output is definitely a file
		stdout, err = os.Create(outputPath)
		if err != nil {
			return nil, fmt.Errorf("failed to create output file: %w", err)
		}
	} else { // Output might be a terminal
		if stdoutAsFile, ok := stdout.(*os.File); ok {
			termWidth, _, err = term.GetSize(int(stdoutAsFile.Fd()))
			if err != nil { // If output is not a terminal,
				termWidth = 0
			}
		}
	}

	verbosityLevel, err := reporter.ParseVerbosityLevel(context.String("verbosity"))
	if err != nil {
		return nil, err
	}
	r, err := reporter.New(format, stdout, stderr, verbosityLevel, termWidth)
	if err != nil {
		return r, err
	}

	return r, nil
}

func GetScanLicensesAllowlist(context *cli.Context) ([]string, error) {
	allowlist := strings.Split(context.Generic("experimental-licenses").(*licenseGenericFlag).String(), ",")

	if !context.IsSet("experimental-licenses") {
		return []string{}, nil
	}

	if len(allowlist) == 0 ||
		(len(allowlist) == 1 && allowlist[0] == "") {
		return []string{}, nil
	}

	if unrecognized := spdx.Unrecognized(allowlist); len(unrecognized) > 0 {
		return nil, fmt.Errorf("--experimental-licenses requires comma-separated spdx licenses. The following license(s) are not recognized as spdx: %s", strings.Join(unrecognized, ","))
	}

	if context.Bool("offline") {
		allowlist = []string{}
	}

	return allowlist, nil
}

func GetExperimentalScannerActions(context *cli.Context, scanLicensesAllowlist []string) osvscanner.ExperimentalScannerActions {
	return osvscanner.ExperimentalScannerActions{
		LocalDBPath:           context.String("experimental-local-db-path"),
		DownloadDatabases:     context.Bool("download-offline-databases"),
		CompareOffline:        context.Bool("offline-vulnerabilities"),
		ShowAllPackages:       context.Bool("experimental-all-packages"),
		ScanLicensesSummary:   context.IsSet("experimental-licenses"),
		ScanLicensesAllowlist: scanLicensesAllowlist,
	}
}<|MERGE_RESOLUTION|>--- conflicted
+++ resolved
@@ -21,14 +21,8 @@
 // OfflineFlags is a map of flags which require network access to operate,
 // with the values to set them to in order to disable them
 var OfflineFlags = map[string]string{
-<<<<<<< HEAD
-	"include-git-root":                     "true",
-	"experimental-offline-vulnerabilities": "true",
+	"offline-vulnerabilities": "true",
 	"no-resolve":                           "true",
-=======
-	"offline-vulnerabilities": "true",
-	"experimental-no-resolve": "true",
->>>>>>> 7001129e
 }
 
 // sets default port(8000) as a global variable
@@ -133,21 +127,14 @@
 		Name:  "download-offline-databases",
 		Usage: "downloads vulnerability databases for offline comparison",
 	},
-<<<<<<< HEAD
 	&cli.BoolFlag{
 		Name:  "no-resolve",
 		Usage: "disable transitive dependency resolution of manifest files",
 	},
-=======
->>>>>>> 7001129e
 	&cli.StringFlag{
 		Name:   "local-db-path",
 		Usage:  "sets the path that local databases should be stored",
 		Hidden: true,
-	},
-	&cli.BoolFlag{
-		Name:  "experimental-no-resolve",
-		Usage: "disable transitive dependency resolution of manifest files",
 	},
 	&cli.BoolFlag{
 		Name:  "experimental-all-packages",
