--- conflicted
+++ resolved
@@ -21,17 +21,8 @@
 // OfflineFlags is a map of flags which require network access to operate,
 // with the values to set them to in order to disable them
 var OfflineFlags = map[string]string{
-<<<<<<< HEAD
-	"include-git-root":              "true",
-	"offline-vulnerabilities":       "true",
-	"experimental-no-resolve":       "true",
-	"experimental-licenses-summary": "false",
-	// "experimental-licenses": "", // StringSliceFlag has to be manually cleared.
-=======
-	"include-git-root":                     "true",
-	"experimental-offline-vulnerabilities": "true",
-	"experimental-no-resolve":              "true",
->>>>>>> 4ef1b472
+	"offline-vulnerabilities": "true",
+	"no-resolve":              "true",
 }
 
 // sets default port(8000) as a global variable
@@ -197,32 +188,6 @@
 	}
 }
 
-<<<<<<< HEAD
-func GetScanLicensesAllowlist(context *cli.Context) ([]string, error) {
-	if context.Bool("experimental-licenses-summary") && context.IsSet("experimental-licenses") {
-		return nil, errors.New("--experimental-licenses-summary and --experimental-licenses flags cannot be set")
-	}
-	allowlist := context.StringSlice("experimental-licenses")
-	if context.IsSet("experimental-licenses") {
-		if len(allowlist) == 0 ||
-			(len(allowlist) == 1 && allowlist[0] == "") {
-			return nil, errors.New("--experimental-licenses requires at least one value")
-		}
-		if unrecognized := spdx.Unrecognized(allowlist); len(unrecognized) > 0 {
-			return nil, fmt.Errorf("--experimental-licenses requires comma-separated spdx licenses. The following license(s) are not recognized as spdx: %s", strings.Join(unrecognized, ","))
-		}
-	}
-
-	scanLicensesAllowlist := context.StringSlice("experimental-licenses")
-	if context.Bool("offline") {
-		scanLicensesAllowlist = []string{}
-	}
-
-	return scanLicensesAllowlist, nil
-}
-
-=======
->>>>>>> 4ef1b472
 func GetReporter(context *cli.Context, stdout, stderr io.Writer, outputPath, format string) (reporter.Reporter, error) {
 	termWidth := 0
 	var err error
@@ -268,7 +233,7 @@
 		return nil, fmt.Errorf("--experimental-licenses requires comma-separated spdx licenses. The following license(s) are not recognized as spdx: %s", strings.Join(unrecognized, ","))
 	}
 
-	if context.Bool("experimental-offline") {
+	if context.Bool("offline") {
 		allowlist = []string{}
 	}
 
@@ -277,24 +242,11 @@
 
 func GetExperimentalScannerActions(context *cli.Context, scanLicensesAllowlist []string) osvscanner.ExperimentalScannerActions {
 	return osvscanner.ExperimentalScannerActions{
-<<<<<<< HEAD
-		LocalDBPath:       context.String("local-db-path"),
-		DownloadDatabases: context.Bool("download-offline-databases"),
-		CompareOffline:    context.Bool("offline-vulnerabilities"),
-		// License summary mode causes all
-		// packages to appear in the json as
-		// every package has a license - even
-		// if it's just the UNKNOWN license.
-		ShowAllPackages: context.Bool("experimental-all-packages") ||
-			context.Bool("experimental-licenses-summary"),
-		ScanLicensesSummary:   context.Bool("experimental-licenses-summary"),
-=======
 		LocalDBPath:           context.String("experimental-local-db-path"),
-		DownloadDatabases:     context.Bool("experimental-download-offline-databases"),
-		CompareOffline:        context.Bool("experimental-offline-vulnerabilities"),
+		DownloadDatabases:     context.Bool("download-offline-databases"),
+		CompareOffline:        context.Bool("offline-vulnerabilities"),
 		ShowAllPackages:       context.Bool("experimental-all-packages"),
 		ScanLicensesSummary:   context.IsSet("experimental-licenses"),
->>>>>>> 4ef1b472
 		ScanLicensesAllowlist: scanLicensesAllowlist,
 	}
 }