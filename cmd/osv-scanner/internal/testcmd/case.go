// Package testcmd provides utilities for testing osv-scanner CLI commands.
package testcmd

import (
	"net/http"
	"strings"

	"github.com/google/osv-scanner/v2/internal/testutility"
)

type Case struct {
	Name string
	Args []string
	Exit int

	// ReplaceRules are only used for JSON output
<<<<<<< HEAD
	ReplaceRules []JSONReplaceRule

	HTTPClient *http.Client
=======
	ReplaceRules []testutility.JSONReplaceRule
>>>>>>> 2e7da762
}

// findFirstValueOfFlag returns the value of the first instance of the given flag
// in the test case arguments, if it is present at all
func (c Case) findFirstValueOfFlag(f string) string {
	for i, arg := range c.Args {
		if after, ok := strings.CutPrefix(arg, f+"="); ok {
			return after
		}

		if arg == f && i < len(c.Args) {
			return c.Args[i+1]
		}
	}

	return ""
}<|MERGE_RESOLUTION|>--- conflicted
+++ resolved
@@ -14,13 +14,9 @@
 	Exit int
 
 	// ReplaceRules are only used for JSON output
-<<<<<<< HEAD
-	ReplaceRules []JSONReplaceRule
+	ReplaceRules []testutility.JSONReplaceRule
 
 	HTTPClient *http.Client
-=======
-	ReplaceRules []testutility.JSONReplaceRule
->>>>>>> 2e7da762
 }
 
 // findFirstValueOfFlag returns the value of the first instance of the given flag
