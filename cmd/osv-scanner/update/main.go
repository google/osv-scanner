package update

import (
	"errors"
	"fmt"
	"io"
	"os"

	"github.com/google/osv-scanner/internal/remediation/suggest"
	"github.com/google/osv-scanner/internal/resolution/client"
	"github.com/google/osv-scanner/internal/resolution/manifest"
	"github.com/google/osv-scanner/pkg/depsdev"
	"github.com/google/osv-scanner/pkg/lockfile"
	"github.com/google/osv-scanner/pkg/reporter"
	"github.com/urfave/cli/v2"
)

func Command(stdout, stderr io.Writer, r *reporter.Reporter) *cli.Command {
	return &cli.Command{
		Hidden: true,
		Name:   "update",
		Usage:  "[EXPERIMENTAL] scans a manifest file then updates dependencies",
		Flags: []cli.Flag{
			&cli.StringFlag{
				Name:      "manifest",
				Aliases:   []string{"M"},
				Usage:     "path to manifest file (required)",
				TakesFile: true,
				Required:  true,
			},
			&cli.StringSliceFlag{
				Name:  "disallow-package-upgrades",
				Usage: "list of packages that disallow updates",
			},
			&cli.StringSliceFlag{
				Name:  "disallow-major-upgrades",
				Usage: "list of packages that disallow major updates",
			},
			&cli.BoolFlag{
				Name:  "ignore-dev",
				Usage: "whether to ignore development dependencies for updates",
			},
		},
		Action: func(ctx *cli.Context) error {
			var err error
			*r, err = action(ctx, stdout, stderr)

			return err
		},
	}
}

type updateOptions struct {
	Manifest   string
	NoUpdates  []string
	AvoidMajor []string
	IgnoreDev  bool

	Client     client.ResolutionClient
	ManifestRW manifest.ReadWriter
}

func action(ctx *cli.Context, stdout, stderr io.Writer) (reporter.Reporter, error) {
	options := updateOptions{
		Manifest:   ctx.String("manifest"),
		NoUpdates:  ctx.StringSlice("disallow-package-upgrades"),
		AvoidMajor: ctx.StringSlice("disallow-major-upgrades"),
		IgnoreDev:  ctx.Bool("ignore-dev"),
	}
	if _, err := os.Stat(options.Manifest); errors.Is(err, os.ErrNotExist) {
		return nil, fmt.Errorf("file not found: %s", options.Manifest)
	} else if err != nil {
		return nil, err
	}

	var err error
	options.Client.DependencyClient, err = client.NewDepsDevClient(depsdev.DepsdevAPI)
	if err != nil {
		return nil, err
	}
<<<<<<< HEAD
	options.ManifestRW, err = manifest.GetManifestIO(options.Manifest, "")
=======
	options.ManifestRW, err = manifest.GetReadWriter(options.Manifest)
>>>>>>> 866b3e07
	if err != nil {
		return nil, err
	}

	df, err := lockfile.OpenLocalDepFile(options.Manifest)
	if err != nil {
		return nil, err
	}
	mf, err := options.ManifestRW.Read(df)
	df.Close() // Close the dep file and we may re-open it for writing
	if err != nil {
		return nil, err
	}

	suggester, err := suggest.GetSuggester(mf.System())
	if err != nil {
		return nil, err
	}
	patch, err := suggester.Suggest(ctx.Context, options.Client, mf, suggest.Options{
		IgnoreDev:  options.IgnoreDev,
		NoUpdates:  options.NoUpdates,
		AvoidMajor: options.AvoidMajor,
	})
	if err != nil {
		return nil, err
	}

	return reporter.NewTableReporter(stdout, stderr, reporter.InfoLevel, false, 0), manifest.Overwrite(options.ManifestRW, options.Manifest, patch)
}<|MERGE_RESOLUTION|>--- conflicted
+++ resolved
@@ -78,11 +78,7 @@
 	if err != nil {
 		return nil, err
 	}
-<<<<<<< HEAD
-	options.ManifestRW, err = manifest.GetManifestIO(options.Manifest, "")
-=======
-	options.ManifestRW, err = manifest.GetReadWriter(options.Manifest)
->>>>>>> 866b3e07
+	options.ManifestRW, err = manifest.GetReadWriter(options.Manifest, "")
 	if err != nil {
 		return nil, err
 	}
