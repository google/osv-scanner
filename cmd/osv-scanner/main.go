package main

import (
	"errors"
	"fmt"
	"io"
	"os"
	"strings"

	"github.com/google/osv-scanner/pkg/osv"
	"github.com/google/osv-scanner/pkg/osvscanner"
	"github.com/google/osv-scanner/pkg/reporter"
	"golang.org/x/exp/slices"
	"golang.org/x/term"

	"github.com/urfave/cli/v2"
)

var (
	// Update this variable when doing a release
	version = "1.3.6"
	commit  = "n/a"
	date    = "n/a"
)

func run(args []string, stdout, stderr io.Writer) int {
	var r reporter.Reporter

	cli.VersionPrinter = func(ctx *cli.Context) {
		// Use the app Writer and ErrWriter since they will be the writers to keep parallel tests consistent
		r = reporter.NewTableReporter(ctx.App.Writer, ctx.App.ErrWriter, false, 0)
		r.PrintText(fmt.Sprintf("osv-scanner version: %s\ncommit: %s\nbuilt at: %s\n", ctx.App.Version, commit, date))
	}

	osv.RequestUserAgent = "osv-scanner/" + version

	app := &cli.App{
		Name:      "osv-scanner",
		Version:   version,
		Usage:     "scans various mediums for dependencies and matches it against the OSV database",
		Suggest:   true,
		Writer:    stdout,
		ErrWriter: stderr,
		Flags: []cli.Flag{
			&cli.StringSliceFlag{
				Name:      "docker",
				Aliases:   []string{"D"},
				Usage:     "scan docker image with this name",
				TakesFile: false,
			},
			&cli.StringSliceFlag{
				Name:      "lockfile",
				Aliases:   []string{"L"},
				Usage:     "scan package lockfile on this path",
				TakesFile: true,
			},
			&cli.StringSliceFlag{
				Name:      "sbom",
				Aliases:   []string{"S"},
				Usage:     "scan sbom file on this path",
				TakesFile: true,
			},
			&cli.StringFlag{
				Name:      "config",
				Usage:     "set/override config file",
				TakesFile: true,
			},
			&cli.StringFlag{
				Name:    "format",
				Aliases: []string{"f"},
				Usage:   "sets the output format",
				Value:   "table",
				Action: func(context *cli.Context, s string) error {
					if slices.Contains(reporter.Format(), s) {
						return nil
					}

					return fmt.Errorf("unsupported output format \"%s\" - must be one of: %s", s, strings.Join(reporter.Format(), ", "))
				},
			},
			&cli.BoolFlag{
				Name:  "json",
				Usage: "sets output to json (deprecated, use --format json instead)",
			},
			&cli.StringFlag{
				Name:      "output",
				Usage:     "saves the result to the given file path",
				TakesFile: true,
			},
			&cli.BoolFlag{
				Name:  "skip-git",
				Usage: "skip scanning git repositories",
				Value: false,
			},
			&cli.BoolFlag{
				Name:    "recursive",
				Aliases: []string{"r"},
				Usage:   "check subdirectories",
				Value:   false,
			},
			&cli.BoolFlag{
				Name:  "experimental-call-analysis",
				Usage: "attempt call analysis on code to detect only active vulnerabilities",
				Value: false,
			},
			&cli.BoolFlag{
				Name:  "no-ignore",
				Usage: "also scan files that would be ignored by .gitignore",
				Value: false,
			},
		},
		ArgsUsage: "[directory1 directory2...]",
		Action: func(context *cli.Context) error {
			format := context.String("format")

			if context.Bool("json") {
				format = "json"
			}

<<<<<<< HEAD
			switch format {
			case "json":
				r = reporter.NewJSONReporter(context.App.Writer, context.App.ErrWriter)
			case "table":
				r = reporter.NewTableReporter(context.App.Writer, context.App.ErrWriter, false)
			case "markdown":
				r = reporter.NewTableReporter(context.App.Writer, context.App.ErrWriter, true)
			default:
				return fmt.Errorf("%v is not a valid format", format)
=======
			outputPath := context.String("output")

			termWidth := 0
			var err error
			if outputPath != "" { // Output is definitely a file
				stdout, err = os.Create(outputPath)
				if err != nil {
					return fmt.Errorf("failed to create output file: %w", err)
				}
			} else { // Output might be a terminal
				if stdoutAsFile, ok := stdout.(*os.File); ok {
					termWidth, _, err = term.GetSize(int(stdoutAsFile.Fd()))
					if err != nil { // If output is not a terminal,
						termWidth = 0
					}
				}
			}

			if r, err = reporter.New(format, stdout, stderr, termWidth); err != nil {
				return err
>>>>>>> bbf1bcf3
			}

			vulnResult, err := osvscanner.DoScan(osvscanner.ScannerActions{
				LockfilePaths:            context.StringSlice("lockfile"),
				SBOMPaths:                context.StringSlice("sbom"),
				DockerContainerNames:     context.StringSlice("docker"),
				Recursive:                context.Bool("recursive"),
				SkipGit:                  context.Bool("skip-git"),
				NoIgnore:                 context.Bool("no-ignore"),
				ConfigOverridePath:       context.String("config"),
				DirectoryPaths:           context.Args().Slice(),
				ExperimentalCallAnalysis: context.Bool("experimental-call-analysis"),
			}, r)

			if err != nil &&
				!errors.Is(err, osvscanner.VulnerabilitiesFoundErr) &&
				!errors.Is(err, osvscanner.OnlyUncalledVulnerabilitiesFoundErr) {
				//nolint:wrapcheck
				return err
			}

			if errPrint := r.PrintResult(&vulnResult); errPrint != nil {
				return fmt.Errorf("failed to write output: %w", errPrint)
			}

			// Could be nil, VulnerabilitiesFoundErr, or OnlyUncalledVulnerabilitiesFoundErr
			return err
		},
	}

	if err := app.Run(args); err != nil {
		if r == nil {
			r = reporter.NewTableReporter(stdout, stderr, false, 0)
		}
		if errors.Is(err, osvscanner.VulnerabilitiesFoundErr) {
			return 1
		}

		if errors.Is(err, osvscanner.OnlyUncalledVulnerabilitiesFoundErr) {
			// TODO: Discuss whether to have a different exit code now that running call analysis is not default
			return 2
		}

		if errors.Is(err, osvscanner.NoPackagesFoundErr) {
			r.PrintError("No package sources found, --help for usage information.\n")
			return 128
		}

		r.PrintError(fmt.Sprintf("%v\n", err))
	}

	// if we've been told to print an error, and not already exited with
	// a specific error code, then exit with a generic non-zero code
	if r != nil && r.HasPrintedError() {
		return 127
	}

	return 0
}

func main() {
	os.Exit(run(os.Args, os.Stdout, os.Stderr))
}<|MERGE_RESOLUTION|>--- conflicted
+++ resolved
@@ -117,17 +117,6 @@
 				format = "json"
 			}
 
-<<<<<<< HEAD
-			switch format {
-			case "json":
-				r = reporter.NewJSONReporter(context.App.Writer, context.App.ErrWriter)
-			case "table":
-				r = reporter.NewTableReporter(context.App.Writer, context.App.ErrWriter, false)
-			case "markdown":
-				r = reporter.NewTableReporter(context.App.Writer, context.App.ErrWriter, true)
-			default:
-				return fmt.Errorf("%v is not a valid format", format)
-=======
 			outputPath := context.String("output")
 
 			termWidth := 0
@@ -146,9 +135,8 @@
 				}
 			}
 
-			if r, err = reporter.New(format, stdout, stderr, termWidth); err != nil {
+			if r, err = reporter.New(format, context.App.Writer, context.App.ErrWriter, termWidth); err != nil {
 				return err
->>>>>>> bbf1bcf3
 			}
 
 			vulnResult, err := osvscanner.DoScan(osvscanner.ScannerActions{
