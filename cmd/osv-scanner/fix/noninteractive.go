package fix

import (
	"cmp"
	"context"
	"errors"
	"fmt"
	"os"
	"slices"
	"strings"

	"deps.dev/util/resolve"
	"github.com/google/osv-scanner/internal/remediation"
	"github.com/google/osv-scanner/internal/resolution"
	"github.com/google/osv-scanner/internal/resolution/client"
	lf "github.com/google/osv-scanner/internal/resolution/lockfile"
	"github.com/google/osv-scanner/internal/resolution/manifest"
	"github.com/google/osv-scanner/pkg/lockfile"
	"github.com/google/osv-scanner/pkg/reporter"
	"golang.org/x/exp/maps"
)

func autoInPlace(ctx context.Context, r reporter.Reporter, opts osvFixOptions, maxUpgrades int) error {
	if !remediation.SupportsInPlace(opts.LockfileRW) {
		return errors.New("in-place strategy is not supported for lockfile")
	}

	r.Infof("Scanning %s...\n", opts.Lockfile)
	f, err := lockfile.OpenLocalDepFile(opts.Lockfile)
	if err != nil {
		return err
	}

	g, err := opts.LockfileRW.Read(f)
	f.Close()
	if err != nil {
		return err
	}

	res, err := remediation.ComputeInPlacePatches(ctx, opts.Client, g, opts.Options)
	if err != nil {
		return err
	}

	patches, fixed, nRemain := autoChooseInPlacePatches(res, maxUpgrades)
	nFixed := len(fixed)
	totalVulns := nFixed + nRemain + len(res.Unfixable)

	r.Infof("Found %d vulnerabilities matching the filter\n", totalVulns)
	r.Infof("Can fix %d/%d matching vulnerabilities by changing %d dependencies\n", nFixed, totalVulns, len(patches))

	for _, p := range patches {
		r.Infof("UPGRADED-PACKAGE: %s,%s,%s\n", p.Pkg.Name, p.OrigVersion, p.NewVersion)
	}

	r.Infof("FIXED-VULN-IDS: ")
	for i, v := range fixed {
		if i > 0 {
			r.Infof(",")
		}
		r.Infof("%s", v.OSV.ID)
	}
	r.Infof("\n")

	r.Infof("REMAINING-VULNS: %d\n", totalVulns-nFixed)
	r.Infof("UNFIXABLE-VULNS: %d\n", len(res.Unfixable))
	// TODO: Print the REMAINING-VULN-IDS, UNFIXABLE-VULN-IDS

	r.Infof("Rewriting %s...\n", opts.Lockfile)

	return lf.Overwrite(opts.LockfileRW, opts.Lockfile, patches)
}

// returns the top {maxUpgrades} compatible patches, the vulns fixed, and the number of potentially fixable vulns left unfixed
// if maxUpgrades is < 0, do as many patches as possible
func autoChooseInPlacePatches(res remediation.InPlaceResult, maxUpgrades int) ([]lf.DependencyPatch, []resolution.Vulnerability, int) {
	// Keep track of the VersionKeys we've already patched so we know which patches are incompatible
	seenVKs := make(map[resolve.VersionKey]bool)

	// Key vulnerabilities by (ID, package name, package version) to be consistent with scan action's counting
	type vulnKey struct {
		id string
		vk resolve.VersionKey
	}
	uniqueVulns := make(map[vulnKey]struct{})
	var patches []lf.DependencyPatch
	var fixed []resolution.Vulnerability

	for _, p := range res.Patches {
		vk := resolve.VersionKey{
			PackageKey: p.Pkg,
			Version:    p.OrigVersion,
		}

		// add each of the resolved vulnKeys to the set of unique vulns
		for _, rv := range p.ResolvedVulns {
			uniqueVulns[vulnKey{id: rv.OSV.ID, vk: vk}] = struct{}{}
		}

		// If we still are picking more patches, and we haven't already patched this specific version,
		// then add this patch to our final set of patches and count the vulnerabilities
		if maxUpgrades != 0 && !seenVKs[vk] {
			seenVKs[vk] = true
			patches = append(patches, p.DependencyPatch)
			maxUpgrades--
			fixed = append(fixed, p.ResolvedVulns...)
		}
	}

	// Sort the fixed vulns by ID for consistency.
	slices.SortFunc(fixed, func(a, b resolution.Vulnerability) int { return cmp.Compare(a.OSV.ID, b.OSV.ID) })

	return patches, fixed, len(uniqueVulns) - len(fixed)
}

func autoRelock(ctx context.Context, r reporter.Reporter, opts osvFixOptions, maxUpgrades int) error {
	if !remediation.SupportsRelax(opts.ManifestRW) {
		return errors.New("relock strategy is not supported for manifest")
	}

	r.Infof("Resolving %s...\n", opts.Manifest)
	f, err := lockfile.OpenLocalDepFile(opts.Manifest)
	if err != nil {
		return err
	}

	manif, err := opts.ManifestRW.Read(f)
	f.Close()
	if err != nil {
		return err
	}

	client.PreFetch(ctx, opts.Client, manif.Requirements, manif.FilePath)
	res, err := resolution.Resolve(ctx, opts.Client, manif, opts.ResolveOpts)
	if err != nil {
		return err
	}

	if errs := res.Errors(); len(errs) > 0 {
		r.Warnf("WARNING: encountered %d errors during dependency resolution:\n", len(errs))
		r.Warnf("%s", resolutionErrorString(res, errs))
	}

	res.FilterVulns(opts.MatchVuln)
	// TODO: count vulnerabilities per unique version as scan action does
	totalVulns := len(res.Vulns)
	r.Infof("Found %d vulnerabilities matching the filter\n", totalVulns)

	allPatches, err := remediation.ComputeRelaxPatches(ctx, opts.Client, res, opts.Options)
	if err != nil {
		return err
	}

	if err := opts.Client.WriteCache(manif.FilePath); err != nil {
		r.Warnf("WARNING: failed to write resolution cache: %v\n", err)
	}

	if len(allPatches) == 0 {
		r.Infof("No dependency patches are possible\n")
		r.Infof("REMAINING-VULNS: %d\n", totalVulns)
		r.Infof("UNFIXABLE-VULNS: %d\n", totalVulns)

		return nil
	}

	depPatches, fixed := autoChooseRelockPatches(allPatches, maxUpgrades)
	nFixed := len(fixed)
	nUnfixable := len(relockUnfixableVulns(allPatches))
	r.Infof("Can fix %d/%d matching vulnerabilities by changing %d dependencies\n", nFixed, totalVulns, len(depPatches))
	for _, p := range depPatches {
		r.Infof("UPGRADED-PACKAGE: %s,%s,%s\n", p.Pkg.Name, p.OrigRequire, p.NewRequire)
	}

	r.Infof("FIXED-VULN-IDS: ")
	for i, v := range fixed {
		if i > 0 {
			r.Infof(",")
		}
		r.Infof("%s", v.OSV.ID)
	}
	r.Infof("\n")

	r.Infof("REMAINING-VULNS: %d\n", totalVulns-nFixed)
	r.Infof("UNFIXABLE-VULNS: %d\n", nUnfixable)
	// TODO: Print the REMAINING-VULN-IDS, UNFIXABLE-VULN-IDS
	// TODO: Consider potentially introduced vulnerabilities

	r.Infof("Rewriting %s...\n", opts.Manifest)
	if err := manifest.Overwrite(opts.ManifestRW, opts.Manifest, manifest.Patch{Manifest: &manif, Deps: depPatches}); err != nil {
		return err
	}

	if opts.Lockfile != "" || opts.RelockCmd != "" {
		// We only recreate the lockfile if we know a lockfile already exists
		// or we've been given a command to run.
		r.Infof("Shelling out to regenerate lockfile...\n")
		cmd, err := regenerateLockfileCmd(opts)
		if err != nil {
			return err
		}
		// ideally I'd have the reporter's stdout/stderr here...
		cmd.Stdout = os.Stdout
		cmd.Stderr = os.Stderr
		r.Infof("Executing `%s`...\n", cmd)
		err = cmd.Run()
		if err == nil {
			return nil
		}
		if opts.RelockCmd != "" {
			return err
		}
		r.Warnf("Install failed. Trying again with `--legacy-peer-deps`...\n")
		cmd, err = regenerateLockfileCmd(opts)
		if err != nil {
			return err
		}
		cmd.Args = append(cmd.Args, "--legacy-peer-deps")
		cmd.Stdout = os.Stdout
		cmd.Stderr = os.Stderr

		return cmd.Run()
	}

	return nil
}

// returns the top {maxUpgrades} compatible patches, and the vulns fixed
// if maxUpgrades is < 0, do as many patches as possible
func autoChooseRelockPatches(diffs []resolution.Difference, maxUpgrades int) ([]manifest.DependencyPatch, []resolution.Vulnerability) {
	var patches []manifest.DependencyPatch
	pkgChanged := make(map[resolve.VersionKey]bool) // dependencies we've already applied a patch to
	var fixed []resolution.Vulnerability

	for _, diff := range diffs {
		// If we are not picking any more patches, or this patch is incompatible with existing patches, skip adding it to the patch list.
		// A patch is incompatible if any of its changed packages have already been changed by an existing patch.
		if maxUpgrades == 0 || slices.ContainsFunc(diff.Deps, func(dp manifest.DependencyPatch) bool {
			return pkgChanged[resolve.VersionKey{PackageKey: dp.Pkg, Version: dp.OrigRequire}]
		}) {
			continue
		}

		// Add all individual package patches to the final patch list, and add the vulns this is anticipated to resolve
		fixed = append(fixed, diff.RemovedVulns...)
		for _, dp := range diff.Deps {
			patches = append(patches, dp)
			pkgChanged[resolve.VersionKey{PackageKey: dp.Pkg, Version: dp.OrigRequire}] = true
		}
		maxUpgrades--
	}

	// Sort the fixed vulns by ID for consistency.
	slices.SortFunc(fixed, func(a, b resolution.Vulnerability) int { return cmp.Compare(a.OSV.ID, b.OSV.ID) })

	return patches, fixed
}

func relockUnfixableVulns(diffs []resolution.Difference) []*resolution.Vulnerability {
	if len(diffs) == 0 {
		return nil
	}
	// find every vuln ID fixed in any patch
	fixableVulnIDs := make(map[string]struct{})
	for _, diff := range diffs {
		for _, v := range diff.RemovedVulns {
			fixableVulnIDs[v.OSV.ID] = struct{}{}
		}
	}

	// select only vulns that aren't fixed in any patch
	var unfixable []*resolution.Vulnerability
	for i, v := range diffs[0].Original.Vulns {
		if _, ok := fixableVulnIDs[v.OSV.ID]; !ok {
			unfixable = append(unfixable, &diffs[0].Original.Vulns[i])
		}
	}

	return unfixable
}

func autoOverride(ctx context.Context, r reporter.Reporter, opts osvFixOptions, maxUpgrades int) error {
	if !remediation.SupportsOverride(opts.ManifestRW) {
		return errors.New("override strategy is not supported for manifest")
	}

	r.Infof("Resolving %s...\n", opts.Manifest)
	f, err := lockfile.OpenLocalDepFile(opts.Manifest)
	if err != nil {
		return err
	}

	manif, err := opts.ManifestRW.Read(f)
	f.Close()
	if err != nil {
		return err
	}

<<<<<<< HEAD
	if opts.ManifestRW.System() == resolve.Maven {
		// Update Maven registries based on the pom.xml
		specific, ok := manif.EcosystemSpecific.(manifest.MavenManifestSpecific)
		if ok {
			registries := make([]string, len(specific.Repositories))
			for i, repo := range specific.Repositories {
				registries[i] = string(repo.URL)
			}
			opts.Client.DependencyClient.UpdateRegistries(registries)
		}
	}
	client.PreFetch(opts.Client, ctx, manif.Requirements, manif.FilePath)
=======
	client.PreFetch(ctx, opts.Client, manif.Requirements, manif.FilePath)
>>>>>>> 866b3e07
	res, err := resolution.Resolve(ctx, opts.Client, manif, opts.ResolveOpts)
	if err != nil {
		return err
	}

	if errs := res.Errors(); len(errs) > 0 {
		r.Warnf("WARNING: encountered %d errors during dependency resolution:\n", len(errs))
		r.Warnf("%s", resolutionErrorString(res, errs))
	}

	res.FilterVulns(opts.MatchVuln)
	// TODO: count vulnerabilities per unique version as scan action does
	totalVulns := len(res.Vulns)
	r.Infof("Found %d vulnerabilities matching the filter\n", totalVulns)

	allPatches, err := remediation.ComputeOverridePatches(ctx, opts.Client, res, opts.Options)
	if err != nil {
		return err
	}

	if err := opts.Client.WriteCache(manif.FilePath); err != nil {
		r.Warnf("WARNING: failed to write resolution cache: %v\n", err)
	}

	if len(allPatches) == 0 {
		r.Infof("No dependency patches are possible\n")
		r.Infof("REMAINING-VULNS: %d\n", totalVulns)
		r.Infof("UNFIXABLE-VULNS: %d\n", totalVulns)

		return nil
	}

	depPatches, fixed := autoChooseOverridePatches(allPatches, maxUpgrades)
	nFixed := len(fixed)
	nUnfixable := len(relockUnfixableVulns(allPatches))
	r.Infof("Can fix %d/%d matching vulnerabilities by overriding %d dependencies\n", nFixed, totalVulns, len(depPatches))
	for _, p := range depPatches {
		r.Infof("OVERRIDE-PACKAGE: %s,%s\n", p.Pkg.Name, p.NewRequire)
	}

	r.Infof("FIXED-VULN-IDS: ")
	for i, v := range fixed {
		if i > 0 {
			r.Infof(",")
		}
		r.Infof("%s", v.OSV.ID)
	}
	r.Infof("\n")

	r.Infof("REMAINING-VULNS: %d\n", totalVulns-nFixed)
	r.Infof("UNFIXABLE-VULNS: %d\n", nUnfixable)
	// TODO: Print the FIXED-VULN-IDS, REMAINING-VULN-IDS, UNFIXABLE-VULN-IDS
	// TODO: Consider potentially introduced vulnerabilities

	r.Infof("Rewriting %s...\n", opts.Manifest)
	if err := manifest.Overwrite(opts.ManifestRW, opts.Manifest, manifest.Patch{Manifest: &manif, Deps: depPatches}); err != nil {
		return err
	}

	return nil
}

func autoChooseOverridePatches(diffs []resolution.Difference, maxUpgrades int) ([]manifest.DependencyPatch, []resolution.Vulnerability) {
	if maxUpgrades == 0 {
		return nil, nil
	}

	var patches []manifest.DependencyPatch
	pkgChanged := make(map[resolve.PackageKey]bool)         // dependencies we've already applied a patch to
	fixedVulns := make(map[string]resolution.Vulnerability) // vulns that have already been fixed by a patch
	for _, diff := range diffs {
		// If this patch is incompatible with existing patches, skip adding it to the patch list.

		// A patch is incompatible if any of its changed packages have already been changed by an existing patch.
		if slices.ContainsFunc(diff.Deps, func(dp manifest.DependencyPatch) bool { return pkgChanged[dp.Pkg] }) {
			continue
		}
		// A patch is also incompatible if any fixed vulnerability has already been fixed by another patch.
		// This would happen if updating the version of one package has a side effect of also updating or removing one of its vulnerable dependencies.
		// e.g. We have {foo@1 -> bar@1}, and two possible patches [foo@3, bar@2].
		// Patching foo@3 makes {foo@3 -> bar@3}, which also fixes the vulnerability in bar.
		// Applying both patches would force {foo@3 -> bar@2}, which is less desirable.
		if slices.ContainsFunc(diff.RemovedVulns, func(rv resolution.Vulnerability) bool { _, ok := fixedVulns[rv.OSV.ID]; return ok }) {
			continue
		}

		// Add all individual package patches to the final patch list, and track the vulns this is anticipated to fix.
		for _, dp := range diff.Deps {
			patches = append(patches, dp)
			pkgChanged[dp.Pkg] = true
		}
		for _, rv := range diff.RemovedVulns {
			fixedVulns[rv.OSV.ID] = rv
		}

		maxUpgrades--
		if maxUpgrades == 0 {
			break
		}
	}

	// Sort the fixed vulns by ID for consistency.
	fixed := maps.Values(fixedVulns)
	slices.SortFunc(fixed, func(a, b resolution.Vulnerability) int { return cmp.Compare(a.OSV.ID, b.OSV.ID) })

	return patches, fixed
}

func resolutionErrorString(res *resolution.Result, errs []resolution.NodeError) string {
	// we pass in the []resolution.NodeError because calling res.Errors() is costly
	s := strings.Builder{}
	for _, e := range errs {
		node := res.Graph.Nodes[e.NodeID]
		fmt.Fprintf(&s, "Error when resolving %s@%s:\n", node.Version.Name, node.Version.Version)
		req := e.Error.Req
		if strings.Contains(req.Version, ":") {
			// this will be the case with unsupported npm requirements e.g. `file:...`, `git+https://...`
			// TODO: don't rely on resolution to propagate these errors
			// No easy access to the `knownAs` field to find which package this corresponds to
			fmt.Fprintf(&s, "\tSkipped resolving unsupported version specification: %s\n", req.Version)
		} else {
			fmt.Fprintf(&s, "\t%v: %s@%s\n", e.Error.Error, req.Name, req.Version)
		}
	}

	return s.String()
}<|MERGE_RESOLUTION|>--- conflicted
+++ resolved
@@ -295,7 +295,6 @@
 		return err
 	}
 
-<<<<<<< HEAD
 	if opts.ManifestRW.System() == resolve.Maven {
 		// Update Maven registries based on the pom.xml
 		specific, ok := manif.EcosystemSpecific.(manifest.MavenManifestSpecific)
@@ -307,10 +306,7 @@
 			opts.Client.DependencyClient.UpdateRegistries(registries)
 		}
 	}
-	client.PreFetch(opts.Client, ctx, manif.Requirements, manif.FilePath)
-=======
 	client.PreFetch(ctx, opts.Client, manif.Requirements, manif.FilePath)
->>>>>>> 866b3e07
 	res, err := resolution.Resolve(ctx, opts.Client, manif, opts.ResolveOpts)
 	if err != nil {
 		return err
