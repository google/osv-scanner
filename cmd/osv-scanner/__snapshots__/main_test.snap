
[TestRun/#00 - 1]
NAME:
   osv-scanner scan - scans projects and container images for dependencies, and checks them against the OSV database.

USAGE:
   osv-scanner scan command [command options]

DESCRIPTION:
   scans projects and container images for dependencies, and checks them against the OSV database.

COMMANDS:
   source   scans a source project's dependencies for known vulnerabilities using the OSV database.
   image    detects vulnerabilities in a container image's dependencies, pulling the image if it's not found locally
   help, h  Shows a list of commands or help for one command

OPTIONS:
   --help, -h  show help

---

[TestRun/#00 - 2]

---

[TestRun/.gitignored_files - 1]
Scanning dir ./fixtures/locks-gitignore
Scanned <rootdir>/fixtures/locks-gitignore/Gemfile.lock file and found 1 package
Scanned <rootdir>/fixtures/locks-gitignore/subdir/yarn.lock file and found 1 package
No issues found

---

[TestRun/.gitignored_files - 2]

---

[TestRun/Empty_cyclonedx_1.4_output - 1]
{
  "$schema": "http://cyclonedx.org/schema/bom-1.4.schema.json",
  "bomFormat": "CycloneDX",
  "specVersion": "1.4",
  "version": 1,
  "components": [],
  "vulnerabilities": []
}

---

[TestRun/Empty_cyclonedx_1.4_output - 2]
Scanning dir ./fixtures/locks-many/composer.lock
Scanned <rootdir>/fixtures/locks-many/composer.lock file and found 1 package
Loaded filter from: <rootdir>/fixtures/locks-many/osv-scanner.toml

---

[TestRun/Empty_cyclonedx_1.5_output - 1]
{
  "$schema": "http://cyclonedx.org/schema/bom-1.5.schema.json",
  "bomFormat": "CycloneDX",
  "specVersion": "1.5",
  "version": 1,
  "components": [],
  "vulnerabilities": []
}

---

[TestRun/Empty_cyclonedx_1.5_output - 2]
Scanning dir ./fixtures/locks-many/composer.lock
Scanned <rootdir>/fixtures/locks-many/composer.lock file and found 1 package
Loaded filter from: <rootdir>/fixtures/locks-many/osv-scanner.toml

---

[TestRun/Empty_gh-annotations_output - 1]

---

[TestRun/Empty_gh-annotations_output - 2]
Scanning dir ./fixtures/locks-many/composer.lock
Scanned <rootdir>/fixtures/locks-many/composer.lock file and found 1 package
Loaded filter from: <rootdir>/fixtures/locks-many/osv-scanner.toml

---

[TestRun/Empty_sarif_output - 1]
{
  "version": "2.1.0",
  "$schema": "https://raw.githubusercontent.com/oasis-tcs/sarif-spec/main/sarif-2.1/schema/sarif-schema-2.1.0.json",
  "runs": [
    {
      "tool": {
        "driver": {
          "informationUri": "https://github.com/google/osv-scanner",
          "name": "osv-scanner",
          "rules": [],
          "version": "1.9.1"
        }
      },
      "results": []
    }
  ]
}

---

[TestRun/Empty_sarif_output - 2]
Scanning dir ./fixtures/locks-many/composer.lock
Scanned <rootdir>/fixtures/locks-many/composer.lock file and found 1 package
Loaded filter from: <rootdir>/fixtures/locks-many/osv-scanner.toml

---

[TestRun/Go_project_with_an_overridden_go_version - 1]
Scanning dir ./fixtures/go-project
Scanned <rootdir>/fixtures/go-project/go.mod file and found 1 package
+------------------------------+------+-----------+---------+---------+----------------------------+
| OSV URL                      | CVSS | ECOSYSTEM | PACKAGE | VERSION | SOURCE                     |
+------------------------------+------+-----------+---------+---------+----------------------------+
| Uncalled vulnerabilities     |      |           |         |         |                            |
+------------------------------+------+-----------+---------+---------+----------------------------+
| https://osv.dev/GO-2024-2598 |      | Go        | stdlib  | 1.21.7  | fixtures/go-project/go.mod |
| https://osv.dev/GO-2024-2599 |      | Go        | stdlib  | 1.21.7  | fixtures/go-project/go.mod |
| https://osv.dev/GO-2024-2600 |      | Go        | stdlib  | 1.21.7  | fixtures/go-project/go.mod |
| https://osv.dev/GO-2024-2609 |      | Go        | stdlib  | 1.21.7  | fixtures/go-project/go.mod |
| https://osv.dev/GO-2024-2610 |      | Go        | stdlib  | 1.21.7  | fixtures/go-project/go.mod |
| https://osv.dev/GO-2024-2687 |      | Go        | stdlib  | 1.21.7  | fixtures/go-project/go.mod |
| https://osv.dev/GO-2024-2887 |      | Go        | stdlib  | 1.21.7  | fixtures/go-project/go.mod |
| https://osv.dev/GO-2024-2888 |      | Go        | stdlib  | 1.21.7  | fixtures/go-project/go.mod |
| https://osv.dev/GO-2024-2963 |      | Go        | stdlib  | 1.21.7  | fixtures/go-project/go.mod |
| https://osv.dev/GO-2024-3105 |      | Go        | stdlib  | 1.21.7  | fixtures/go-project/go.mod |
| https://osv.dev/GO-2024-3106 |      | Go        | stdlib  | 1.21.7  | fixtures/go-project/go.mod |
| https://osv.dev/GO-2024-3107 |      | Go        | stdlib  | 1.21.7  | fixtures/go-project/go.mod |
| https://osv.dev/GO-2025-3373 |      | Go        | stdlib  | 1.21.7  | fixtures/go-project/go.mod |
| https://osv.dev/GO-2025-3420 |      | Go        | stdlib  | 1.21.7  | fixtures/go-project/go.mod |
+------------------------------+------+-----------+---------+---------+----------------------------+

---

[TestRun/Go_project_with_an_overridden_go_version - 2]

---

[TestRun/Go_project_with_an_overridden_go_version,_recursive - 1]
Scanning dir ./fixtures/go-project
Scanned <rootdir>/fixtures/go-project/go.mod file and found 1 package
Scanned <rootdir>/fixtures/go-project/nested/go.mod file and found 1 package
+------------------------------+------+-----------+---------+---------+-----------------------------------+
| OSV URL                      | CVSS | ECOSYSTEM | PACKAGE | VERSION | SOURCE                            |
+------------------------------+------+-----------+---------+---------+-----------------------------------+
| Uncalled vulnerabilities     |      |           |         |         |                                   |
+------------------------------+------+-----------+---------+---------+-----------------------------------+
| https://osv.dev/GO-2024-2598 |      | Go        | stdlib  | 1.21.7  | fixtures/go-project/go.mod        |
| https://osv.dev/GO-2024-2599 |      | Go        | stdlib  | 1.21.7  | fixtures/go-project/go.mod        |
| https://osv.dev/GO-2024-2600 |      | Go        | stdlib  | 1.21.7  | fixtures/go-project/go.mod        |
| https://osv.dev/GO-2024-2609 |      | Go        | stdlib  | 1.21.7  | fixtures/go-project/go.mod        |
| https://osv.dev/GO-2024-2610 |      | Go        | stdlib  | 1.21.7  | fixtures/go-project/go.mod        |
| https://osv.dev/GO-2024-2687 |      | Go        | stdlib  | 1.21.7  | fixtures/go-project/go.mod        |
| https://osv.dev/GO-2024-2887 |      | Go        | stdlib  | 1.21.7  | fixtures/go-project/go.mod        |
| https://osv.dev/GO-2024-2888 |      | Go        | stdlib  | 1.21.7  | fixtures/go-project/go.mod        |
| https://osv.dev/GO-2024-2963 |      | Go        | stdlib  | 1.21.7  | fixtures/go-project/go.mod        |
| https://osv.dev/GO-2024-3105 |      | Go        | stdlib  | 1.21.7  | fixtures/go-project/go.mod        |
| https://osv.dev/GO-2024-3106 |      | Go        | stdlib  | 1.21.7  | fixtures/go-project/go.mod        |
| https://osv.dev/GO-2024-3107 |      | Go        | stdlib  | 1.21.7  | fixtures/go-project/go.mod        |
| https://osv.dev/GO-2025-3373 |      | Go        | stdlib  | 1.21.7  | fixtures/go-project/go.mod        |
| https://osv.dev/GO-2025-3420 |      | Go        | stdlib  | 1.21.7  | fixtures/go-project/go.mod        |
| https://osv.dev/GO-2024-2598 |      | Go        | stdlib  | 1.21.7  | fixtures/go-project/nested/go.mod |
| https://osv.dev/GO-2024-2599 |      | Go        | stdlib  | 1.21.7  | fixtures/go-project/nested/go.mod |
| https://osv.dev/GO-2024-2600 |      | Go        | stdlib  | 1.21.7  | fixtures/go-project/nested/go.mod |
| https://osv.dev/GO-2024-2609 |      | Go        | stdlib  | 1.21.7  | fixtures/go-project/nested/go.mod |
| https://osv.dev/GO-2024-2610 |      | Go        | stdlib  | 1.21.7  | fixtures/go-project/nested/go.mod |
| https://osv.dev/GO-2024-2687 |      | Go        | stdlib  | 1.21.7  | fixtures/go-project/nested/go.mod |
| https://osv.dev/GO-2024-2887 |      | Go        | stdlib  | 1.21.7  | fixtures/go-project/nested/go.mod |
| https://osv.dev/GO-2024-2888 |      | Go        | stdlib  | 1.21.7  | fixtures/go-project/nested/go.mod |
| https://osv.dev/GO-2024-2963 |      | Go        | stdlib  | 1.21.7  | fixtures/go-project/nested/go.mod |
| https://osv.dev/GO-2024-3105 |      | Go        | stdlib  | 1.21.7  | fixtures/go-project/nested/go.mod |
| https://osv.dev/GO-2024-3106 |      | Go        | stdlib  | 1.21.7  | fixtures/go-project/nested/go.mod |
| https://osv.dev/GO-2024-3107 |      | Go        | stdlib  | 1.21.7  | fixtures/go-project/nested/go.mod |
| https://osv.dev/GO-2025-3373 |      | Go        | stdlib  | 1.21.7  | fixtures/go-project/nested/go.mod |
| https://osv.dev/GO-2025-3420 |      | Go        | stdlib  | 1.21.7  | fixtures/go-project/nested/go.mod |
+------------------------------+------+-----------+---------+---------+-----------------------------------+

---

[TestRun/Go_project_with_an_overridden_go_version,_recursive - 2]

---

[TestRun/PURL_SBOM_case_sensitivity_(api) - 1]
Scanning dir ./fixtures/sbom-insecure/alpine.cdx.xml
Scanned <rootdir>/fixtures/sbom-insecure/alpine.cdx.xml file and found 15 packages
Filtered 1 local/unscannable package/s from the scan.
+--------------------------------+------+-----------+---------+-----------+---------------------------------------+
| OSV URL                        | CVSS | ECOSYSTEM | PACKAGE | VERSION   | SOURCE                                |
+--------------------------------+------+-----------+---------+-----------+---------------------------------------+
| https://osv.dev/CVE-2018-25032 | 7.5  | Alpine    | zlib    | 1.2.10-r0 | fixtures/sbom-insecure/alpine.cdx.xml |
| https://osv.dev/CVE-2022-37434 | 9.8  | Alpine    | zlib    | 1.2.10-r0 | fixtures/sbom-insecure/alpine.cdx.xml |
+--------------------------------+------+-----------+---------+-----------+---------------------------------------+

---

[TestRun/PURL_SBOM_case_sensitivity_(api) - 2]

---

[TestRun/PURL_SBOM_case_sensitivity_(local) - 1]
Scanning dir ./fixtures/sbom-insecure/alpine.cdx.xml
Scanned <rootdir>/fixtures/sbom-insecure/alpine.cdx.xml file and found 15 packages
Filtered 1 local/unscannable package/s from the scan.
Loaded Alpine local db from <tempdir>/osv-scanner/Alpine/all.zip
+--------------------------------+------+-----------+---------+-----------+---------------------------------------+
| OSV URL                        | CVSS | ECOSYSTEM | PACKAGE | VERSION   | SOURCE                                |
+--------------------------------+------+-----------+---------+-----------+---------------------------------------+
| https://osv.dev/CVE-2016-9840  | 8.8  | Alpine    | zlib    | 1.2.10-r0 | fixtures/sbom-insecure/alpine.cdx.xml |
| https://osv.dev/CVE-2016-9841  | 9.8  | Alpine    | zlib    | 1.2.10-r0 | fixtures/sbom-insecure/alpine.cdx.xml |
| https://osv.dev/CVE-2016-9842  | 8.8  | Alpine    | zlib    | 1.2.10-r0 | fixtures/sbom-insecure/alpine.cdx.xml |
| https://osv.dev/CVE-2016-9843  | 9.8  | Alpine    | zlib    | 1.2.10-r0 | fixtures/sbom-insecure/alpine.cdx.xml |
| https://osv.dev/CVE-2018-25032 | 7.5  | Alpine    | zlib    | 1.2.10-r0 | fixtures/sbom-insecure/alpine.cdx.xml |
| https://osv.dev/CVE-2022-37434 | 9.8  | Alpine    | zlib    | 1.2.10-r0 | fixtures/sbom-insecure/alpine.cdx.xml |
+--------------------------------+------+-----------+---------+-----------+---------------------------------------+

---

[TestRun/PURL_SBOM_case_sensitivity_(local) - 2]

---

[TestRun/Sarif_with_vulns - 1]
{
  "version": "2.1.0",
  "$schema": "https://raw.githubusercontent.com/oasis-tcs/sarif-spec/main/sarif-2.1/schema/sarif-schema-2.1.0.json",
  "runs": [
    {
      "tool": {
        "driver": {
          "informationUri": "https://github.com/google/osv-scanner",
          "name": "osv-scanner",
          "rules": [
            {
              "id": "CVE-2021-23424",
              "name": "CVE-2021-23424",
              "shortDescription": {
                "text": "CVE-2021-23424: Uncontrolled Resource Consumption in ansi-html"
              },
              "fullDescription": {
                "text": "This affects all versions of package ansi-html. If an attacker provides a malicious string, it will get stuck processing the input for an extremely long time.",
                "markdown": "This affects all versions of package ansi-html. If an attacker provides a malicious string, it will get stuck processing the input for an extremely long time."
              },
              "deprecatedIds": [
                "CVE-2021-23424",
                "GHSA-whgm-jr23-g3j9"
              ],
              "help": {
                "text": "**Your dependency is vulnerable to [CVE-2021-23424](https://osv.dev/list?q=CVE-2021-23424)**./n/n## [GHSA-whgm-jr23-g3j9](https://osv.dev/vulnerability/GHSA-whgm-jr23-g3j9)/n/n/u003cdetails/u003e/n/u003csummary/u003eDetails/u003c/summary/u003e/n/n/u003e This affects all versions of package ansi-html. If an attacker provides a malicious string, it will get stuck processing the input for an extremely long time./n/n/u003c/details/u003e/n/n---/n/n### Affected Packages/n/n| Source | Package Name | Package Version |/n| --- | --- | --- |/n| lockfile:<rootdir>/fixtures/locks-many/package-lock.json | ansi-html | 0.0.1 |/n/n## Remediation/n/nTo fix these vulnerabilities, update the vulnerabilities past the listed fixed versions below./n/n### Fixed Versions/n/n| Vulnerability ID | Package Name | Fixed Version |/n| --- | --- | --- |/n| GHSA-whgm-jr23-g3j9 | ansi-html | 0.0.8 |/n/nIf you believe these vulnerabilities do not affect your code and wish to ignore them, add them to the ignore list in an/n`osv-scanner.toml` file located in the same directory as the lockfile containing the vulnerable dependency./n/nSee the format and more options in our documentation here: https://google.github.io/osv-scanner/configuration//n/nAdd or append these values to the following config files to ignore this vulnerability:/n/n`<rootdir>/fixtures/locks-many/osv-scanner.toml`/n/n```/n[[IgnoredVulns]]/nid = /"CVE-2021-23424/"/nreason = /"Your reason for ignoring this vulnerability/"/n```/n",
                "markdown": "**Your dependency is vulnerable to [CVE-2021-23424](https://osv.dev/list?q=CVE-2021-23424)**./n/n## [GHSA-whgm-jr23-g3j9](https://osv.dev/vulnerability/GHSA-whgm-jr23-g3j9)/n/n/u003cdetails/u003e/n/u003csummary/u003eDetails/u003c/summary/u003e/n/n/u003e This affects all versions of package ansi-html. If an attacker provides a malicious string, it will get stuck processing the input for an extremely long time./n/n/u003c/details/u003e/n/n---/n/n### Affected Packages/n/n| Source | Package Name | Package Version |/n| --- | --- | --- |/n| lockfile:<rootdir>/fixtures/locks-many/package-lock.json | ansi-html | 0.0.1 |/n/n## Remediation/n/nTo fix these vulnerabilities, update the vulnerabilities past the listed fixed versions below./n/n### Fixed Versions/n/n| Vulnerability ID | Package Name | Fixed Version |/n| --- | --- | --- |/n| GHSA-whgm-jr23-g3j9 | ansi-html | 0.0.8 |/n/nIf you believe these vulnerabilities do not affect your code and wish to ignore them, add them to the ignore list in an/n`osv-scanner.toml` file located in the same directory as the lockfile containing the vulnerable dependency./n/nSee the format and more options in our documentation here: https://google.github.io/osv-scanner/configuration//n/nAdd or append these values to the following config files to ignore this vulnerability:/n/n`<rootdir>/fixtures/locks-many/osv-scanner.toml`/n/n```/n[[IgnoredVulns]]/nid = /"CVE-2021-23424/"/nreason = /"Your reason for ignoring this vulnerability/"/n```/n"
              }
            }
          ],
          "version": "1.9.1"
        }
      },
      "artifacts": [
        {
          "location": {
            "uri": "file://<rootdir>/fixtures/locks-many/package-lock.json"
          },
          "length": -1
        }
      ],
      "results": [
        {
          "ruleId": "CVE-2021-23424",
          "ruleIndex": 0,
          "level": "warning",
          "message": {
            "text": "Package 'ansi-html@0.0.1' is vulnerable to 'CVE-2021-23424' (also known as 'GHSA-whgm-jr23-g3j9')."
          },
          "locations": [
            {
              "physicalLocation": {
                "artifactLocation": {
                  "uri": "file://<rootdir>/fixtures/locks-many/package-lock.json"
                }
              }
            }
          ]
        }
      ]
    }
  ]
}

---

[TestRun/Sarif_with_vulns - 2]
Scanning dir ./fixtures/locks-many/package-lock.json
Scanned <rootdir>/fixtures/locks-many/package-lock.json file and found 1 package

---

[TestRun/Scan_locks-many - 1]
Scanning dir ./fixtures/locks-many
Scanned <rootdir>/fixtures/locks-many/Gemfile.lock file and found 1 package
Scanned <rootdir>/fixtures/locks-many/alpine.cdx.xml file and found 15 packages
Scanned <rootdir>/fixtures/locks-many/composer.lock file and found 1 package
Scanned <rootdir>/fixtures/locks-many/package-lock.json file and found 1 package
Scanned <rootdir>/fixtures/locks-many/yarn.lock file and found 1 package
Filtered 1 local/unscannable package/s from the scan.
Loaded filter from: <rootdir>/fixtures/locks-many/osv-scanner.toml
GHSA-whgm-jr23-g3j9 and 1 alias have been filtered out because: Test manifest file
Filtered 1 vulnerability from output
No issues found

---

[TestRun/Scan_locks-many - 2]

---

[TestRun/all_supported_lockfiles_in_the_directory_should_be_checked - 1]
Scanning dir ./fixtures/locks-many-with-invalid
Scanned <rootdir>/fixtures/locks-many-with-invalid/Gemfile.lock file and found 1 package
Scanned <rootdir>/fixtures/locks-many-with-invalid/yarn.lock file and found 1 package

---

[TestRun/all_supported_lockfiles_in_the_directory_should_be_checked - 2]
Error during extraction: (extracting as php/composerlock) could not extract from <rootdir>/fixtures/locks-many-with-invalid/composer.lock: invalid character ',' looking for beginning of object key string

---

[TestRun/config_file_can_be_broad - 1]
Scanned <rootdir>/fixtures/locks-insecure/osv-scanner-flutter-deps.json file as a osv-scanner and found 3 packages
Scanning dir ./fixtures/locks-many
Scanned <rootdir>/fixtures/locks-many/Gemfile.lock file and found 1 package
Scanned <rootdir>/fixtures/locks-many/alpine.cdx.xml file and found 15 packages
Scanned <rootdir>/fixtures/locks-many/composer.lock file and found 1 package
Scanned <rootdir>/fixtures/locks-many/package-lock.json file and found 1 package
Scanned <rootdir>/fixtures/locks-many/yarn.lock file and found 1 package
Scanning dir ./fixtures/locks-insecure
Scanned <rootdir>/fixtures/locks-insecure/composer.lock file and found 1 package
Scanning dir ./fixtures/maven-transitive
Scanned <rootdir>/fixtures/maven-transitive/pom.xml file and found 3 packages
Filtered 1 local/unscannable package/s from the scan.
Package npm/ansi-html/0.0.1 has been filtered out because: (no reason given)
Package npm/balanced-match/1.0.2 has been filtered out because: (no reason given)
Package Maven/org.apache.logging.log4j:log4j-api/2.14.1 has been filtered out because: it makes the table output really really long
Package Maven/org.apache.logging.log4j:log4j-core/2.14.1 has been filtered out because: it makes the table output really really long
Package Maven/org.apache.logging.log4j:log4j-web/2.14.1 has been filtered out because: it makes the table output really really long
Filtered 5 ignored package/s from the scan.
overriding license for package Alpine/alpine-baselayout/3.4.0-r0 with MIT
overriding license for package Alpine/alpine-baselayout-data/3.4.0-r0 with MIT
overriding license for package Alpine/alpine-keys/2.4-r1 with MIT
overriding license for package Alpine/apk-tools/2.12.10-r1 with MIT
overriding license for package Alpine/busybox-binsh/1.36.1-r27 with MIT
overriding license for package Alpine/ca-certificates-bundle/20220614-r4 with MIT
overriding license for package Alpine/libc-utils/0.7.2-r3 with MIT
overriding license for package Alpine/libcrypto3/3.0.8-r0 with MIT
overriding license for package Alpine/libssl3/3.0.8-r0 with MIT
overriding license for package Alpine/musl/1.2.3-r4 with MIT
overriding license for package Alpine/musl-utils/1.2.3-r4 with MIT
overriding license for package Alpine/scanelf/1.3.5-r1 with MIT
overriding license for package Alpine/ssl_client/1.36.1-r27 with MIT
overriding license for package Alpine/zlib/1.2.13-r0 with MIT
overriding license for package Packagist/sentry/sdk/2.0.4 with 0BSD
overriding license for package Packagist/league/flysystem/1.0.8 with 0BSD
+-------------------------------------+------+-----------+------------------+---------+---------------------------------------+
| OSV URL                             | CVSS | ECOSYSTEM | PACKAGE          | VERSION | SOURCE                                |
+-------------------------------------+------+-----------+------------------+---------+---------------------------------------+
| https://osv.dev/GHSA-9f46-5r25-5wfm | 9.8  | Packagist | league/flysystem | 1.0.8   | fixtures/locks-insecure/composer.lock |
+-------------------------------------+------+-----------+------------------+---------+---------------------------------------+
+-------------------+-----------+------------------------------------------------+---------+-------------------------------------------------------+
| LICENSE VIOLATION | ECOSYSTEM | PACKAGE                                        | VERSION | SOURCE                                                |
+-------------------+-----------+------------------------------------------------+---------+-------------------------------------------------------+
| 0BSD              | Packagist | league/flysystem                               | 1.0.8   | fixtures/locks-insecure/composer.lock                 |
| UNKNOWN           |           | https://chromium.googlesource.com/chromium/src |         | fixtures/locks-insecure/osv-scanner-flutter-deps.json |
| UNKNOWN           |           | https://github.com/brendan-duncan/archive.git  |         | fixtures/locks-insecure/osv-scanner-flutter-deps.json |
| UNKNOWN           |           | https://github.com/flutter/buildroot.git       |         | fixtures/locks-insecure/osv-scanner-flutter-deps.json |
| UNKNOWN           | RubyGems  | ast                                            | 2.4.2   | fixtures/locks-many/Gemfile.lock                      |
| 0BSD              | Packagist | sentry/sdk                                     | 2.0.4   | fixtures/locks-many/composer.lock                     |
+-------------------+-----------+------------------------------------------------+---------+-------------------------------------------------------+

---

[TestRun/config_file_can_be_broad - 2]

---

[TestRun/config_file_is_invalid - 1]
Scanning dir ./fixtures/config-invalid
Scanned <rootdir>/fixtures/config-invalid/composer.lock file and found 1 package

---

[TestRun/config_file_is_invalid - 2]
Ignored invalid config file at: <rootdir>/fixtures/config-invalid/osv-scanner.toml

---

[TestRun/config_file_is_invalid#01 - 1]
Scanning dir ./fixtures/config-invalid
Scanned <rootdir>/fixtures/config-invalid/composer.lock file and found 1 package
Config file <rootdir>/fixtures/config-invalid/osv-scanner.toml is invalid because: toml: line 1: expected '.' or '=', but got '!' instead

---

[TestRun/config_file_is_invalid#01 - 2]
Ignored invalid config file at: <rootdir>/fixtures/config-invalid/osv-scanner.toml

---

[TestRun/config_files_cannot_have_unknown_keys - 1]

---

[TestRun/config_files_cannot_have_unknown_keys - 2]
Failed to read config file: unknown keys in config file: RustVersionOverride, PackageOverrides.skip, PackageOverrides.license.skip
unknown keys in config file: RustVersionOverride, PackageOverrides.skip, PackageOverrides.license.skip

---

[TestRun/config_files_should_not_have_multiple_ignores_with_the_same_id - 1]
warning: ./fixtures/osv-scanner-duplicate-config.toml has multiple ignores for GO-2022-0274 - only the first will be used!
Scanning dir ./fixtures/locks-many
Scanned <rootdir>/fixtures/locks-many/Gemfile.lock file and found 1 package
Scanned <rootdir>/fixtures/locks-many/alpine.cdx.xml file and found 15 packages
Scanned <rootdir>/fixtures/locks-many/composer.lock file and found 1 package
Scanned <rootdir>/fixtures/locks-many/package-lock.json file and found 1 package
Scanned <rootdir>/fixtures/locks-many/yarn.lock file and found 1 package
Filtered 1 local/unscannable package/s from the scan.
GHSA-whgm-jr23-g3j9 and 1 alias have been filtered out because: (no reason given)
Filtered 1 vulnerability from output
No issues found

---

[TestRun/config_files_should_not_have_multiple_ignores_with_the_same_id - 2]

---

[TestRun/cyclonedx_1.4_output - 1]
{
  "$schema": "http://cyclonedx.org/schema/bom-1.4.schema.json",
  "bomFormat": "CycloneDX",
  "specVersion": "1.4",
  "version": 1,
  "components": [
    {
      "bom-ref": "pkg:composer/league/flysystem@1.0.8",
      "type": "library",
      "name": "league/flysystem",
      "version": "1.0.8",
      "licenses": [],
      "purl": "pkg:composer/league/flysystem@1.0.8"
    }
  ],
  "vulnerabilities": [
    {
      "id": "GHSA-9f46-5r25-5wfm",
      "references": [
        {
          "id": "CVE-2021-32708",
          "source": {}
        }
      ],
      "ratings": [
        {
          "method": "CVSSv3",
          "vector": "CVSS:3.1/AV:N/AC:L/PR:N/UI:N/S:U/C:H/I:H/A:H"
        }
      ],
      "description": "Time-of-check Time-of-use (TOCTOU) Race Condition in league/flysystem",
      "detail": "### Impact/n/nThe whitespace normalisation using in 1.x and 2.x removes any unicode whitespace. Under certain specific conditions this could potentially allow a malicious user to execute code remotely./n/nThe conditions: /n/n- A user is allowed to supply the path or filename of an uploaded file./n- The supplied path or filename is not checked against unicode chars./n- The supplied pathname checked against an extension deny-list, not an allow-list./n- The supplied path or filename contains a unicode whitespace char in the extension./n- The uploaded file is stored in a directory that allows PHP code to be executed./n/nGiven these conditions are met a user can upload and execute arbitrary code on the system under attack./n/n### Patches/n/nThe unicode whitespace removal has been replaced with a rejection (exception)./n/nThe library has been patched in:/n- 1.x: https://github.com/thephpleague/flysystem/commit/f3ad69181b8afed2c9edf7be5a2918144ff4ea32/n- 2.x: https://github.com/thephpleague/flysystem/commit/a3c694de9f7e844b76f9d1b61296ebf6e8d89d74/n/n### Workarounds/n/nFor 1.x users, upgrade to 1.1.4. For 2.x users, upgrade to 2.1.1./n",
      "advisories": [
        {
          "url": "https://nvd.nist.gov/vuln/detail/CVE-2021-32708"
        }
      ],
      "published": "2021-06-29T03:13:28Z",
      "updated": "2024-02-16T08:21:35Z",
      "credits": {
        "organizations": []
      },
      "affects": [
        {
          "ref": "pkg:composer/league/flysystem"
        },
        {
          "ref": "pkg:composer/league/flysystem"
        }
      ]
    }
  ]
}

---

[TestRun/cyclonedx_1.4_output - 2]
Scanning dir ./fixtures/locks-insecure
Scanned <rootdir>/fixtures/locks-insecure/composer.lock file and found 1 package

---

[TestRun/cyclonedx_1.5_output - 1]
{
  "$schema": "http://cyclonedx.org/schema/bom-1.5.schema.json",
  "bomFormat": "CycloneDX",
  "specVersion": "1.5",
  "version": 1,
  "components": [
    {
      "bom-ref": "pkg:composer/league/flysystem@1.0.8",
      "type": "library",
      "name": "league/flysystem",
      "version": "1.0.8",
      "licenses": [],
      "purl": "pkg:composer/league/flysystem@1.0.8"
    }
  ],
  "vulnerabilities": [
    {
      "id": "GHSA-9f46-5r25-5wfm",
      "references": [
        {
          "id": "CVE-2021-32708",
          "source": {}
        }
      ],
      "ratings": [
        {
          "method": "CVSSv3",
          "vector": "CVSS:3.1/AV:N/AC:L/PR:N/UI:N/S:U/C:H/I:H/A:H"
        }
      ],
      "description": "Time-of-check Time-of-use (TOCTOU) Race Condition in league/flysystem",
      "detail": "### Impact/n/nThe whitespace normalisation using in 1.x and 2.x removes any unicode whitespace. Under certain specific conditions this could potentially allow a malicious user to execute code remotely./n/nThe conditions: /n/n- A user is allowed to supply the path or filename of an uploaded file./n- The supplied path or filename is not checked against unicode chars./n- The supplied pathname checked against an extension deny-list, not an allow-list./n- The supplied path or filename contains a unicode whitespace char in the extension./n- The uploaded file is stored in a directory that allows PHP code to be executed./n/nGiven these conditions are met a user can upload and execute arbitrary code on the system under attack./n/n### Patches/n/nThe unicode whitespace removal has been replaced with a rejection (exception)./n/nThe library has been patched in:/n- 1.x: https://github.com/thephpleague/flysystem/commit/f3ad69181b8afed2c9edf7be5a2918144ff4ea32/n- 2.x: https://github.com/thephpleague/flysystem/commit/a3c694de9f7e844b76f9d1b61296ebf6e8d89d74/n/n### Workarounds/n/nFor 1.x users, upgrade to 1.1.4. For 2.x users, upgrade to 2.1.1./n",
      "advisories": [
        {
          "url": "https://nvd.nist.gov/vuln/detail/CVE-2021-32708"
        }
      ],
      "published": "2021-06-29T03:13:28Z",
      "updated": "2024-02-16T08:21:35Z",
      "credits": {
        "organizations": []
      },
      "affects": [
        {
          "ref": "pkg:composer/league/flysystem"
        },
        {
          "ref": "pkg:composer/league/flysystem"
        }
      ]
    }
  ]
}

---

[TestRun/cyclonedx_1.5_output - 2]
Scanning dir ./fixtures/locks-insecure
Scanned <rootdir>/fixtures/locks-insecure/composer.lock file and found 1 package

---

[TestRun/folder_of_supported_sbom_with_vulns - 1]
Scanning dir ./fixtures/sbom-insecure/
Scanned <rootdir>/fixtures/sbom-insecure/alpine.cdx.xml file and found 15 packages
Scanned <rootdir>/fixtures/sbom-insecure/bad-purls.cdx.xml file and found 15 packages
Scanned <rootdir>/fixtures/sbom-insecure/postgres-stretch.cdx.xml file and found 136 packages
Scanned <rootdir>/fixtures/sbom-insecure/with-duplicates.cdx.xml file and found 15 packages
Filtered 9 local/unscannable package/s from the scan.
+-------------------------------------+------+-----------+--------------------------------+------------------------------------+-------------------------------------------------+
| OSV URL                             | CVSS | ECOSYSTEM | PACKAGE                        | VERSION                            | SOURCE                                          |
+-------------------------------------+------+-----------+--------------------------------+------------------------------------+-------------------------------------------------+
| https://osv.dev/CVE-2018-25032      | 7.5  | Alpine    | zlib                           | 1.2.10-r0                          | fixtures/sbom-insecure/alpine.cdx.xml           |
| https://osv.dev/CVE-2022-37434      | 9.8  | Alpine    | zlib                           | 1.2.10-r0                          | fixtures/sbom-insecure/alpine.cdx.xml           |
| https://osv.dev/CVE-2018-0501       | 5.9  | Debian    | apt                            | 1.4.11                             | fixtures/sbom-insecure/postgres-stretch.cdx.xml |
| https://osv.dev/CVE-2019-3462       | 8.1  | Debian    | apt                            | 1.4.11                             | fixtures/sbom-insecure/postgres-stretch.cdx.xml |
| https://osv.dev/DSA-4808-1          | 5.7  | Debian    | apt                            | 1.4.11                             | fixtures/sbom-insecure/postgres-stretch.cdx.xml |
| https://osv.dev/DSA-4685-1          | 5.5  | Debian    | apt                            | 1.4.11                             | fixtures/sbom-insecure/postgres-stretch.cdx.xml |
| https://osv.dev/CVE-2022-3715       | 7.8  | Debian    | bash                           | 4.4-5                              | fixtures/sbom-insecure/postgres-stretch.cdx.xml |
| https://osv.dev/CVE-2016-2781       | 6.5  | Debian    | coreutils                      | 8.26-3                             | fixtures/sbom-insecure/postgres-stretch.cdx.xml |
| https://osv.dev/CVE-2024-0684       | 5.5  | Debian    | coreutils                      | 8.26-3                             | fixtures/sbom-insecure/postgres-stretch.cdx.xml |
| https://osv.dev/DLA-3482-1          |      | Debian    | debian-archive-keyring         | 2017.5+deb9u2                      | fixtures/sbom-insecure/postgres-stretch.cdx.xml |
| https://osv.dev/DSA-5147-1          | 9.8  | Debian    | dpkg                           | 1.18.25                            | fixtures/sbom-insecure/postgres-stretch.cdx.xml |
| https://osv.dev/DLA-3022-1          |      | Debian    | dpkg                           | 1.18.25                            | fixtures/sbom-insecure/postgres-stretch.cdx.xml |
| https://osv.dev/DSA-4535-1          | 6.7  | Debian    | e2fsprogs                      | 1.43.4-2+deb9u2                    | fixtures/sbom-insecure/postgres-stretch.cdx.xml |
| https://osv.dev/CVE-2019-5188       | 6.7  | Debian    | e2fsprogs                      | 1.43.4-2+deb9u2                    | fixtures/sbom-insecure/postgres-stretch.cdx.xml |
| https://osv.dev/CVE-2022-1304       | 7.8  | Debian    | e2fsprogs                      | 1.43.4-2+deb9u2                    | fixtures/sbom-insecure/postgres-stretch.cdx.xml |
| https://osv.dev/DLA-3910-1          |      | Debian    | e2fsprogs                      | 1.43.4-2+deb9u2                    | fixtures/sbom-insecure/postgres-stretch.cdx.xml |
| https://osv.dev/GO-2022-0274        | 6.0  | Go        | github.com/opencontainers/runc | v1.0.1                             | fixtures/sbom-insecure/postgres-stretch.cdx.xml |
| https://osv.dev/GHSA-v95c-p5hm-xq8f |      |           |                                |                                    |                                                 |
| https://osv.dev/GO-2022-0452        | 5.9  | Go        | github.com/opencontainers/runc | v1.0.1                             | fixtures/sbom-insecure/postgres-stretch.cdx.xml |
| https://osv.dev/GHSA-f3fp-gc8g-vw66 |      |           |                                |                                    |                                                 |
| https://osv.dev/GO-2023-1683        | 6.1  | Go        | github.com/opencontainers/runc | v1.0.1                             | fixtures/sbom-insecure/postgres-stretch.cdx.xml |
| https://osv.dev/GHSA-g2j6-57v7-gm8c |      |           |                                |                                    |                                                 |
| https://osv.dev/GO-2023-1682        | 2.5  | Go        | github.com/opencontainers/runc | v1.0.1                             | fixtures/sbom-insecure/postgres-stretch.cdx.xml |
| https://osv.dev/GHSA-m8cg-xc2p-r3fc |      |           |                                |                                    |                                                 |
| https://osv.dev/GO-2023-1627        | 7.0  | Go        | github.com/opencontainers/runc | v1.0.1                             | fixtures/sbom-insecure/postgres-stretch.cdx.xml |
| https://osv.dev/GHSA-vpvm-3wq2-2wvm |      |           |                                |                                    |                                                 |
| https://osv.dev/GO-2024-2491        | 8.6  | Go        | github.com/opencontainers/runc | v1.0.1                             | fixtures/sbom-insecure/postgres-stretch.cdx.xml |
| https://osv.dev/GHSA-xr7r-f8xq-vfvv |      |           |                                |                                    |                                                 |
| https://osv.dev/GO-2024-3110        | 4.8  | Go        | github.com/opencontainers/runc | v1.0.1                             | fixtures/sbom-insecure/postgres-stretch.cdx.xml |
| https://osv.dev/GHSA-jfvp-7x6p-h2pv |      |           |                                |                                    |                                                 |
| https://osv.dev/GO-2022-0493        | 5.3  | Go        | golang.org/x/sys               | v0.0.0-20210817142637-7d9622a276b7 | fixtures/sbom-insecure/postgres-stretch.cdx.xml |
| https://osv.dev/GHSA-p782-xgp4-8hr8 |      |           |                                |                                    |                                                 |
| https://osv.dev/DSA-5122-1          | 8.8  | Debian    | gzip                           | 1.6-5+deb9u1                       | fixtures/sbom-insecure/postgres-stretch.cdx.xml |
| https://osv.dev/CVE-2017-0379       | 7.5  | Debian    | libgcrypt20                    | 1.7.6-2+deb9u4                     | fixtures/sbom-insecure/postgres-stretch.cdx.xml |
| https://osv.dev/CVE-2017-7526       | 6.8  | Debian    | libgcrypt20                    | 1.7.6-2+deb9u4                     | fixtures/sbom-insecure/postgres-stretch.cdx.xml |
| https://osv.dev/CVE-2018-0495       | 4.7  | Debian    | libgcrypt20                    | 1.7.6-2+deb9u4                     | fixtures/sbom-insecure/postgres-stretch.cdx.xml |
| https://osv.dev/CVE-2019-13627      | 6.3  | Debian    | libgcrypt20                    | 1.7.6-2+deb9u4                     | fixtures/sbom-insecure/postgres-stretch.cdx.xml |
| https://osv.dev/CVE-2021-33560      | 7.5  | Debian    | libgcrypt20                    | 1.7.6-2+deb9u4                     | fixtures/sbom-insecure/postgres-stretch.cdx.xml |
| https://osv.dev/CVE-2021-40528      | 5.9  | Debian    | libgcrypt20                    | 1.7.6-2+deb9u4                     | fixtures/sbom-insecure/postgres-stretch.cdx.xml |
| https://osv.dev/CVE-2024-2236       |      | Debian    | libgcrypt20                    | 1.7.6-2+deb9u4                     | fixtures/sbom-insecure/postgres-stretch.cdx.xml |
| https://osv.dev/CVE-2017-10790      | 7.5  | Debian    | libtasn1-6                     | 4.10-1.1+deb9u1                    | fixtures/sbom-insecure/postgres-stretch.cdx.xml |
| https://osv.dev/CVE-2018-6003       | 7.5  | Debian    | libtasn1-6                     | 4.10-1.1+deb9u1                    | fixtures/sbom-insecure/postgres-stretch.cdx.xml |
| https://osv.dev/CVE-2021-46848      | 9.1  | Debian    | libtasn1-6                     | 4.10-1.1+deb9u1                    | fixtures/sbom-insecure/postgres-stretch.cdx.xml |
| https://osv.dev/DLA-3263-1          |      | Debian    | libtasn1-6                     | 4.10-1.1+deb9u1                    | fixtures/sbom-insecure/postgres-stretch.cdx.xml |
| https://osv.dev/CVE-2016-3709       | 6.1  | Debian    | libxml2                        | 2.9.4+dfsg1-2.2+deb9u6             | fixtures/sbom-insecure/postgres-stretch.cdx.xml |
| https://osv.dev/CVE-2016-9318       | 5.5  | Debian    | libxml2                        | 2.9.4+dfsg1-2.2+deb9u6             | fixtures/sbom-insecure/postgres-stretch.cdx.xml |
| https://osv.dev/CVE-2017-0663       | 7.8  | Debian    | libxml2                        | 2.9.4+dfsg1-2.2+deb9u6             | fixtures/sbom-insecure/postgres-stretch.cdx.xml |
| https://osv.dev/CVE-2017-15412      | 8.8  | Debian    | libxml2                        | 2.9.4+dfsg1-2.2+deb9u6             | fixtures/sbom-insecure/postgres-stretch.cdx.xml |
| https://osv.dev/CVE-2017-16931      | 9.8  | Debian    | libxml2                        | 2.9.4+dfsg1-2.2+deb9u6             | fixtures/sbom-insecure/postgres-stretch.cdx.xml |
| https://osv.dev/CVE-2017-16932      | 7.5  | Debian    | libxml2                        | 2.9.4+dfsg1-2.2+deb9u6             | fixtures/sbom-insecure/postgres-stretch.cdx.xml |
| https://osv.dev/CVE-2017-18258      | 6.5  | Debian    | libxml2                        | 2.9.4+dfsg1-2.2+deb9u6             | fixtures/sbom-insecure/postgres-stretch.cdx.xml |
| https://osv.dev/CVE-2017-5130       | 8.8  | Debian    | libxml2                        | 2.9.4+dfsg1-2.2+deb9u6             | fixtures/sbom-insecure/postgres-stretch.cdx.xml |
| https://osv.dev/CVE-2017-7375       | 9.8  | Debian    | libxml2                        | 2.9.4+dfsg1-2.2+deb9u6             | fixtures/sbom-insecure/postgres-stretch.cdx.xml |
| https://osv.dev/CVE-2017-7376       | 9.8  | Debian    | libxml2                        | 2.9.4+dfsg1-2.2+deb9u6             | fixtures/sbom-insecure/postgres-stretch.cdx.xml |
| https://osv.dev/CVE-2017-8872       | 9.1  | Debian    | libxml2                        | 2.9.4+dfsg1-2.2+deb9u6             | fixtures/sbom-insecure/postgres-stretch.cdx.xml |
| https://osv.dev/CVE-2017-9047       | 7.5  | Debian    | libxml2                        | 2.9.4+dfsg1-2.2+deb9u6             | fixtures/sbom-insecure/postgres-stretch.cdx.xml |
| https://osv.dev/CVE-2017-9048       | 7.5  | Debian    | libxml2                        | 2.9.4+dfsg1-2.2+deb9u6             | fixtures/sbom-insecure/postgres-stretch.cdx.xml |
| https://osv.dev/CVE-2017-9049       | 7.5  | Debian    | libxml2                        | 2.9.4+dfsg1-2.2+deb9u6             | fixtures/sbom-insecure/postgres-stretch.cdx.xml |
| https://osv.dev/CVE-2017-9050       | 7.5  | Debian    | libxml2                        | 2.9.4+dfsg1-2.2+deb9u6             | fixtures/sbom-insecure/postgres-stretch.cdx.xml |
| https://osv.dev/CVE-2018-14404      | 7.5  | Debian    | libxml2                        | 2.9.4+dfsg1-2.2+deb9u6             | fixtures/sbom-insecure/postgres-stretch.cdx.xml |
| https://osv.dev/CVE-2018-14567      | 6.5  | Debian    | libxml2                        | 2.9.4+dfsg1-2.2+deb9u6             | fixtures/sbom-insecure/postgres-stretch.cdx.xml |
| https://osv.dev/CVE-2019-19956      | 7.5  | Debian    | libxml2                        | 2.9.4+dfsg1-2.2+deb9u6             | fixtures/sbom-insecure/postgres-stretch.cdx.xml |
| https://osv.dev/CVE-2019-20388      | 7.5  | Debian    | libxml2                        | 2.9.4+dfsg1-2.2+deb9u6             | fixtures/sbom-insecure/postgres-stretch.cdx.xml |
| https://osv.dev/CVE-2020-7595       | 7.5  | Debian    | libxml2                        | 2.9.4+dfsg1-2.2+deb9u6             | fixtures/sbom-insecure/postgres-stretch.cdx.xml |
| https://osv.dev/CVE-2021-3516       | 7.8  | Debian    | libxml2                        | 2.9.4+dfsg1-2.2+deb9u6             | fixtures/sbom-insecure/postgres-stretch.cdx.xml |
| https://osv.dev/CVE-2021-3517       | 8.6  | Debian    | libxml2                        | 2.9.4+dfsg1-2.2+deb9u6             | fixtures/sbom-insecure/postgres-stretch.cdx.xml |
| https://osv.dev/CVE-2021-3518       | 8.8  | Debian    | libxml2                        | 2.9.4+dfsg1-2.2+deb9u6             | fixtures/sbom-insecure/postgres-stretch.cdx.xml |
| https://osv.dev/CVE-2021-3537       | 5.9  | Debian    | libxml2                        | 2.9.4+dfsg1-2.2+deb9u6             | fixtures/sbom-insecure/postgres-stretch.cdx.xml |
| https://osv.dev/CVE-2021-3541       | 6.5  | Debian    | libxml2                        | 2.9.4+dfsg1-2.2+deb9u6             | fixtures/sbom-insecure/postgres-stretch.cdx.xml |
| https://osv.dev/CVE-2022-2309       | 7.5  | Debian    | libxml2                        | 2.9.4+dfsg1-2.2+deb9u6             | fixtures/sbom-insecure/postgres-stretch.cdx.xml |
| https://osv.dev/CVE-2022-23308      | 7.5  | Debian    | libxml2                        | 2.9.4+dfsg1-2.2+deb9u6             | fixtures/sbom-insecure/postgres-stretch.cdx.xml |
| https://osv.dev/DSA-5142-1          | 6.5  | Debian    | libxml2                        | 2.9.4+dfsg1-2.2+deb9u6             | fixtures/sbom-insecure/postgres-stretch.cdx.xml |
| https://osv.dev/DSA-5271-1          | 7.8  | Debian    | libxml2                        | 2.9.4+dfsg1-2.2+deb9u6             | fixtures/sbom-insecure/postgres-stretch.cdx.xml |
| https://osv.dev/CVE-2022-49043      |      | Debian    | libxml2                        | 2.9.4+dfsg1-2.2+deb9u6             | fixtures/sbom-insecure/postgres-stretch.cdx.xml |
| https://osv.dev/DSA-5391-1          | 6.5  | Debian    | libxml2                        | 2.9.4+dfsg1-2.2+deb9u6             | fixtures/sbom-insecure/postgres-stretch.cdx.xml |
| https://osv.dev/CVE-2024-25062      | 7.5  | Debian    | libxml2                        | 2.9.4+dfsg1-2.2+deb9u6             | fixtures/sbom-insecure/postgres-stretch.cdx.xml |
| https://osv.dev/DLA-3012-1          |      | Debian    | libxml2                        | 2.9.4+dfsg1-2.2+deb9u6             | fixtures/sbom-insecure/postgres-stretch.cdx.xml |
| https://osv.dev/DLA-3172-1          |      | Debian    | libxml2                        | 2.9.4+dfsg1-2.2+deb9u6             | fixtures/sbom-insecure/postgres-stretch.cdx.xml |
| https://osv.dev/DLA-3405-1          |      | Debian    | libxml2                        | 2.9.4+dfsg1-2.2+deb9u6             | fixtures/sbom-insecure/postgres-stretch.cdx.xml |
| https://osv.dev/DLA-3878-1          |      | Debian    | libxml2                        | 2.9.4+dfsg1-2.2+deb9u6             | fixtures/sbom-insecure/postgres-stretch.cdx.xml |
| https://osv.dev/CVE-2018-0732       | 7.5  | Debian    | openssl                        | 1.1.0l-1~deb9u5                    | fixtures/sbom-insecure/postgres-stretch.cdx.xml |
| https://osv.dev/CVE-2018-0734       | 5.9  | Debian    | openssl                        | 1.1.0l-1~deb9u5                    | fixtures/sbom-insecure/postgres-stretch.cdx.xml |
| https://osv.dev/CVE-2018-0735       | 5.9  | Debian    | openssl                        | 1.1.0l-1~deb9u5                    | fixtures/sbom-insecure/postgres-stretch.cdx.xml |
| https://osv.dev/CVE-2018-5407       | 4.7  | Debian    | openssl                        | 1.1.0l-1~deb9u5                    | fixtures/sbom-insecure/postgres-stretch.cdx.xml |
| https://osv.dev/CVE-2019-1543       | 7.4  | Debian    | openssl                        | 1.1.0l-1~deb9u5                    | fixtures/sbom-insecure/postgres-stretch.cdx.xml |
| https://osv.dev/DSA-4539-1          | 4.7  | Debian    | openssl                        | 1.1.0l-1~deb9u5                    | fixtures/sbom-insecure/postgres-stretch.cdx.xml |
| https://osv.dev/CVE-2019-1549       | 5.3  | Debian    | openssl                        | 1.1.0l-1~deb9u5                    | fixtures/sbom-insecure/postgres-stretch.cdx.xml |
| https://osv.dev/DSA-4855-1          | 7.5  | Debian    | openssl                        | 1.1.0l-1~deb9u5                    | fixtures/sbom-insecure/postgres-stretch.cdx.xml |
| https://osv.dev/DSA-4661-1          | 7.5  | Debian    | openssl                        | 1.1.0l-1~deb9u5                    | fixtures/sbom-insecure/postgres-stretch.cdx.xml |
| https://osv.dev/DSA-4807-1          | 5.9  | Debian    | openssl                        | 1.1.0l-1~deb9u5                    | fixtures/sbom-insecure/postgres-stretch.cdx.xml |
| https://osv.dev/DSA-4875-1          | 5.9  | Debian    | openssl                        | 1.1.0l-1~deb9u5                    | fixtures/sbom-insecure/postgres-stretch.cdx.xml |
| https://osv.dev/CVE-2021-3450       | 7.4  | Debian    | openssl                        | 1.1.0l-1~deb9u5                    | fixtures/sbom-insecure/postgres-stretch.cdx.xml |
| https://osv.dev/DSA-4963-1          | 9.8  | Debian    | openssl                        | 1.1.0l-1~deb9u5                    | fixtures/sbom-insecure/postgres-stretch.cdx.xml |
| https://osv.dev/DSA-5103-1          | 5.9  | Debian    | openssl                        | 1.1.0l-1~deb9u5                    | fixtures/sbom-insecure/postgres-stretch.cdx.xml |
| https://osv.dev/DSA-5139-1          | 9.8  | Debian    | openssl                        | 1.1.0l-1~deb9u5                    | fixtures/sbom-insecure/postgres-stretch.cdx.xml |
| https://osv.dev/DSA-5169-1          | 9.8  | Debian    | openssl                        | 1.1.0l-1~deb9u5                    | fixtures/sbom-insecure/postgres-stretch.cdx.xml |
| https://osv.dev/DSA-5343-1          | 7.5  | Debian    | openssl                        | 1.1.0l-1~deb9u5                    | fixtures/sbom-insecure/postgres-stretch.cdx.xml |
| https://osv.dev/CVE-2022-2274       | 9.8  | Debian    | openssl                        | 1.1.0l-1~deb9u5                    | fixtures/sbom-insecure/postgres-stretch.cdx.xml |
| https://osv.dev/CVE-2022-3358       | 7.5  | Debian    | openssl                        | 1.1.0l-1~deb9u5                    | fixtures/sbom-insecure/postgres-stretch.cdx.xml |
| https://osv.dev/CVE-2022-3602       | 7.5  | Debian    | openssl                        | 1.1.0l-1~deb9u5                    | fixtures/sbom-insecure/postgres-stretch.cdx.xml |
| https://osv.dev/CVE-2022-3786       | 7.5  | Debian    | openssl                        | 1.1.0l-1~deb9u5                    | fixtures/sbom-insecure/postgres-stretch.cdx.xml |
| https://osv.dev/CVE-2022-3996       | 7.5  | Debian    | openssl                        | 1.1.0l-1~deb9u5                    | fixtures/sbom-insecure/postgres-stretch.cdx.xml |
| https://osv.dev/CVE-2022-4203       | 4.9  | Debian    | openssl                        | 1.1.0l-1~deb9u5                    | fixtures/sbom-insecure/postgres-stretch.cdx.xml |
| https://osv.dev/CVE-2023-0216       | 7.5  | Debian    | openssl                        | 1.1.0l-1~deb9u5                    | fixtures/sbom-insecure/postgres-stretch.cdx.xml |
| https://osv.dev/CVE-2023-0217       | 7.5  | Debian    | openssl                        | 1.1.0l-1~deb9u5                    | fixtures/sbom-insecure/postgres-stretch.cdx.xml |
| https://osv.dev/CVE-2023-0401       | 7.5  | Debian    | openssl                        | 1.1.0l-1~deb9u5                    | fixtures/sbom-insecure/postgres-stretch.cdx.xml |
| https://osv.dev/DSA-5417-1          | 7.5  | Debian    | openssl                        | 1.1.0l-1~deb9u5                    | fixtures/sbom-insecure/postgres-stretch.cdx.xml |
| https://osv.dev/CVE-2023-1255       | 5.9  | Debian    | openssl                        | 1.1.0l-1~deb9u5                    | fixtures/sbom-insecure/postgres-stretch.cdx.xml |
| https://osv.dev/CVE-2023-2975       | 5.3  | Debian    | openssl                        | 1.1.0l-1~deb9u5                    | fixtures/sbom-insecure/postgres-stretch.cdx.xml |
| https://osv.dev/CVE-2023-3446       | 5.3  | Debian    | openssl                        | 1.1.0l-1~deb9u5                    | fixtures/sbom-insecure/postgres-stretch.cdx.xml |
| https://osv.dev/CVE-2023-3817       | 5.3  | Debian    | openssl                        | 1.1.0l-1~deb9u5                    | fixtures/sbom-insecure/postgres-stretch.cdx.xml |
| https://osv.dev/DSA-5532-1          | 7.5  | Debian    | openssl                        | 1.1.0l-1~deb9u5                    | fixtures/sbom-insecure/postgres-stretch.cdx.xml |
| https://osv.dev/CVE-2023-5678       | 5.3  | Debian    | openssl                        | 1.1.0l-1~deb9u5                    | fixtures/sbom-insecure/postgres-stretch.cdx.xml |
| https://osv.dev/CVE-2023-6129       | 6.5  | Debian    | openssl                        | 1.1.0l-1~deb9u5                    | fixtures/sbom-insecure/postgres-stretch.cdx.xml |
| https://osv.dev/CVE-2023-6237       |      | Debian    | openssl                        | 1.1.0l-1~deb9u5                    | fixtures/sbom-insecure/postgres-stretch.cdx.xml |
| https://osv.dev/CVE-2024-0727       | 5.5  | Debian    | openssl                        | 1.1.0l-1~deb9u5                    | fixtures/sbom-insecure/postgres-stretch.cdx.xml |
| https://osv.dev/CVE-2024-13176      |      | Debian    | openssl                        | 1.1.0l-1~deb9u5                    | fixtures/sbom-insecure/postgres-stretch.cdx.xml |
| https://osv.dev/CVE-2024-2511       |      | Debian    | openssl                        | 1.1.0l-1~deb9u5                    | fixtures/sbom-insecure/postgres-stretch.cdx.xml |
| https://osv.dev/CVE-2024-4603       |      | Debian    | openssl                        | 1.1.0l-1~deb9u5                    | fixtures/sbom-insecure/postgres-stretch.cdx.xml |
| https://osv.dev/CVE-2024-4741       |      | Debian    | openssl                        | 1.1.0l-1~deb9u5                    | fixtures/sbom-insecure/postgres-stretch.cdx.xml |
| https://osv.dev/CVE-2024-5535       |      | Debian    | openssl                        | 1.1.0l-1~deb9u5                    | fixtures/sbom-insecure/postgres-stretch.cdx.xml |
| https://osv.dev/DSA-5764-1          |      | Debian    | openssl                        | 1.1.0l-1~deb9u5                    | fixtures/sbom-insecure/postgres-stretch.cdx.xml |
| https://osv.dev/CVE-2024-9143       |      | Debian    | openssl                        | 1.1.0l-1~deb9u5                    | fixtures/sbom-insecure/postgres-stretch.cdx.xml |
| https://osv.dev/DLA-3008-1          |      | Debian    | openssl                        | 1.1.0l-1~deb9u5                    | fixtures/sbom-insecure/postgres-stretch.cdx.xml |
| https://osv.dev/DLA-3325-1          |      | Debian    | openssl                        | 1.1.0l-1~deb9u5                    | fixtures/sbom-insecure/postgres-stretch.cdx.xml |
| https://osv.dev/DLA-3449-1          |      | Debian    | openssl                        | 1.1.0l-1~deb9u5                    | fixtures/sbom-insecure/postgres-stretch.cdx.xml |
| https://osv.dev/DLA-3530-1          |      | Debian    | openssl                        | 1.1.0l-1~deb9u5                    | fixtures/sbom-insecure/postgres-stretch.cdx.xml |
| https://osv.dev/DLA-3942-1          |      | Debian    | openssl                        | 1.1.0l-1~deb9u5                    | fixtures/sbom-insecure/postgres-stretch.cdx.xml |
| https://osv.dev/DLA-3942-2          |      | Debian    | openssl                        | 1.1.0l-1~deb9u5                    | fixtures/sbom-insecure/postgres-stretch.cdx.xml |
| https://osv.dev/DSA-4539-3          |      | Debian    | openssl                        | 1.1.0l-1~deb9u5                    | fixtures/sbom-insecure/postgres-stretch.cdx.xml |
| https://osv.dev/CVE-2017-12837      | 7.5  | Debian    | perl                           | 5.24.1-3+deb9u7                    | fixtures/sbom-insecure/postgres-stretch.cdx.xml |
| https://osv.dev/CVE-2017-12883      | 9.1  | Debian    | perl                           | 5.24.1-3+deb9u7                    | fixtures/sbom-insecure/postgres-stretch.cdx.xml |
| https://osv.dev/CVE-2018-12015      | 7.5  | Debian    | perl                           | 5.24.1-3+deb9u7                    | fixtures/sbom-insecure/postgres-stretch.cdx.xml |
| https://osv.dev/CVE-2018-18311      | 9.8  | Debian    | perl                           | 5.24.1-3+deb9u7                    | fixtures/sbom-insecure/postgres-stretch.cdx.xml |
| https://osv.dev/CVE-2018-18312      | 9.8  | Debian    | perl                           | 5.24.1-3+deb9u7                    | fixtures/sbom-insecure/postgres-stretch.cdx.xml |
| https://osv.dev/CVE-2018-18313      | 9.1  | Debian    | perl                           | 5.24.1-3+deb9u7                    | fixtures/sbom-insecure/postgres-stretch.cdx.xml |
| https://osv.dev/CVE-2018-18314      | 9.8  | Debian    | perl                           | 5.24.1-3+deb9u7                    | fixtures/sbom-insecure/postgres-stretch.cdx.xml |
| https://osv.dev/CVE-2018-6797       | 9.8  | Debian    | perl                           | 5.24.1-3+deb9u7                    | fixtures/sbom-insecure/postgres-stretch.cdx.xml |
| https://osv.dev/CVE-2018-6798       | 7.5  | Debian    | perl                           | 5.24.1-3+deb9u7                    | fixtures/sbom-insecure/postgres-stretch.cdx.xml |
| https://osv.dev/CVE-2018-6913       | 9.8  | Debian    | perl                           | 5.24.1-3+deb9u7                    | fixtures/sbom-insecure/postgres-stretch.cdx.xml |
| https://osv.dev/CVE-2020-10543      | 8.2  | Debian    | perl                           | 5.24.1-3+deb9u7                    | fixtures/sbom-insecure/postgres-stretch.cdx.xml |
| https://osv.dev/CVE-2020-10878      | 8.6  | Debian    | perl                           | 5.24.1-3+deb9u7                    | fixtures/sbom-insecure/postgres-stretch.cdx.xml |
| https://osv.dev/CVE-2020-12723      | 7.5  | Debian    | perl                           | 5.24.1-3+deb9u7                    | fixtures/sbom-insecure/postgres-stretch.cdx.xml |
| https://osv.dev/CVE-2020-16156      | 7.8  | Debian    | perl                           | 5.24.1-3+deb9u7                    | fixtures/sbom-insecure/postgres-stretch.cdx.xml |
| https://osv.dev/CVE-2021-36770      | 7.8  | Debian    | perl                           | 5.24.1-3+deb9u7                    | fixtures/sbom-insecure/postgres-stretch.cdx.xml |
| https://osv.dev/CVE-2023-31484      | 8.1  | Debian    | perl                           | 5.24.1-3+deb9u7                    | fixtures/sbom-insecure/postgres-stretch.cdx.xml |
| https://osv.dev/CVE-2023-47038      | 7.8  | Debian    | perl                           | 5.24.1-3+deb9u7                    | fixtures/sbom-insecure/postgres-stretch.cdx.xml |
| https://osv.dev/DLA-3926-1          |      | Debian    | perl                           | 5.24.1-3+deb9u7                    | fixtures/sbom-insecure/postgres-stretch.cdx.xml |
| https://osv.dev/DLA-3072-1          |      | Debian    | postgresql-11                  | 11.15-1.pgdg90+1                   | fixtures/sbom-insecure/postgres-stretch.cdx.xml |
| https://osv.dev/DLA-3189-1          |      | Debian    | postgresql-11                  | 11.15-1.pgdg90+1                   | fixtures/sbom-insecure/postgres-stretch.cdx.xml |
| https://osv.dev/DLA-3316-1          |      | Debian    | postgresql-11                  | 11.15-1.pgdg90+1                   | fixtures/sbom-insecure/postgres-stretch.cdx.xml |
| https://osv.dev/DLA-3422-1          |      | Debian    | postgresql-11                  | 11.15-1.pgdg90+1                   | fixtures/sbom-insecure/postgres-stretch.cdx.xml |
| https://osv.dev/DLA-3600-1          |      | Debian    | postgresql-11                  | 11.15-1.pgdg90+1                   | fixtures/sbom-insecure/postgres-stretch.cdx.xml |
| https://osv.dev/DLA-3651-1          |      | Debian    | postgresql-11                  | 11.15-1.pgdg90+1                   | fixtures/sbom-insecure/postgres-stretch.cdx.xml |
| https://osv.dev/DLA-3764-1          |      | Debian    | postgresql-11                  | 11.15-1.pgdg90+1                   | fixtures/sbom-insecure/postgres-stretch.cdx.xml |
| https://osv.dev/DSA-5135-1          |      | Debian    | postgresql-11                  | 11.15-1.pgdg90+1                   | fixtures/sbom-insecure/postgres-stretch.cdx.xml |
| https://osv.dev/CVE-2017-17512      | 8.8  | Debian    | sensible-utils                 | 0.0.9+deb9u1                       | fixtures/sbom-insecure/postgres-stretch.cdx.xml |
| https://osv.dev/CVE-2018-20482      | 4.7  | Debian    | tar                            | 1.29b-1.1+deb9u1                   | fixtures/sbom-insecure/postgres-stretch.cdx.xml |
| https://osv.dev/CVE-2023-39804      |      | Debian    | tar                            | 1.29b-1.1+deb9u1                   | fixtures/sbom-insecure/postgres-stretch.cdx.xml |
| https://osv.dev/DLA-3755-1          |      | Debian    | tar                            | 1.29b-1.1+deb9u1                   | fixtures/sbom-insecure/postgres-stretch.cdx.xml |
| https://osv.dev/DLA-3051-1          |      | Debian    | tzdata                         | 2021a-0+deb9u3                     | fixtures/sbom-insecure/postgres-stretch.cdx.xml |
| https://osv.dev/DLA-3134-1          |      | Debian    | tzdata                         | 2021a-0+deb9u3                     | fixtures/sbom-insecure/postgres-stretch.cdx.xml |
| https://osv.dev/DLA-3161-1          |      | Debian    | tzdata                         | 2021a-0+deb9u3                     | fixtures/sbom-insecure/postgres-stretch.cdx.xml |
| https://osv.dev/DLA-3366-1          |      | Debian    | tzdata                         | 2021a-0+deb9u3                     | fixtures/sbom-insecure/postgres-stretch.cdx.xml |
| https://osv.dev/DLA-3412-1          |      | Debian    | tzdata                         | 2021a-0+deb9u3                     | fixtures/sbom-insecure/postgres-stretch.cdx.xml |
| https://osv.dev/DLA-3684-1          |      | Debian    | tzdata                         | 2021a-0+deb9u3                     | fixtures/sbom-insecure/postgres-stretch.cdx.xml |
| https://osv.dev/DLA-3788-1          |      | Debian    | tzdata                         | 2021a-0+deb9u3                     | fixtures/sbom-insecure/postgres-stretch.cdx.xml |
| https://osv.dev/DLA-3972-1          |      | Debian    | tzdata                         | 2021a-0+deb9u3                     | fixtures/sbom-insecure/postgres-stretch.cdx.xml |
| https://osv.dev/DLA-4016-1          |      | Debian    | ucf                            | 3.0036                             | fixtures/sbom-insecure/postgres-stretch.cdx.xml |
| https://osv.dev/CVE-2016-2779       | 7.8  | Debian    | util-linux                     | 2.29.2-1+deb9u1                    | fixtures/sbom-insecure/postgres-stretch.cdx.xml |
| https://osv.dev/DSA-5055-1          | 5.5  | Debian    | util-linux                     | 2.29.2-1+deb9u1                    | fixtures/sbom-insecure/postgres-stretch.cdx.xml |
| https://osv.dev/DSA-5650-1          |      | Debian    | util-linux                     | 2.29.2-1+deb9u1                    | fixtures/sbom-insecure/postgres-stretch.cdx.xml |
| https://osv.dev/DLA-3782-1          |      | Debian    | util-linux                     | 2.29.2-1+deb9u1                    | fixtures/sbom-insecure/postgres-stretch.cdx.xml |
| https://osv.dev/DSA-5123-1          | 8.8  | Debian    | xz-utils                       | 5.2.2-1.2+deb9u1                   | fixtures/sbom-insecure/postgres-stretch.cdx.xml |
| https://osv.dev/CVE-2024-3094       | 10.0 | Debian    | xz-utils                       | 5.2.2-1.2+deb9u1                   | fixtures/sbom-insecure/postgres-stretch.cdx.xml |
| https://osv.dev/CVE-2018-25032      | 7.5  | Alpine    | zlib                           | 1.2.10-r0                          | fixtures/sbom-insecure/with-duplicates.cdx.xml  |
| https://osv.dev/CVE-2022-37434      | 9.8  | Alpine    | zlib                           | 1.2.10-r0                          | fixtures/sbom-insecure/with-duplicates.cdx.xml  |
+-------------------------------------+------+-----------+--------------------------------+------------------------------------+-------------------------------------------------+
| Unimportant vulnerabilities         |      |           |                                |                                    |                                                 |
+-------------------------------------+------+-----------+--------------------------------+------------------------------------+-------------------------------------------------+
| https://osv.dev/CVE-2011-3374       | 3.7  | Debian    | apt                            | 1.4.11                             | fixtures/sbom-insecure/postgres-stretch.cdx.xml |
| https://osv.dev/CVE-2019-18276      | 7.8  | Debian    | bash                           | 4.4-5                              | fixtures/sbom-insecure/postgres-stretch.cdx.xml |
| https://osv.dev/CVE-2017-18018      | 4.7  | Debian    | coreutils                      | 8.26-3                             | fixtures/sbom-insecure/postgres-stretch.cdx.xml |
| https://osv.dev/CVE-2018-6829       | 7.5  | Debian    | libgcrypt20                    | 1.7.6-2+deb9u4                     | fixtures/sbom-insecure/postgres-stretch.cdx.xml |
| https://osv.dev/CVE-2018-1000654    | 5.5  | Debian    | libtasn1-6                     | 4.10-1.1+deb9u1                    | fixtures/sbom-insecure/postgres-stretch.cdx.xml |
| https://osv.dev/CVE-2020-24977      | 6.5  | Debian    | libxml2                        | 2.9.4+dfsg1-2.2+deb9u6             | fixtures/sbom-insecure/postgres-stretch.cdx.xml |
| https://osv.dev/CVE-2024-34459      |      | Debian    | libxml2                        | 2.9.4+dfsg1-2.2+deb9u6             | fixtures/sbom-insecure/postgres-stretch.cdx.xml |
| https://osv.dev/CVE-2011-4116       | 7.5  | Debian    | perl                           | 5.24.1-3+deb9u7                    | fixtures/sbom-insecure/postgres-stretch.cdx.xml |
| https://osv.dev/CVE-2022-48522      | 9.8  | Debian    | perl                           | 5.24.1-3+deb9u7                    | fixtures/sbom-insecure/postgres-stretch.cdx.xml |
| https://osv.dev/CVE-2023-31486      | 8.1  | Debian    | perl                           | 5.24.1-3+deb9u7                    | fixtures/sbom-insecure/postgres-stretch.cdx.xml |
| https://osv.dev/CVE-2005-2541       |      | Debian    | tar                            | 1.29b-1.1+deb9u1                   | fixtures/sbom-insecure/postgres-stretch.cdx.xml |
| https://osv.dev/CVE-2019-9923       | 7.5  | Debian    | tar                            | 1.29b-1.1+deb9u1                   | fixtures/sbom-insecure/postgres-stretch.cdx.xml |
| https://osv.dev/CVE-2021-20193      | 3.3  | Debian    | tar                            | 1.29b-1.1+deb9u1                   | fixtures/sbom-insecure/postgres-stretch.cdx.xml |
| https://osv.dev/CVE-2022-48303      | 5.5  | Debian    | tar                            | 1.29b-1.1+deb9u1                   | fixtures/sbom-insecure/postgres-stretch.cdx.xml |
| https://osv.dev/CVE-2018-7738       | 7.8  | Debian    | util-linux                     | 2.29.2-1+deb9u1                    | fixtures/sbom-insecure/postgres-stretch.cdx.xml |
| https://osv.dev/CVE-2022-0563       | 5.5  | Debian    | util-linux                     | 2.29.2-1+deb9u1                    | fixtures/sbom-insecure/postgres-stretch.cdx.xml |
+-------------------------------------+------+-----------+--------------------------------+------------------------------------+-------------------------------------------------+

---

[TestRun/folder_of_supported_sbom_with_vulns - 2]

---

[TestRun/gh-annotations_with_vulns - 1]

---

[TestRun/gh-annotations_with_vulns - 2]
Scanning dir ./fixtures/locks-many/package-lock.json
Scanned <rootdir>/fixtures/locks-many/package-lock.json file and found 1 package
::error file=fixtures/locks-many/package-lock.json::fixtures/locks-many/package-lock.json%0A+-----------+-------------------------------------+------+-----------------+---------------+%0A| PACKAGE   | VULNERABILITY ID                    | CVSS | CURRENT VERSION | FIXED VERSION |%0A+-----------+-------------------------------------+------+-----------------+---------------+%0A| ansi-html | https://osv.dev/GHSA-whgm-jr23-g3j9 | 7.5  | 0.0.1           | 0.0.8         |%0A+-----------+-------------------------------------+------+-----------------+---------------+
---

[TestRun/ignores_without_reason_should_be_explicitly_called_out - 1]
Scanning dir ./fixtures/locks-many/package-lock.json
Scanned <rootdir>/fixtures/locks-many/package-lock.json file and found 1 package
Scanning dir ./fixtures/locks-many/composer.lock
Scanned <rootdir>/fixtures/locks-many/composer.lock file and found 1 package
Package Packagist/sentry/sdk/2.0.4 has been filtered out because: (no reason given)
Filtered 1 ignored package/s from the scan.
GHSA-whgm-jr23-g3j9 and 1 alias have been filtered out because: (no reason given)
Filtered 1 vulnerability from output
No issues found

---

[TestRun/ignores_without_reason_should_be_explicitly_called_out - 2]

---

[TestRun/ignoring_.gitignore - 1]
Scanning dir ./fixtures/locks-gitignore
Scanned <rootdir>/fixtures/locks-gitignore/Gemfile.lock file and found 1 package
Scanned <rootdir>/fixtures/locks-gitignore/composer.lock file and found 1 package
Scanned <rootdir>/fixtures/locks-gitignore/ignored/Gemfile.lock file and found 1 package
Scanned <rootdir>/fixtures/locks-gitignore/ignored/yarn.lock file and found 1 package
Scanned <rootdir>/fixtures/locks-gitignore/subdir/Gemfile.lock file and found 1 package
Scanned <rootdir>/fixtures/locks-gitignore/subdir/composer.lock file and found 1 package
Scanned <rootdir>/fixtures/locks-gitignore/subdir/yarn.lock file and found 1 package
Scanned <rootdir>/fixtures/locks-gitignore/yarn.lock file and found 1 package
No issues found

---

[TestRun/ignoring_.gitignore - 2]

---

[TestRun/invalid_--verbosity_value - 1]

---

[TestRun/invalid_--verbosity_value - 2]
invalid verbosity level "unknown" - must be one of: error, warn, info, verbose

---

[TestRun/json_output_1 - 1]
{
  "results": [],
  "experimental_config": {
    "licenses": {
      "summary": false,
      "allowlist": null
    }
  }
}

---

[TestRun/json_output_1 - 2]
Scanning dir ./fixtures/locks-many/composer.lock
Scanned <rootdir>/fixtures/locks-many/composer.lock file and found 1 package
Loaded filter from: <rootdir>/fixtures/locks-many/osv-scanner.toml

---

[TestRun/json_output_2 - 1]
{
  "results": [],
  "experimental_config": {
    "licenses": {
      "summary": false,
      "allowlist": null
    }
  }
}

---

[TestRun/json_output_2 - 2]
Scanning dir ./fixtures/locks-many/composer.lock
Scanned <rootdir>/fixtures/locks-many/composer.lock file and found 1 package
Loaded filter from: <rootdir>/fixtures/locks-many/osv-scanner.toml

---

[TestRun/nested_directories_are_checked_when_`--recursive`_is_passed - 1]
Scanning dir ./fixtures/locks-one-with-nested
Scanned <rootdir>/fixtures/locks-one-with-nested/nested/composer.lock file and found 1 package
Scanned <rootdir>/fixtures/locks-one-with-nested/yarn.lock file and found 1 package
No issues found

---

[TestRun/nested_directories_are_checked_when_`--recursive`_is_passed - 2]

---

[TestRun/one_specific_supported_lockfile - 1]
Scanning dir ./fixtures/locks-many/composer.lock
Scanned <rootdir>/fixtures/locks-many/composer.lock file and found 1 package
Loaded filter from: <rootdir>/fixtures/locks-many/osv-scanner.toml
No issues found

---

[TestRun/one_specific_supported_lockfile - 2]

---

[TestRun/one_specific_supported_lockfile_with_ignore - 1]
Scanning dir ./fixtures/locks-test-ignore/package-lock.json
Scanned <rootdir>/fixtures/locks-test-ignore/package-lock.json file and found 1 package
Loaded filter from: <rootdir>/fixtures/locks-test-ignore/osv-scanner.toml
CVE-2021-23424 and 1 alias have been filtered out because: Test manifest file (alpine.cdx.xml)
Filtered 1 vulnerability from output
No issues found

---

[TestRun/one_specific_supported_lockfile_with_ignore - 2]

---

[TestRun/one_specific_supported_sbom_with_duplicate_PURLs - 1]
Scanned <rootdir>/fixtures/sbom-insecure/with-duplicates.cdx.xml file and found 15 packages
Filtered 1 local/unscannable package/s from the scan.
+--------------------------------+------+-----------+---------+-----------+------------------------------------------------+
| OSV URL                        | CVSS | ECOSYSTEM | PACKAGE | VERSION   | SOURCE                                         |
+--------------------------------+------+-----------+---------+-----------+------------------------------------------------+
| https://osv.dev/CVE-2018-25032 | 7.5  | Alpine    | zlib    | 1.2.10-r0 | fixtures/sbom-insecure/with-duplicates.cdx.xml |
| https://osv.dev/CVE-2022-37434 | 9.8  | Alpine    | zlib    | 1.2.10-r0 | fixtures/sbom-insecure/with-duplicates.cdx.xml |
+--------------------------------+------+-----------+---------+-----------+------------------------------------------------+

---

[TestRun/one_specific_supported_sbom_with_duplicate_PURLs - 2]

---

[TestRun/one_specific_supported_sbom_with_invalid_PURLs - 1]
Scanned <rootdir>/fixtures/sbom-insecure/bad-purls.cdx.xml file and found 15 packages
Filtered 7 local/unscannable package/s from the scan.
No issues found

---

[TestRun/one_specific_supported_sbom_with_invalid_PURLs - 2]

---

[TestRun/one_specific_supported_sbom_with_vulns - 1]
Scanned <rootdir>/fixtures/sbom-insecure/alpine.cdx.xml file and found 15 packages
Filtered 1 local/unscannable package/s from the scan.
+--------------------------------+------+-----------+---------+-----------+---------------------------------------+
| OSV URL                        | CVSS | ECOSYSTEM | PACKAGE | VERSION   | SOURCE                                |
+--------------------------------+------+-----------+---------+-----------+---------------------------------------+
| https://osv.dev/CVE-2018-25032 | 7.5  | Alpine    | zlib    | 1.2.10-r0 | fixtures/sbom-insecure/alpine.cdx.xml |
| https://osv.dev/CVE-2022-37434 | 9.8  | Alpine    | zlib    | 1.2.10-r0 | fixtures/sbom-insecure/alpine.cdx.xml |
+--------------------------------+------+-----------+---------+-----------+---------------------------------------+

---

[TestRun/one_specific_supported_sbom_with_vulns - 2]

---

[TestRun/one_specific_unsupported_lockfile - 1]
Scanning dir ./fixtures/locks-many/not-a-lockfile.toml

---

[TestRun/one_specific_unsupported_lockfile - 2]
No package sources found, --help for usage information.

---

[TestRun/only_the_files_in_the_given_directories_are_checked_by_default_(no_recursion) - 1]
Scanning dir ./fixtures/locks-one-with-nested
Scanned <rootdir>/fixtures/locks-one-with-nested/yarn.lock file and found 1 package
No issues found

---

[TestRun/only_the_files_in_the_given_directories_are_checked_by_default_(no_recursion) - 2]

---

[TestRun/output_format:_markdown_table - 1]
Scanning dir ./fixtures/locks-many/package-lock.json
Scanned <rootdir>/fixtures/locks-many/package-lock.json file and found 1 package
| OSV URL | CVSS | Ecosystem | Package | Version | Source |
| --- | --- | --- | --- | --- | --- |
| https://osv.dev/GHSA-whgm-jr23-g3j9 | 7.5 | npm | ansi-html | 0.0.1 | fixtures/locks-many/package-lock.json |

---

[TestRun/output_format:_markdown_table - 2]

---

[TestRun/output_format:_unsupported - 1]

---

[TestRun/output_format:_unsupported - 2]
unsupported output format "unknown" - must be one of: table, html, vertical, json, markdown, sarif, gh-annotations, cyclonedx-1-4, cyclonedx-1-5

---

[TestRun/requirements.txt_can_have_all_kinds_of_names - 1]
Scanning dir ./fixtures/locks-requirements
Scanned <rootdir>/fixtures/locks-requirements/my-requirements.txt file and found 1 package
Scanned <rootdir>/fixtures/locks-requirements/requirements-dev.txt file and found 1 package
Scanned <rootdir>/fixtures/locks-requirements/requirements.prod.txt file and found 1 package
Scanned <rootdir>/fixtures/locks-requirements/requirements.txt file and found 3 packages
Scanned <rootdir>/fixtures/locks-requirements/the_requirements_for_test.txt file and found 1 package
+-------------------------------------+------+-----------+------------+---------+---------------------------------------------------+
| OSV URL                             | CVSS | ECOSYSTEM | PACKAGE    | VERSION | SOURCE                                            |
+-------------------------------------+------+-----------+------------+---------+---------------------------------------------------+
| https://osv.dev/PYSEC-2023-62       | 8.7  | PyPI      | flask      | 1.0.0   | fixtures/locks-requirements/my-requirements.txt   |
| https://osv.dev/GHSA-m2qf-hxjv-5gpq |      |           |            |         |                                                   |
| https://osv.dev/PYSEC-2024-48       | 5.3  | PyPI      | black      | 1.0.0   | fixtures/locks-requirements/requirements-dev.txt  |
| https://osv.dev/GHSA-fj7x-q9j7-g6q6 |      |           |            |         |                                                   |
| https://osv.dev/PYSEC-2022-190      | 9.8  | PyPI      | django     | 2.2.24  | fixtures/locks-requirements/requirements.prod.txt |
| https://osv.dev/GHSA-2gwj-7jmv-h26r |      |           |            |         |                                                   |
| https://osv.dev/PYSEC-2022-1        | 8.7  | PyPI      | django     | 2.2.24  | fixtures/locks-requirements/requirements.prod.txt |
| https://osv.dev/GHSA-53qw-q765-4fww |      |           |            |         |                                                   |
| https://osv.dev/PYSEC-2022-20       | 8.7  | PyPI      | django     | 2.2.24  | fixtures/locks-requirements/requirements.prod.txt |
| https://osv.dev/GHSA-6cw3-g6wv-c2xv |      |           |            |         |                                                   |
| https://osv.dev/PYSEC-2022-2        | 8.7  | PyPI      | django     | 2.2.24  | fixtures/locks-requirements/requirements.prod.txt |
| https://osv.dev/GHSA-8c5j-9r9f-c6w8 |      |           |            |         |                                                   |
| https://osv.dev/GHSA-8x94-hmjh-97hq | 8.8  | PyPI      | django     | 2.2.24  | fixtures/locks-requirements/requirements.prod.txt |
| https://osv.dev/PYSEC-2022-19       | 6.1  | PyPI      | django     | 2.2.24  | fixtures/locks-requirements/requirements.prod.txt |
| https://osv.dev/GHSA-95rw-fx8r-36v6 |      |           |            |         |                                                   |
| https://osv.dev/PYSEC-2022-3        | 6.9  | PyPI      | django     | 2.2.24  | fixtures/locks-requirements/requirements.prod.txt |
| https://osv.dev/GHSA-jrh2-hc4r-7jwx |      |           |            |         |                                                   |
| https://osv.dev/GHSA-rrqc-c2jx-6jgv | 6.3  | PyPI      | django     | 2.2.24  | fixtures/locks-requirements/requirements.prod.txt |
| https://osv.dev/PYSEC-2021-439      | 7.3  | PyPI      | django     | 2.2.24  | fixtures/locks-requirements/requirements.prod.txt |
| https://osv.dev/GHSA-v6rh-hp5x-86rv |      |           |            |         |                                                   |
| https://osv.dev/PYSEC-2022-191      | 9.8  | PyPI      | django     | 2.2.24  | fixtures/locks-requirements/requirements.prod.txt |
| https://osv.dev/GHSA-w24h-v9qh-8gxj |      |           |            |         |                                                   |
| https://osv.dev/PYSEC-2023-62       | 8.7  | PyPI      | flask      | 1.0.0   | fixtures/locks-requirements/requirements.txt      |
| https://osv.dev/GHSA-m2qf-hxjv-5gpq |      |           |            |         |                                                   |
| https://osv.dev/GHSA-84pr-m4jr-85g5 | 5.3  | PyPI      | flask-cors | 1.0.0   | fixtures/locks-requirements/requirements.txt      |
| https://osv.dev/PYSEC-2024-71       | 8.7  | PyPI      | flask-cors | 1.0.0   | fixtures/locks-requirements/requirements.txt      |
| https://osv.dev/GHSA-hxwh-jpp2-84pm |      |           |            |         |                                                   |
| https://osv.dev/PYSEC-2020-43       | 8.7  | PyPI      | flask-cors | 1.0.0   | fixtures/locks-requirements/requirements.txt      |
| https://osv.dev/GHSA-xc3p-ff3m-f46v |      |           |            |         |                                                   |
| https://osv.dev/PYSEC-2020-73       |      | PyPI      | pandas     | 0.23.4  | fixtures/locks-requirements/requirements.txt      |
+-------------------------------------+------+-----------+------------+---------+---------------------------------------------------+

---

[TestRun/requirements.txt_can_have_all_kinds_of_names - 2]

---

[TestRun/verbosity_level_=_error - 1]
No issues found

---

[TestRun/verbosity_level_=_error - 2]

---

[TestRun/verbosity_level_=_info - 1]
Scanning dir ./fixtures/locks-many/composer.lock
Scanned <rootdir>/fixtures/locks-many/composer.lock file and found 1 package
Loaded filter from: <rootdir>/fixtures/locks-many/osv-scanner.toml
No issues found

---

[TestRun/verbosity_level_=_info - 2]

---

[TestRun/version - 1]
osv-scanner version: 1.9.1
commit: n/a
built at: n/a

---

[TestRun/version - 2]

---

[TestRunCallAnalysis/Run_with_govulncheck - 1]
Scanning dir ./fixtures/call-analysis-go-project
Scanned <rootdir>/fixtures/call-analysis-go-project/go.mod file and found 4 packages
+-------------------------------------+------+-----------+-----------------------------+---------+------------------------------------------+
| OSV URL                             | CVSS | ECOSYSTEM | PACKAGE                     | VERSION | SOURCE                                   |
+-------------------------------------+------+-----------+-----------------------------+---------+------------------------------------------+
| https://osv.dev/GO-2023-1558        | 5.9  | Go        | github.com/ipfs/go-bitfield | 1.0.0   | fixtures/call-analysis-go-project/go.mod |
| https://osv.dev/GHSA-2h6c-j3gf-xp9r |      |           |                             |         |                                          |
| https://osv.dev/GO-2023-2375        |      | Go        | stdlib                      | 1.19    | fixtures/call-analysis-go-project/go.mod |
| https://osv.dev/GO-2023-2102        |      | Go        | stdlib                      | 1.19    | fixtures/call-analysis-go-project/go.mod |
| https://osv.dev/GO-2023-2185        |      | Go        | stdlib                      | 1.19    | fixtures/call-analysis-go-project/go.mod |
| https://osv.dev/GO-2023-2382        |      | Go        | stdlib                      | 1.19    | fixtures/call-analysis-go-project/go.mod |
| https://osv.dev/GO-2024-2598        |      | Go        | stdlib                      | 1.19    | fixtures/call-analysis-go-project/go.mod |
| https://osv.dev/GO-2024-2599        |      | Go        | stdlib                      | 1.19    | fixtures/call-analysis-go-project/go.mod |
| https://osv.dev/GO-2024-2687        |      | Go        | stdlib                      | 1.19    | fixtures/call-analysis-go-project/go.mod |
| https://osv.dev/GO-2024-2887        |      | Go        | stdlib                      | 1.19    | fixtures/call-analysis-go-project/go.mod |
| https://osv.dev/GO-2025-3373        |      | Go        | stdlib                      | 1.19    | fixtures/call-analysis-go-project/go.mod |
+-------------------------------------+------+-----------+-----------------------------+---------+------------------------------------------+
| Uncalled vulnerabilities            |      |           |                             |         |                                          |
+-------------------------------------+------+-----------+-----------------------------+---------+------------------------------------------+
| https://osv.dev/GO-2021-0053        | 8.6  | Go        | github.com/gogo/protobuf    | 1.3.1   | fixtures/call-analysis-go-project/go.mod |
| https://osv.dev/GHSA-c3h9-896r-86jm |      |           |                             |         |                                          |
| https://osv.dev/GO-2023-1572        | 5.5  | Go        | golang.org/x/image          | 0.4.0   | fixtures/call-analysis-go-project/go.mod |
| https://osv.dev/GHSA-qgc7-mgm3-q253 |      |           |                             |         |                                          |
| https://osv.dev/GO-2023-1990        | 6.5  | Go        | golang.org/x/image          | 0.4.0   | fixtures/call-analysis-go-project/go.mod |
| https://osv.dev/GHSA-j3p8-6mrq-6g7h |      |           |                             |         |                                          |
| https://osv.dev/GO-2023-1989        | 6.5  | Go        | golang.org/x/image          | 0.4.0   | fixtures/call-analysis-go-project/go.mod |
| https://osv.dev/GHSA-x92r-3vfx-4cv3 |      |           |                             |         |                                          |
| https://osv.dev/GO-2024-2937        | 8.7  | Go        | golang.org/x/image          | 0.4.0   | fixtures/call-analysis-go-project/go.mod |
| https://osv.dev/GHSA-9phm-fm57-rhg8 |      |           |                             |         |                                          |
| https://osv.dev/GO-2023-2041        |      | Go        | stdlib                      | 1.19    | fixtures/call-analysis-go-project/go.mod |
| https://osv.dev/GO-2023-2043        |      | Go        | stdlib                      | 1.19    | fixtures/call-analysis-go-project/go.mod |
| https://osv.dev/GO-2023-2186        |      | Go        | stdlib                      | 1.19    | fixtures/call-analysis-go-project/go.mod |
| https://osv.dev/GO-2024-2600        |      | Go        | stdlib                      | 1.19    | fixtures/call-analysis-go-project/go.mod |
| https://osv.dev/GO-2024-2609        |      | Go        | stdlib                      | 1.19    | fixtures/call-analysis-go-project/go.mod |
| https://osv.dev/GO-2024-2610        |      | Go        | stdlib                      | 1.19    | fixtures/call-analysis-go-project/go.mod |
| https://osv.dev/GO-2024-2888        |      | Go        | stdlib                      | 1.19    | fixtures/call-analysis-go-project/go.mod |
| https://osv.dev/GO-2024-2963        |      | Go        | stdlib                      | 1.19    | fixtures/call-analysis-go-project/go.mod |
| https://osv.dev/GO-2024-3105        |      | Go        | stdlib                      | 1.19    | fixtures/call-analysis-go-project/go.mod |
| https://osv.dev/GO-2024-3106        |      | Go        | stdlib                      | 1.19    | fixtures/call-analysis-go-project/go.mod |
| https://osv.dev/GO-2024-3107        |      | Go        | stdlib                      | 1.19    | fixtures/call-analysis-go-project/go.mod |
| https://osv.dev/GO-2025-3420        |      | Go        | stdlib                      | 1.19    | fixtures/call-analysis-go-project/go.mod |
+-------------------------------------+------+-----------+-----------------------------+---------+------------------------------------------+

---

[TestRunCallAnalysis/Run_with_govulncheck - 2]

---

[TestRun_Docker/Fake_alpine_image - 1]
Checking if docker image ("alpine:non-existent-tag") exists locally...

---

[TestRun_Docker/Fake_alpine_image - 2]
Warning: `scan` exists as both a subcommand of OSV-Scanner and as a file on the filesystem. `scan` is assumed to be a subcommand here. If you intended for `scan` to be an argument to `scan`, you must specify `scan scan` in your command line.
Docker command exited with code ("/usr/bin/docker pull -q alpine:non-existent-tag"): 1
STDERR:
> Error response from daemon: manifest for alpine:non-existent-tag not found: manifest unknown: manifest unknown
failed to pull container image: failed to run docker command

---

[TestRun_Docker/Fake_image_entirely - 1]
Checking if docker image ("this-image-definitely-does-not-exist-abcde") exists locally...

---

[TestRun_Docker/Fake_image_entirely - 2]
Warning: `scan` exists as both a subcommand of OSV-Scanner and as a file on the filesystem. `scan` is assumed to be a subcommand here. If you intended for `scan` to be an argument to `scan`, you must specify `scan scan` in your command line.
Docker command exited with code ("/usr/bin/docker pull -q this-image-definitely-does-not-exist-abcde"): 1
STDERR:
> Error response from daemon: pull access denied for this-image-definitely-does-not-exist-abcde, repository does not exist or may require 'docker login': denied: requested access to the resource is denied
failed to pull container image: failed to run docker command

---

[TestRun_Docker/Real_Alpine_image - 1]
Checking if docker image ("alpine:3.18.9") exists locally...
Saving docker image ("alpine:3.18.9") to temporary file...
Scanning image "alpine:3.18.9"

Container Scanning Result (Alpine Linux v3.18):
Total 1 packages affected by 1 vulnerabilities (0 Critical, 0 High, 0 Medium, 0 Low, 1 Unknown) from 1 ecosystems.
1 vulnerabilities have fixes available.

Alpine:v3.18
+---------------------------------------------------------------------------------------------+
| Source:os:lib/apk/db/installed                                                              |
+---------+-------------------+---------------+------------+------------------+---------------+
| PACKAGE | INSTALLED VERSION | FIX AVAILABLE | VULN COUNT | INTRODUCED LAYER | IN BASE IMAGE |
+---------+-------------------+---------------+------------+------------------+---------------+
| openssl | 3.1.7-r0          | Fix Available |          1 | # 0 Layer        | alpine        |
+---------+-------------------+---------------+------------+------------------+---------------+

For the most comprehensive scan results, we recommend using the HTML output: `osv-scanner scan image --serve <image_name>`.
You can also view the full vulnerability list in your terminal with: `osv-scanner scan image --format vertical <image_name>`.

---

[TestRun_Docker/Real_Alpine_image - 2]
Warning: `scan` exists as both a subcommand of OSV-Scanner and as a file on the filesystem. `scan` is assumed to be a subcommand here. If you intended for `scan` to be an argument to `scan`, you must specify `scan scan` in your command line.

---

[TestRun_Docker/Real_empty_image - 1]
Checking if docker image ("hello-world") exists locally...
Saving docker image ("hello-world") to temporary file...
Scanning image "hello-world"

---

[TestRun_Docker/Real_empty_image - 2]
Warning: `scan` exists as both a subcommand of OSV-Scanner and as a file on the filesystem. `scan` is assumed to be a subcommand here. If you intended for `scan` to be an argument to `scan`, you must specify `scan scan` in your command line.
No package sources found, --help for usage information.

---

[TestRun_Docker/Real_empty_image_with_tag - 1]
Checking if docker image ("hello-world:linux") exists locally...
Saving docker image ("hello-world:linux") to temporary file...
Scanning image "hello-world:linux"

---

[TestRun_Docker/Real_empty_image_with_tag - 2]
Warning: `scan` exists as both a subcommand of OSV-Scanner and as a file on the filesystem. `scan` is assumed to be a subcommand here. If you intended for `scan` to be an argument to `scan`, you must specify `scan scan` in your command line.
No package sources found, --help for usage information.

---

[TestRun_GithubActions/scanning_osv-scanner_custom_format - 1]
Scanned <rootdir>/fixtures/locks-insecure/osv-scanner-flutter-deps.json file as a osv-scanner and found 3 packages
+--------------------------------+------+-----------+----------------------------+----------------------------+-------------------------------------------------------+
| OSV URL                        | CVSS | ECOSYSTEM | PACKAGE                    | VERSION                    | SOURCE                                                |
+--------------------------------+------+-----------+----------------------------+----------------------------+-------------------------------------------------------+
| https://osv.dev/CVE-2023-39137 | 7.8  | GIT       |  https://github.com/brendan-duncan/archive.git@9de7a054 | fixtures/locks-insecure/osv-scanner-flutter-deps.json |
| https://osv.dev/CVE-2023-39139 | 7.8  | GIT       |  https://github.com/brendan-duncan/archive.git@9de7a054 | fixtures/locks-insecure/osv-scanner-flutter-deps.json |
+--------------------------------+------+-----------+---------------------------------------------------------+-------------------------------------------------------+

---

[TestRun_GithubActions/scanning_osv-scanner_custom_format - 2]

---

[TestRun_GithubActions/scanning_osv-scanner_custom_format_output_json - 1]
{
  "version": "2.1.0",
  "$schema": "https://raw.githubusercontent.com/oasis-tcs/sarif-spec/main/sarif-2.1/schema/sarif-schema-2.1.0.json",
  "runs": [
    {
      "tool": {
        "driver": {
          "informationUri": "https://github.com/google/osv-scanner",
          "name": "osv-scanner",
          "rules": [
            {
              "id": "CVE-2023-39137",
              "name": "CVE-2023-39137",
              "shortDescription": {
                "text": "CVE-2023-39137"
              },
              "fullDescription": {
                "text": "An issue in Archive v3.3.7 allows attackers to spoof zip filenames which can lead to inconsistent filename parsing.",
                "markdown": "An issue in Archive v3.3.7 allows attackers to spoof zip filenames which can lead to inconsistent filename parsing."
              },
              "deprecatedIds": [
                "CVE-2023-39137",
                "GHSA-r285-q736-9v95"
              ],
              "help": {
                "text": "**Your dependency is vulnerable to [CVE-2023-39137](https://osv.dev/list?q=CVE-2023-39137)**./n/n## [CVE-2023-39137](https://osv.dev/vulnerability/CVE-2023-39137)/n/n/u003cdetails/u003e/n/u003csummary/u003eDetails/u003c/summary/u003e/n/n/u003e An issue in Archive v3.3.7 allows attackers to spoof zip filenames which can lead to inconsistent filename parsing./n/n/u003c/details/u003e/n/n---/n/n### Affected Packages/n/n| Source | Package Name | Package Version |/n| --- | --- | --- |/n| lockfile:<rootdir>/fixtures/locks-insecure/osv-scanner-flutter-deps.json | https://github.com/brendan-duncan/archive.git | 9de7a0544457c6aba755ccb65abb41b0dc1db70d |/n/n## Remediation/n/nIf you believe these vulnerabilities do not affect your code and wish to ignore them, add them to the ignore list in an/n`osv-scanner.toml` file located in the same directory as the lockfile containing the vulnerable dependency./n/nSee the format and more options in our documentation here: https://google.github.io/osv-scanner/configuration//n/nAdd or append these values to the following config files to ignore this vulnerability:/n/n`<rootdir>/fixtures/locks-insecure/osv-scanner.toml`/n/n```/n[[IgnoredVulns]]/nid = /"CVE-2023-39137/"/nreason = /"Your reason for ignoring this vulnerability/"/n```/n",
                "markdown": "**Your dependency is vulnerable to [CVE-2023-39137](https://osv.dev/list?q=CVE-2023-39137)**./n/n## [CVE-2023-39137](https://osv.dev/vulnerability/CVE-2023-39137)/n/n/u003cdetails/u003e/n/u003csummary/u003eDetails/u003c/summary/u003e/n/n/u003e An issue in Archive v3.3.7 allows attackers to spoof zip filenames which can lead to inconsistent filename parsing./n/n/u003c/details/u003e/n/n---/n/n### Affected Packages/n/n| Source | Package Name | Package Version |/n| --- | --- | --- |/n| lockfile:<rootdir>/fixtures/locks-insecure/osv-scanner-flutter-deps.json | https://github.com/brendan-duncan/archive.git | 9de7a0544457c6aba755ccb65abb41b0dc1db70d |/n/n## Remediation/n/nIf you believe these vulnerabilities do not affect your code and wish to ignore them, add them to the ignore list in an/n`osv-scanner.toml` file located in the same directory as the lockfile containing the vulnerable dependency./n/nSee the format and more options in our documentation here: https://google.github.io/osv-scanner/configuration//n/nAdd or append these values to the following config files to ignore this vulnerability:/n/n`<rootdir>/fixtures/locks-insecure/osv-scanner.toml`/n/n```/n[[IgnoredVulns]]/nid = /"CVE-2023-39137/"/nreason = /"Your reason for ignoring this vulnerability/"/n```/n"
              }
            },
            {
              "id": "CVE-2023-39139",
              "name": "CVE-2023-39139",
              "shortDescription": {
                "text": "CVE-2023-39139"
              },
              "fullDescription": {
                "text": "An issue in Archive v3.3.7 allows attackers to execute a path traversal via extracting a crafted zip file.",
                "markdown": "An issue in Archive v3.3.7 allows attackers to execute a path traversal via extracting a crafted zip file."
              },
              "deprecatedIds": [
                "CVE-2023-39139",
                "GHSA-9v85-q87q-g4vg"
              ],
              "help": {
                "text": "**Your dependency is vulnerable to [CVE-2023-39139](https://osv.dev/list?q=CVE-2023-39139)**./n/n## [CVE-2023-39139](https://osv.dev/vulnerability/CVE-2023-39139)/n/n/u003cdetails/u003e/n/u003csummary/u003eDetails/u003c/summary/u003e/n/n/u003e An issue in Archive v3.3.7 allows attackers to execute a path traversal via extracting a crafted zip file./n/n/u003c/details/u003e/n/n---/n/n### Affected Packages/n/n| Source | Package Name | Package Version |/n| --- | --- | --- |/n| lockfile:<rootdir>/fixtures/locks-insecure/osv-scanner-flutter-deps.json | https://github.com/brendan-duncan/archive.git | 9de7a0544457c6aba755ccb65abb41b0dc1db70d |/n/n## Remediation/n/nIf you believe these vulnerabilities do not affect your code and wish to ignore them, add them to the ignore list in an/n`osv-scanner.toml` file located in the same directory as the lockfile containing the vulnerable dependency./n/nSee the format and more options in our documentation here: https://google.github.io/osv-scanner/configuration//n/nAdd or append these values to the following config files to ignore this vulnerability:/n/n`<rootdir>/fixtures/locks-insecure/osv-scanner.toml`/n/n```/n[[IgnoredVulns]]/nid = /"CVE-2023-39139/"/nreason = /"Your reason for ignoring this vulnerability/"/n```/n",
                "markdown": "**Your dependency is vulnerable to [CVE-2023-39139](https://osv.dev/list?q=CVE-2023-39139)**./n/n## [CVE-2023-39139](https://osv.dev/vulnerability/CVE-2023-39139)/n/n/u003cdetails/u003e/n/u003csummary/u003eDetails/u003c/summary/u003e/n/n/u003e An issue in Archive v3.3.7 allows attackers to execute a path traversal via extracting a crafted zip file./n/n/u003c/details/u003e/n/n---/n/n### Affected Packages/n/n| Source | Package Name | Package Version |/n| --- | --- | --- |/n| lockfile:<rootdir>/fixtures/locks-insecure/osv-scanner-flutter-deps.json | https://github.com/brendan-duncan/archive.git | 9de7a0544457c6aba755ccb65abb41b0dc1db70d |/n/n## Remediation/n/nIf you believe these vulnerabilities do not affect your code and wish to ignore them, add them to the ignore list in an/n`osv-scanner.toml` file located in the same directory as the lockfile containing the vulnerable dependency./n/nSee the format and more options in our documentation here: https://google.github.io/osv-scanner/configuration//n/nAdd or append these values to the following config files to ignore this vulnerability:/n/n`<rootdir>/fixtures/locks-insecure/osv-scanner.toml`/n/n```/n[[IgnoredVulns]]/nid = /"CVE-2023-39139/"/nreason = /"Your reason for ignoring this vulnerability/"/n```/n"
              }
            }
          ],
          "version": "1.9.1"
        }
      },
      "artifacts": [
        {
          "location": {
            "uri": "file://<rootdir>/fixtures/locks-insecure/osv-scanner-flutter-deps.json"
          },
          "length": -1
        }
      ],
      "results": [
        {
          "ruleId": "CVE-2023-39137",
          "ruleIndex": 0,
          "level": "warning",
          "message": {
            "text": "Package 'https://github.com/brendan-duncan/archive.git@9de7a054' is vulnerable to 'CVE-2023-39137' (also known as 'GHSA-r285-q736-9v95')."
          },
          "locations": [
            {
              "physicalLocation": {
                "artifactLocation": {
                  "uri": "file://<rootdir>/fixtures/locks-insecure/osv-scanner-flutter-deps.json"
                }
              }
            }
          ]
        },
        {
          "ruleId": "CVE-2023-39139",
          "ruleIndex": 1,
          "level": "warning",
          "message": {
            "text": "Package 'https://github.com/brendan-duncan/archive.git@9de7a054' is vulnerable to 'CVE-2023-39139' (also known as 'GHSA-9v85-q87q-g4vg')."
          },
          "locations": [
            {
              "physicalLocation": {
                "artifactLocation": {
                  "uri": "file://<rootdir>/fixtures/locks-insecure/osv-scanner-flutter-deps.json"
                }
              }
            }
          ]
        }
      ]
    }
  ]
}

---

[TestRun_GithubActions/scanning_osv-scanner_custom_format_output_json - 2]
Scanned <rootdir>/fixtures/locks-insecure/osv-scanner-flutter-deps.json file as a osv-scanner and found 3 packages

---

[TestRun_InsertDefaultCommand - 1]

---

[TestRun_InsertDefaultCommand - 2]

---

[TestRun_InsertDefaultCommand - 3]

---

[TestRun_InsertDefaultCommand - 4]

---

[TestRun_InsertDefaultCommand - 5]

---

[TestRun_InsertDefaultCommand - 6]
Warning: `scan` exists as both a subcommand of OSV-Scanner and as a file on the filesystem. `scan` is assumed to be a subcommand here. If you intended for `scan` to be an argument to `default`, you must specify `default scan` in your command line.

---

[TestRun_InsertDefaultCommand - 7]

---

[TestRun_InsertDefaultCommand - 8]

---

[TestRun_InsertDefaultCommand - 9]

---

[TestRun_InsertDefaultCommand - 10]

---

[TestRun_InsertDefaultCommand - 11]

---

[TestRun_InsertDefaultCommand - 12]

---

[TestRun_InsertDefaultCommand - 13]

---

[TestRun_InsertDefaultCommand - 14]

---

[TestRun_InsertDefaultCommand - 15]

---

[TestRun_InsertDefaultCommand - 16]

---

[TestRun_Licenses/Licenses_in_summary_mode_json - 1]
{
  "results": [
    {
      "source": {
        "path": "<rootdir>/fixtures/locks-licenses/package-lock.json",
        "type": "lockfile"
      },
      "packages": [
        {
          "package": {
            "name": "babel",
            "version": "6.23.0",
            "ecosystem": "npm"
          },
          "licenses": [
            "MIT"
          ]
        },
        {
          "package": {
            "name": "human-signals",
            "version": "5.0.0",
            "ecosystem": "npm"
          },
          "licenses": [
            "Apache-2.0"
          ]
        },
        {
          "package": {
            "name": "ms",
            "version": "2.1.3",
            "ecosystem": "npm"
          },
          "licenses": [
            "MIT"
          ]
        },
        {
          "package": {
            "name": "type-fest",
            "version": "4.26.1",
            "ecosystem": "npm"
          },
          "licenses": [
            "CC0-1.0 OR MIT"
          ]
        }
      ]
    }
  ],
  "experimental_config": {
    "licenses": {
      "summary": true,
      "allowlist": []
    }
  }
}

---

[TestRun_Licenses/Licenses_in_summary_mode_json - 2]
Scanning dir ./fixtures/locks-licenses/package-lock.json
Scanned <rootdir>/fixtures/locks-licenses/package-lock.json file and found 4 packages

---

[TestRun_Licenses/Licenses_with_expressions - 1]
Scanning dir ./fixtures/locks-licenses/package-lock.json
Scanned <rootdir>/fixtures/locks-licenses/package-lock.json file and found 4 packages
overriding license for package npm/babel/6.23.0 with MIT AND (LGPL-2.1-or-later OR BSD-3-Clause)
overriding license for package npm/human-signals/5.0.0 with LGPL-2.1-only OR MIT OR BSD-3-Clause
overriding license for package npm/ms/2.1.3 with MIT WITH Bison-exception-2.2
+------------------------------+-----------+---------+---------+-------------------------------------------+
| LICENSE VIOLATION            | ECOSYSTEM | PACKAGE | VERSION | SOURCE                                    |
+------------------------------+-----------+---------+---------+-------------------------------------------+
| MIT WITH Bison-exception-2.2 | npm       | ms      | 2.1.3   | fixtures/locks-licenses/package-lock.json |
+------------------------------+-----------+---------+---------+-------------------------------------------+

---

[TestRun_Licenses/Licenses_with_expressions - 2]

---

[TestRun_Licenses/Licenses_with_invalid_expression - 1]
Scanning dir ./fixtures/locks-licenses/package-lock.json
Scanned <rootdir>/fixtures/locks-licenses/package-lock.json file and found 4 packages
overriding license for package npm/babel/6.23.0 with MIT AND (LGPL-2.1-or-later OR BSD-3-Clause))
overriding license for package npm/human-signals/5.0.0 with LGPL-2.1-only OR OR BSD-3-Clause
overriding license for package npm/ms/2.1.3 with MIT WITH (Bison-exception-2.2 AND somethingelse)
+--------------------------------------------------+-----------+---------------+---------+-------------------------------------------+
| LICENSE VIOLATION                                | ECOSYSTEM | PACKAGE       | VERSION | SOURCE                                    |
+--------------------------------------------------+-----------+---------------+---------+-------------------------------------------+
| LGPL-2.1-only OR OR BSD-3-Clause                 | npm       | human-signals | 5.0.0   | fixtures/locks-licenses/package-lock.json |
| MIT WITH (Bison-exception-2.2 AND somethingelse) | npm       | ms            | 2.1.3   | fixtures/locks-licenses/package-lock.json |
+--------------------------------------------------+-----------+---------------+---------+-------------------------------------------+

---

[TestRun_Licenses/Licenses_with_invalid_expression - 2]
license LGPL-2.1-only OR OR BSD-3-Clause for package npm/human-signals/5.0.0 is invalid: unexpected OR after OR
license MIT WITH (Bison-exception-2.2 AND somethingelse) for package npm/ms/2.1.3 is invalid: unexpected ( after WITH

---

[TestRun_Licenses/No_license_violations_and_show-all-packages_in_json - 1]
{
  "results": [
    {
      "source": {
        "path": "<rootdir>/fixtures/locks-licenses/package-lock.json",
        "type": "lockfile"
      },
      "packages": [
        {
          "package": {
            "name": "babel",
            "version": "6.23.0",
            "ecosystem": "npm"
          },
          "licenses": [
            "MIT"
          ]
        },
        {
          "package": {
            "name": "human-signals",
            "version": "5.0.0",
            "ecosystem": "npm"
          },
          "licenses": [
            "Apache-2.0"
          ]
        },
        {
          "package": {
            "name": "ms",
            "version": "2.1.3",
            "ecosystem": "npm"
          },
          "licenses": [
            "MIT"
          ]
        },
        {
          "package": {
            "name": "type-fest",
            "version": "4.26.1",
            "ecosystem": "npm"
          },
          "licenses": [
            "CC0-1.0 OR MIT"
          ]
        }
      ]
    }
  ],
  "experimental_config": {
    "licenses": {
      "summary": false,
      "allowlist": [
        "MIT",
        "Apache-2.0"
      ]
    }
  }
}

---

[TestRun_Licenses/No_license_violations_and_show-all-packages_in_json - 2]
Scanning dir ./fixtures/locks-licenses/package-lock.json
Scanned <rootdir>/fixtures/locks-licenses/package-lock.json file and found 4 packages

---

[TestRun_Licenses/No_vulnerabilities_with_license_summary - 1]
Scanning dir ./fixtures/locks-many
Scanned <rootdir>/fixtures/locks-many/Gemfile.lock file and found 1 package
Scanned <rootdir>/fixtures/locks-many/alpine.cdx.xml file and found 15 packages
Scanned <rootdir>/fixtures/locks-many/composer.lock file and found 1 package
Scanned <rootdir>/fixtures/locks-many/package-lock.json file and found 1 package
Scanned <rootdir>/fixtures/locks-many/yarn.lock file and found 1 package
Filtered 1 local/unscannable package/s from the scan.
Loaded filter from: <rootdir>/fixtures/locks-many/osv-scanner.toml
GHSA-whgm-jr23-g3j9 and 1 alias have been filtered out because: Test manifest file
Filtered 1 vulnerability from output
+------------+-------------------------+
| LICENSE    | NO. OF PACKAGE VERSIONS |
+------------+-------------------------+
| Apache-2.0 |                       1 |
| MIT        |                       1 |
| UNKNOWN    |                      16 |
+------------+-------------------------+

---

[TestRun_Licenses/No_vulnerabilities_with_license_summary - 2]

---

[TestRun_Licenses/No_vulnerabilities_with_license_summary_in_markdown - 1]
Scanning dir ./fixtures/locks-many
Scanned <rootdir>/fixtures/locks-many/Gemfile.lock file and found 1 package
Scanned <rootdir>/fixtures/locks-many/alpine.cdx.xml file and found 15 packages
Scanned <rootdir>/fixtures/locks-many/composer.lock file and found 1 package
Scanned <rootdir>/fixtures/locks-many/package-lock.json file and found 1 package
Scanned <rootdir>/fixtures/locks-many/yarn.lock file and found 1 package
Filtered 1 local/unscannable package/s from the scan.
Loaded filter from: <rootdir>/fixtures/locks-many/osv-scanner.toml
GHSA-whgm-jr23-g3j9 and 1 alias have been filtered out because: Test manifest file
Filtered 1 vulnerability from output
| License | No. of package versions |
| --- | ---:|
| Apache-2.0 | 1 |
| MIT | 1 |
| UNKNOWN | 16 |

---

[TestRun_Licenses/No_vulnerabilities_with_license_summary_in_markdown - 2]

---

[TestRun_Licenses/Some_packages_with_ignored_licenses - 1]
Scanning dir ./fixtures/locks-many
Scanned <rootdir>/fixtures/locks-many/Gemfile.lock file and found 1 package
Scanned <rootdir>/fixtures/locks-many/alpine.cdx.xml file and found 15 packages
Scanned <rootdir>/fixtures/locks-many/composer.lock file and found 1 package
Scanned <rootdir>/fixtures/locks-many/package-lock.json file and found 1 package
Scanned <rootdir>/fixtures/locks-many/yarn.lock file and found 1 package
Scanning dir ./fixtures/locks-insecure
Scanned <rootdir>/fixtures/locks-insecure/composer.lock file and found 1 package
Filtered 1 local/unscannable package/s from the scan.
Package npm/ansi-html/0.0.1 has been filtered out because: (no reason given)
Package npm/balanced-match/1.0.2 has been filtered out because: (no reason given)
Filtered 2 ignored package/s from the scan.
ignoring license for package Alpine/alpine-baselayout/3.4.0-r0
ignoring license for package Alpine/alpine-baselayout-data/3.4.0-r0
ignoring license for package Alpine/alpine-keys/2.4-r1
ignoring license for package Alpine/apk-tools/2.12.10-r1
ignoring license for package Alpine/busybox-binsh/1.36.1-r27
ignoring license for package Alpine/ca-certificates-bundle/20220614-r4
ignoring license for package Alpine/libc-utils/0.7.2-r3
ignoring license for package Alpine/libcrypto3/3.0.8-r0
ignoring license for package Alpine/libssl3/3.0.8-r0
overriding license for package Alpine/musl/1.2.3-r4 with UNKNOWN
ignoring license for package Alpine/musl-utils/1.2.3-r4
ignoring license for package Alpine/scanelf/1.3.5-r1
ignoring license for package Alpine/ssl_client/1.36.1-r27
ignoring license for package Alpine/zlib/1.2.13-r0
overriding license for package Packagist/sentry/sdk/2.0.4 with 0BSD
overriding license for package Packagist/league/flysystem/1.0.8 with 0BSD
+-------------------------------------+------+-----------+------------------+---------+---------------------------------------+
| OSV URL                             | CVSS | ECOSYSTEM | PACKAGE          | VERSION | SOURCE                                |
+-------------------------------------+------+-----------+------------------+---------+---------------------------------------+
| https://osv.dev/GHSA-9f46-5r25-5wfm | 9.8  | Packagist | league/flysystem | 1.0.8   | fixtures/locks-insecure/composer.lock |
+-------------------------------------+------+-----------+------------------+---------+---------------------------------------+
+-------------------+-----------+------------------+----------+---------------------------------------+
| LICENSE VIOLATION | ECOSYSTEM | PACKAGE          | VERSION  | SOURCE                                |
+-------------------+-----------+------------------+----------+---------------------------------------+
| 0BSD              | Packagist | league/flysystem | 1.0.8    | fixtures/locks-insecure/composer.lock |
| UNKNOWN           | RubyGems  | ast              | 2.4.2    | fixtures/locks-many/Gemfile.lock      |
| UNKNOWN           | Alpine    | musl             | 1.2.3-r4 | fixtures/locks-many/alpine.cdx.xml    |
| 0BSD              | Packagist | sentry/sdk       | 2.0.4    | fixtures/locks-many/composer.lock     |
+-------------------+-----------+------------------+----------+---------------------------------------+

---

[TestRun_Licenses/Some_packages_with_ignored_licenses - 2]

---

[TestRun_Licenses/Some_packages_with_license_violations_and_show-all-packages_in_json - 1]
{
  "results": [
    {
      "source": {
        "path": "<rootdir>/fixtures/locks-licenses/package-lock.json",
        "type": "lockfile"
      },
      "packages": [
        {
          "package": {
            "name": "babel",
            "version": "6.23.0",
            "ecosystem": "npm"
          },
          "licenses": [
            "MIT"
          ]
        },
        {
          "package": {
            "name": "human-signals",
            "version": "5.0.0",
            "ecosystem": "npm"
          },
          "licenses": [
            "Apache-2.0"
          ],
          "license_violations": [
            "Apache-2.0"
          ]
        },
        {
          "package": {
            "name": "ms",
            "version": "2.1.3",
            "ecosystem": "npm"
          },
          "licenses": [
            "MIT"
          ]
        },
        {
          "package": {
            "name": "type-fest",
            "version": "4.26.1",
            "ecosystem": "npm"
          },
          "licenses": [
            "CC0-1.0 OR MIT"
          ]
        }
      ]
    }
  ],
  "experimental_config": {
    "licenses": {
      "summary": false,
      "allowlist": [
        "MIT"
      ]
    }
  }
}

---

[TestRun_Licenses/Some_packages_with_license_violations_and_show-all-packages_in_json - 2]
Scanning dir ./fixtures/locks-licenses/package-lock.json
Scanned <rootdir>/fixtures/locks-licenses/package-lock.json file and found 4 packages

---

[TestRun_Licenses/Some_packages_with_license_violations_in_json - 1]
{
  "results": [
    {
      "source": {
        "path": "<rootdir>/fixtures/locks-licenses/package-lock.json",
        "type": "lockfile"
      },
      "packages": [
        {
          "package": {
            "name": "human-signals",
            "version": "5.0.0",
            "ecosystem": "npm"
          },
          "licenses": [
            "Apache-2.0"
          ],
          "license_violations": [
            "Apache-2.0"
          ]
        }
      ]
    }
  ],
  "experimental_config": {
    "licenses": {
      "summary": false,
      "allowlist": [
        "MIT"
      ]
    }
  }
}

---

[TestRun_Licenses/Some_packages_with_license_violations_in_json - 2]
Scanning dir ./fixtures/locks-licenses/package-lock.json
Scanned <rootdir>/fixtures/locks-licenses/package-lock.json file and found 4 packages

---

[TestRun_Licenses/Vulnerabilities_and_all_license_violations_allowlisted - 1]
Scanning dir ./fixtures/locks-many/package-lock.json
Scanned <rootdir>/fixtures/locks-many/package-lock.json file and found 1 package
+-------------------------------------+------+-----------+-----------+---------+---------------------------------------+
| OSV URL                             | CVSS | ECOSYSTEM | PACKAGE   | VERSION | SOURCE                                |
+-------------------------------------+------+-----------+-----------+---------+---------------------------------------+
| https://osv.dev/GHSA-whgm-jr23-g3j9 | 7.5  | npm       | ansi-html | 0.0.1   | fixtures/locks-many/package-lock.json |
+-------------------------------------+------+-----------+-----------+---------+---------------------------------------+

---

[TestRun_Licenses/Vulnerabilities_and_all_license_violations_allowlisted - 2]

---

[TestRun_Licenses/Vulnerabilities_and_license_summary - 1]
Scanning dir ./fixtures/locks-many/package-lock.json
Scanned <rootdir>/fixtures/locks-many/package-lock.json file and found 1 package
+-------------------------------------+------+-----------+-----------+---------+---------------------------------------+
| OSV URL                             | CVSS | ECOSYSTEM | PACKAGE   | VERSION | SOURCE                                |
+-------------------------------------+------+-----------+-----------+---------+---------------------------------------+
| https://osv.dev/GHSA-whgm-jr23-g3j9 | 7.5  | npm       | ansi-html | 0.0.1   | fixtures/locks-many/package-lock.json |
+-------------------------------------+------+-----------+-----------+---------+---------------------------------------+
+------------+-------------------------+
| LICENSE    | NO. OF PACKAGE VERSIONS |
+------------+-------------------------+
| Apache-2.0 |                       1 |
+------------+-------------------------+

---

[TestRun_Licenses/Vulnerabilities_and_license_summary - 2]

---

[TestRun_Licenses/Vulnerabilities_and_license_violations_with_allowlist - 1]
Scanning dir ./fixtures/locks-many/package-lock.json
Scanned <rootdir>/fixtures/locks-many/package-lock.json file and found 1 package
+-------------------------------------+------+-----------+-----------+---------+---------------------------------------+
| OSV URL                             | CVSS | ECOSYSTEM | PACKAGE   | VERSION | SOURCE                                |
+-------------------------------------+------+-----------+-----------+---------+---------------------------------------+
| https://osv.dev/GHSA-whgm-jr23-g3j9 | 7.5  | npm       | ansi-html | 0.0.1   | fixtures/locks-many/package-lock.json |
+-------------------------------------+------+-----------+-----------+---------+---------------------------------------+
+-------------------+-----------+-----------+---------+---------------------------------------+
| LICENSE VIOLATION | ECOSYSTEM | PACKAGE   | VERSION | SOURCE                                |
+-------------------+-----------+-----------+---------+---------------------------------------+
| Apache-2.0        | npm       | ansi-html | 0.0.1   | fixtures/locks-many/package-lock.json |
+-------------------+-----------+-----------+---------+---------------------------------------+

---

[TestRun_Licenses/Vulnerabilities_and_license_violations_with_allowlist - 2]

---

[TestRun_LocalDatabases/.gitignored_files - 1]
Scanning dir ./fixtures/locks-gitignore
Scanned <rootdir>/fixtures/locks-gitignore/Gemfile.lock file and found 1 package
Scanned <rootdir>/fixtures/locks-gitignore/subdir/yarn.lock file and found 1 package
Loaded RubyGems local db from <tempdir>/osv-scanner/RubyGems/all.zip
Loaded npm local db from <tempdir>/osv-scanner/npm/all.zip
No issues found

---

[TestRun_LocalDatabases/.gitignored_files - 2]

---

[TestRun_LocalDatabases/.gitignored_files - 3]
Scanning dir ./fixtures/locks-gitignore
Scanned <rootdir>/fixtures/locks-gitignore/Gemfile.lock file and found 1 package
Scanned <rootdir>/fixtures/locks-gitignore/subdir/yarn.lock file and found 1 package
Loaded RubyGems local db from <tempdir>/osv-scanner/RubyGems/all.zip
Loaded npm local db from <tempdir>/osv-scanner/npm/all.zip
No issues found

---

[TestRun_LocalDatabases/.gitignored_files - 4]

---

[TestRun_LocalDatabases/all_supported_lockfiles_in_the_directory_should_be_checked - 1]
Scanning dir ./fixtures/locks-many
Scanned <rootdir>/fixtures/locks-many/Gemfile.lock file and found 1 package
Scanned <rootdir>/fixtures/locks-many/alpine.cdx.xml file and found 15 packages
Scanned <rootdir>/fixtures/locks-many/composer.lock file and found 1 package
Scanned <rootdir>/fixtures/locks-many/package-lock.json file and found 1 package
Scanned <rootdir>/fixtures/locks-many/yarn.lock file and found 1 package
Filtered 1 local/unscannable package/s from the scan.
Loaded filter from: <rootdir>/fixtures/locks-many/osv-scanner.toml
Loaded RubyGems local db from <tempdir>/osv-scanner/RubyGems/all.zip
Loaded Alpine local db from <tempdir>/osv-scanner/Alpine/all.zip
Loaded Packagist local db from <tempdir>/osv-scanner/Packagist/all.zip
Loaded npm local db from <tempdir>/osv-scanner/npm/all.zip
GHSA-whgm-jr23-g3j9 and 1 alias have been filtered out because: Test manifest file
Filtered 1 vulnerability from output
No issues found

---

[TestRun_LocalDatabases/all_supported_lockfiles_in_the_directory_should_be_checked - 2]

---

[TestRun_LocalDatabases/all_supported_lockfiles_in_the_directory_should_be_checked - 3]
Scanning dir ./fixtures/locks-many
Scanned <rootdir>/fixtures/locks-many/Gemfile.lock file and found 1 package
Scanned <rootdir>/fixtures/locks-many/alpine.cdx.xml file and found 15 packages
Scanned <rootdir>/fixtures/locks-many/composer.lock file and found 1 package
Scanned <rootdir>/fixtures/locks-many/package-lock.json file and found 1 package
Scanned <rootdir>/fixtures/locks-many/yarn.lock file and found 1 package
Filtered 1 local/unscannable package/s from the scan.
Loaded filter from: <rootdir>/fixtures/locks-many/osv-scanner.toml
Loaded RubyGems local db from <tempdir>/osv-scanner/RubyGems/all.zip
Loaded Alpine local db from <tempdir>/osv-scanner/Alpine/all.zip
Loaded Packagist local db from <tempdir>/osv-scanner/Packagist/all.zip
Loaded npm local db from <tempdir>/osv-scanner/npm/all.zip
GHSA-whgm-jr23-g3j9 and 1 alias have been filtered out because: Test manifest file
Filtered 1 vulnerability from output
No issues found

---

[TestRun_LocalDatabases/all_supported_lockfiles_in_the_directory_should_be_checked - 4]

---

[TestRun_LocalDatabases/all_supported_lockfiles_in_the_directory_should_be_checked#01 - 1]
Scanning dir ./fixtures/locks-many-with-invalid
Scanned <rootdir>/fixtures/locks-many-with-invalid/Gemfile.lock file and found 1 package
Scanned <rootdir>/fixtures/locks-many-with-invalid/yarn.lock file and found 1 package
Loaded RubyGems local db from <tempdir>/osv-scanner/RubyGems/all.zip
Loaded npm local db from <tempdir>/osv-scanner/npm/all.zip

---

[TestRun_LocalDatabases/all_supported_lockfiles_in_the_directory_should_be_checked#01 - 2]
Error during extraction: (extracting as php/composerlock) could not extract from <rootdir>/fixtures/locks-many-with-invalid/composer.lock: invalid character ',' looking for beginning of object key string

---

[TestRun_LocalDatabases/all_supported_lockfiles_in_the_directory_should_be_checked#01 - 3]
Scanning dir ./fixtures/locks-many-with-invalid
Scanned <rootdir>/fixtures/locks-many-with-invalid/Gemfile.lock file and found 1 package
Scanned <rootdir>/fixtures/locks-many-with-invalid/yarn.lock file and found 1 package
Loaded RubyGems local db from <tempdir>/osv-scanner/RubyGems/all.zip
Loaded npm local db from <tempdir>/osv-scanner/npm/all.zip

---

[TestRun_LocalDatabases/all_supported_lockfiles_in_the_directory_should_be_checked#01 - 4]
Error during extraction: (extracting as php/composerlock) could not extract from <rootdir>/fixtures/locks-many-with-invalid/composer.lock: invalid character ',' looking for beginning of object key string

---

[TestRun_LocalDatabases/database_should_be_downloaded_only_when_offline_is_set - 1]

---

[TestRun_LocalDatabases/database_should_be_downloaded_only_when_offline_is_set - 2]
databases can only be downloaded when running in offline mode

---

[TestRun_LocalDatabases/database_should_be_downloaded_only_when_offline_is_set - 3]

---

[TestRun_LocalDatabases/database_should_be_downloaded_only_when_offline_is_set - 4]
databases can only be downloaded when running in offline mode

---

[TestRun_LocalDatabases/ignoring_.gitignore - 1]
Scanning dir ./fixtures/locks-gitignore
Scanned <rootdir>/fixtures/locks-gitignore/Gemfile.lock file and found 1 package
Scanned <rootdir>/fixtures/locks-gitignore/composer.lock file and found 1 package
Scanned <rootdir>/fixtures/locks-gitignore/ignored/Gemfile.lock file and found 1 package
Scanned <rootdir>/fixtures/locks-gitignore/ignored/yarn.lock file and found 1 package
Scanned <rootdir>/fixtures/locks-gitignore/subdir/Gemfile.lock file and found 1 package
Scanned <rootdir>/fixtures/locks-gitignore/subdir/composer.lock file and found 1 package
Scanned <rootdir>/fixtures/locks-gitignore/subdir/yarn.lock file and found 1 package
Scanned <rootdir>/fixtures/locks-gitignore/yarn.lock file and found 1 package
Loaded RubyGems local db from <tempdir>/osv-scanner/RubyGems/all.zip
Loaded Packagist local db from <tempdir>/osv-scanner/Packagist/all.zip
Loaded npm local db from <tempdir>/osv-scanner/npm/all.zip
No issues found

---

[TestRun_LocalDatabases/ignoring_.gitignore - 2]

---

[TestRun_LocalDatabases/ignoring_.gitignore - 3]
Scanning dir ./fixtures/locks-gitignore
Scanned <rootdir>/fixtures/locks-gitignore/Gemfile.lock file and found 1 package
Scanned <rootdir>/fixtures/locks-gitignore/composer.lock file and found 1 package
Scanned <rootdir>/fixtures/locks-gitignore/ignored/Gemfile.lock file and found 1 package
Scanned <rootdir>/fixtures/locks-gitignore/ignored/yarn.lock file and found 1 package
Scanned <rootdir>/fixtures/locks-gitignore/subdir/Gemfile.lock file and found 1 package
Scanned <rootdir>/fixtures/locks-gitignore/subdir/composer.lock file and found 1 package
Scanned <rootdir>/fixtures/locks-gitignore/subdir/yarn.lock file and found 1 package
Scanned <rootdir>/fixtures/locks-gitignore/yarn.lock file and found 1 package
Loaded RubyGems local db from <tempdir>/osv-scanner/RubyGems/all.zip
Loaded Packagist local db from <tempdir>/osv-scanner/Packagist/all.zip
Loaded npm local db from <tempdir>/osv-scanner/npm/all.zip
No issues found

---

[TestRun_LocalDatabases/ignoring_.gitignore - 4]

---

[TestRun_LocalDatabases/nested_directories_are_checked_when_`--recursive`_is_passed - 1]
Scanning dir ./fixtures/locks-one-with-nested
Scanned <rootdir>/fixtures/locks-one-with-nested/nested/composer.lock file and found 1 package
Scanned <rootdir>/fixtures/locks-one-with-nested/yarn.lock file and found 1 package
Loaded Packagist local db from <tempdir>/osv-scanner/Packagist/all.zip
Loaded npm local db from <tempdir>/osv-scanner/npm/all.zip
No issues found

---

[TestRun_LocalDatabases/nested_directories_are_checked_when_`--recursive`_is_passed - 2]

---

[TestRun_LocalDatabases/nested_directories_are_checked_when_`--recursive`_is_passed - 3]
Scanning dir ./fixtures/locks-one-with-nested
Scanned <rootdir>/fixtures/locks-one-with-nested/nested/composer.lock file and found 1 package
Scanned <rootdir>/fixtures/locks-one-with-nested/yarn.lock file and found 1 package
Loaded Packagist local db from <tempdir>/osv-scanner/Packagist/all.zip
Loaded npm local db from <tempdir>/osv-scanner/npm/all.zip
No issues found

---

[TestRun_LocalDatabases/nested_directories_are_checked_when_`--recursive`_is_passed - 4]

---

[TestRun_LocalDatabases/one_specific_supported_lockfile - 1]
Scanning dir ./fixtures/locks-many/composer.lock
Scanned <rootdir>/fixtures/locks-many/composer.lock file and found 1 package
Loaded filter from: <rootdir>/fixtures/locks-many/osv-scanner.toml
Loaded Packagist local db from <tempdir>/osv-scanner/Packagist/all.zip
No issues found

---

[TestRun_LocalDatabases/one_specific_supported_lockfile - 2]

---

[TestRun_LocalDatabases/one_specific_supported_lockfile - 3]
Scanning dir ./fixtures/locks-many/composer.lock
Scanned <rootdir>/fixtures/locks-many/composer.lock file and found 1 package
Loaded filter from: <rootdir>/fixtures/locks-many/osv-scanner.toml
Loaded Packagist local db from <tempdir>/osv-scanner/Packagist/all.zip
No issues found

---

[TestRun_LocalDatabases/one_specific_supported_lockfile - 4]

---

[TestRun_LocalDatabases/one_specific_supported_sbom_with_vulns - 1]
Scanning dir ./fixtures/sbom-insecure/postgres-stretch.cdx.xml
Scanned <rootdir>/fixtures/sbom-insecure/postgres-stretch.cdx.xml file and found 136 packages
Loaded Debian local db from <tempdir>/osv-scanner/Debian/all.zip
Loaded Go local db from <tempdir>/osv-scanner/Go/all.zip
Loaded OSS-Fuzz local db from <tempdir>/osv-scanner/OSS-Fuzz/all.zip
+-------------------------------------+------+-----------+--------------------------------+------------------------------------+-------------------------------------------------+
| OSV URL                             | CVSS | ECOSYSTEM | PACKAGE                        | VERSION                            | SOURCE                                          |
+-------------------------------------+------+-----------+--------------------------------+------------------------------------+-------------------------------------------------+
| https://osv.dev/CVE-2018-0501       | 5.9  | Debian    | apt                            | 1.4.11                             | fixtures/sbom-insecure/postgres-stretch.cdx.xml |
| https://osv.dev/CVE-2019-3462       | 8.1  | Debian    | apt                            | 1.4.11                             | fixtures/sbom-insecure/postgres-stretch.cdx.xml |
| https://osv.dev/DSA-4808-1          | 5.7  | Debian    | apt                            | 1.4.11                             | fixtures/sbom-insecure/postgres-stretch.cdx.xml |
| https://osv.dev/DSA-4685-1          | 5.5  | Debian    | apt                            | 1.4.11                             | fixtures/sbom-insecure/postgres-stretch.cdx.xml |
| https://osv.dev/CVE-2022-3715       | 7.8  | Debian    | bash                           | 4.4-5                              | fixtures/sbom-insecure/postgres-stretch.cdx.xml |
| https://osv.dev/CVE-2016-2781       | 6.5  | Debian    | coreutils                      | 8.26-3                             | fixtures/sbom-insecure/postgres-stretch.cdx.xml |
| https://osv.dev/CVE-2024-0684       | 5.5  | Debian    | coreutils                      | 8.26-3                             | fixtures/sbom-insecure/postgres-stretch.cdx.xml |
| https://osv.dev/DLA-3482-1          |      | Debian    | debian-archive-keyring         | 2017.5+deb9u2                      | fixtures/sbom-insecure/postgres-stretch.cdx.xml |
| https://osv.dev/DSA-5147-1          | 9.8  | Debian    | dpkg                           | 1.18.25                            | fixtures/sbom-insecure/postgres-stretch.cdx.xml |
| https://osv.dev/DLA-3022-1          |      | Debian    | dpkg                           | 1.18.25                            | fixtures/sbom-insecure/postgres-stretch.cdx.xml |
| https://osv.dev/DSA-4535-1          | 6.7  | Debian    | e2fsprogs                      | 1.43.4-2+deb9u2                    | fixtures/sbom-insecure/postgres-stretch.cdx.xml |
| https://osv.dev/CVE-2019-5188       | 6.7  | Debian    | e2fsprogs                      | 1.43.4-2+deb9u2                    | fixtures/sbom-insecure/postgres-stretch.cdx.xml |
| https://osv.dev/CVE-2022-1304       | 7.8  | Debian    | e2fsprogs                      | 1.43.4-2+deb9u2                    | fixtures/sbom-insecure/postgres-stretch.cdx.xml |
| https://osv.dev/DLA-3910-1          |      | Debian    | e2fsprogs                      | 1.43.4-2+deb9u2                    | fixtures/sbom-insecure/postgres-stretch.cdx.xml |
| https://osv.dev/GHSA-f3fp-gc8g-vw66 | 5.9  | Go        | github.com/opencontainers/runc | v1.0.1                             | fixtures/sbom-insecure/postgres-stretch.cdx.xml |
| https://osv.dev/GHSA-g2j6-57v7-gm8c | 6.1  | Go        | github.com/opencontainers/runc | v1.0.1                             | fixtures/sbom-insecure/postgres-stretch.cdx.xml |
| https://osv.dev/GHSA-jfvp-7x6p-h2pv | 4.8  | Go        | github.com/opencontainers/runc | v1.0.1                             | fixtures/sbom-insecure/postgres-stretch.cdx.xml |
| https://osv.dev/GHSA-m8cg-xc2p-r3fc | 2.5  | Go        | github.com/opencontainers/runc | v1.0.1                             | fixtures/sbom-insecure/postgres-stretch.cdx.xml |
| https://osv.dev/GHSA-v95c-p5hm-xq8f | 6.0  | Go        | github.com/opencontainers/runc | v1.0.1                             | fixtures/sbom-insecure/postgres-stretch.cdx.xml |
| https://osv.dev/GHSA-vpvm-3wq2-2wvm | 7.0  | Go        | github.com/opencontainers/runc | v1.0.1                             | fixtures/sbom-insecure/postgres-stretch.cdx.xml |
| https://osv.dev/GHSA-xr7r-f8xq-vfvv | 8.6  | Go        | github.com/opencontainers/runc | v1.0.1                             | fixtures/sbom-insecure/postgres-stretch.cdx.xml |
| https://osv.dev/GHSA-p782-xgp4-8hr8 | 5.3  | Go        | golang.org/x/sys               | v0.0.0-20210817142637-7d9622a276b7 | fixtures/sbom-insecure/postgres-stretch.cdx.xml |
| https://osv.dev/DSA-5122-1          | 8.8  | Debian    | gzip                           | 1.6-5+deb9u1                       | fixtures/sbom-insecure/postgres-stretch.cdx.xml |
| https://osv.dev/CVE-2017-0379       | 7.5  | Debian    | libgcrypt20                    | 1.7.6-2+deb9u4                     | fixtures/sbom-insecure/postgres-stretch.cdx.xml |
| https://osv.dev/CVE-2017-7526       | 6.8  | Debian    | libgcrypt20                    | 1.7.6-2+deb9u4                     | fixtures/sbom-insecure/postgres-stretch.cdx.xml |
| https://osv.dev/CVE-2018-0495       | 4.7  | Debian    | libgcrypt20                    | 1.7.6-2+deb9u4                     | fixtures/sbom-insecure/postgres-stretch.cdx.xml |
| https://osv.dev/CVE-2019-13627      | 6.3  | Debian    | libgcrypt20                    | 1.7.6-2+deb9u4                     | fixtures/sbom-insecure/postgres-stretch.cdx.xml |
| https://osv.dev/CVE-2021-33560      | 7.5  | Debian    | libgcrypt20                    | 1.7.6-2+deb9u4                     | fixtures/sbom-insecure/postgres-stretch.cdx.xml |
| https://osv.dev/CVE-2021-40528      | 5.9  | Debian    | libgcrypt20                    | 1.7.6-2+deb9u4                     | fixtures/sbom-insecure/postgres-stretch.cdx.xml |
| https://osv.dev/CVE-2024-2236       |      | Debian    | libgcrypt20                    | 1.7.6-2+deb9u4                     | fixtures/sbom-insecure/postgres-stretch.cdx.xml |
| https://osv.dev/CVE-2017-10790      | 7.5  | Debian    | libtasn1-6                     | 4.10-1.1+deb9u1                    | fixtures/sbom-insecure/postgres-stretch.cdx.xml |
| https://osv.dev/CVE-2018-6003       | 7.5  | Debian    | libtasn1-6                     | 4.10-1.1+deb9u1                    | fixtures/sbom-insecure/postgres-stretch.cdx.xml |
| https://osv.dev/CVE-2021-46848      | 9.1  | Debian    | libtasn1-6                     | 4.10-1.1+deb9u1                    | fixtures/sbom-insecure/postgres-stretch.cdx.xml |
| https://osv.dev/DLA-3263-1          |      | Debian    | libtasn1-6                     | 4.10-1.1+deb9u1                    | fixtures/sbom-insecure/postgres-stretch.cdx.xml |
| https://osv.dev/CVE-2016-3709       | 6.1  | Debian    | libxml2                        | 2.9.4+dfsg1-2.2+deb9u6             | fixtures/sbom-insecure/postgres-stretch.cdx.xml |
| https://osv.dev/CVE-2016-9318       | 5.5  | Debian    | libxml2                        | 2.9.4+dfsg1-2.2+deb9u6             | fixtures/sbom-insecure/postgres-stretch.cdx.xml |
| https://osv.dev/CVE-2017-0663       | 7.8  | Debian    | libxml2                        | 2.9.4+dfsg1-2.2+deb9u6             | fixtures/sbom-insecure/postgres-stretch.cdx.xml |
| https://osv.dev/CVE-2017-15412      | 8.8  | Debian    | libxml2                        | 2.9.4+dfsg1-2.2+deb9u6             | fixtures/sbom-insecure/postgres-stretch.cdx.xml |
| https://osv.dev/CVE-2017-16931      | 9.8  | Debian    | libxml2                        | 2.9.4+dfsg1-2.2+deb9u6             | fixtures/sbom-insecure/postgres-stretch.cdx.xml |
| https://osv.dev/CVE-2017-16932      | 7.5  | Debian    | libxml2                        | 2.9.4+dfsg1-2.2+deb9u6             | fixtures/sbom-insecure/postgres-stretch.cdx.xml |
| https://osv.dev/CVE-2017-18258      | 6.5  | Debian    | libxml2                        | 2.9.4+dfsg1-2.2+deb9u6             | fixtures/sbom-insecure/postgres-stretch.cdx.xml |
| https://osv.dev/CVE-2017-5130       | 8.8  | Debian    | libxml2                        | 2.9.4+dfsg1-2.2+deb9u6             | fixtures/sbom-insecure/postgres-stretch.cdx.xml |
| https://osv.dev/CVE-2017-7375       | 9.8  | Debian    | libxml2                        | 2.9.4+dfsg1-2.2+deb9u6             | fixtures/sbom-insecure/postgres-stretch.cdx.xml |
| https://osv.dev/CVE-2017-7376       | 9.8  | Debian    | libxml2                        | 2.9.4+dfsg1-2.2+deb9u6             | fixtures/sbom-insecure/postgres-stretch.cdx.xml |
| https://osv.dev/CVE-2017-8872       | 9.1  | Debian    | libxml2                        | 2.9.4+dfsg1-2.2+deb9u6             | fixtures/sbom-insecure/postgres-stretch.cdx.xml |
| https://osv.dev/CVE-2017-9047       | 7.5  | Debian    | libxml2                        | 2.9.4+dfsg1-2.2+deb9u6             | fixtures/sbom-insecure/postgres-stretch.cdx.xml |
| https://osv.dev/CVE-2017-9048       | 7.5  | Debian    | libxml2                        | 2.9.4+dfsg1-2.2+deb9u6             | fixtures/sbom-insecure/postgres-stretch.cdx.xml |
| https://osv.dev/CVE-2017-9049       | 7.5  | Debian    | libxml2                        | 2.9.4+dfsg1-2.2+deb9u6             | fixtures/sbom-insecure/postgres-stretch.cdx.xml |
| https://osv.dev/CVE-2017-9050       | 7.5  | Debian    | libxml2                        | 2.9.4+dfsg1-2.2+deb9u6             | fixtures/sbom-insecure/postgres-stretch.cdx.xml |
| https://osv.dev/CVE-2018-14404      | 7.5  | Debian    | libxml2                        | 2.9.4+dfsg1-2.2+deb9u6             | fixtures/sbom-insecure/postgres-stretch.cdx.xml |
| https://osv.dev/CVE-2018-14567      | 6.5  | Debian    | libxml2                        | 2.9.4+dfsg1-2.2+deb9u6             | fixtures/sbom-insecure/postgres-stretch.cdx.xml |
| https://osv.dev/CVE-2019-19956      | 7.5  | Debian    | libxml2                        | 2.9.4+dfsg1-2.2+deb9u6             | fixtures/sbom-insecure/postgres-stretch.cdx.xml |
| https://osv.dev/CVE-2019-20388      | 7.5  | Debian    | libxml2                        | 2.9.4+dfsg1-2.2+deb9u6             | fixtures/sbom-insecure/postgres-stretch.cdx.xml |
| https://osv.dev/CVE-2020-7595       | 7.5  | Debian    | libxml2                        | 2.9.4+dfsg1-2.2+deb9u6             | fixtures/sbom-insecure/postgres-stretch.cdx.xml |
| https://osv.dev/CVE-2021-3516       | 7.8  | Debian    | libxml2                        | 2.9.4+dfsg1-2.2+deb9u6             | fixtures/sbom-insecure/postgres-stretch.cdx.xml |
| https://osv.dev/CVE-2021-3517       | 8.6  | Debian    | libxml2                        | 2.9.4+dfsg1-2.2+deb9u6             | fixtures/sbom-insecure/postgres-stretch.cdx.xml |
| https://osv.dev/CVE-2021-3518       | 8.8  | Debian    | libxml2                        | 2.9.4+dfsg1-2.2+deb9u6             | fixtures/sbom-insecure/postgres-stretch.cdx.xml |
| https://osv.dev/CVE-2021-3537       | 5.9  | Debian    | libxml2                        | 2.9.4+dfsg1-2.2+deb9u6             | fixtures/sbom-insecure/postgres-stretch.cdx.xml |
| https://osv.dev/CVE-2021-3541       | 6.5  | Debian    | libxml2                        | 2.9.4+dfsg1-2.2+deb9u6             | fixtures/sbom-insecure/postgres-stretch.cdx.xml |
| https://osv.dev/CVE-2022-2309       | 7.5  | Debian    | libxml2                        | 2.9.4+dfsg1-2.2+deb9u6             | fixtures/sbom-insecure/postgres-stretch.cdx.xml |
| https://osv.dev/CVE-2022-23308      | 7.5  | Debian    | libxml2                        | 2.9.4+dfsg1-2.2+deb9u6             | fixtures/sbom-insecure/postgres-stretch.cdx.xml |
| https://osv.dev/DSA-5142-1          | 6.5  | Debian    | libxml2                        | 2.9.4+dfsg1-2.2+deb9u6             | fixtures/sbom-insecure/postgres-stretch.cdx.xml |
| https://osv.dev/DSA-5271-1          | 7.8  | Debian    | libxml2                        | 2.9.4+dfsg1-2.2+deb9u6             | fixtures/sbom-insecure/postgres-stretch.cdx.xml |
| https://osv.dev/CVE-2022-49043      |      | Debian    | libxml2                        | 2.9.4+dfsg1-2.2+deb9u6             | fixtures/sbom-insecure/postgres-stretch.cdx.xml |
| https://osv.dev/DSA-5391-1          | 6.5  | Debian    | libxml2                        | 2.9.4+dfsg1-2.2+deb9u6             | fixtures/sbom-insecure/postgres-stretch.cdx.xml |
| https://osv.dev/CVE-2024-25062      | 7.5  | Debian    | libxml2                        | 2.9.4+dfsg1-2.2+deb9u6             | fixtures/sbom-insecure/postgres-stretch.cdx.xml |
| https://osv.dev/DLA-3012-1          |      | Debian    | libxml2                        | 2.9.4+dfsg1-2.2+deb9u6             | fixtures/sbom-insecure/postgres-stretch.cdx.xml |
| https://osv.dev/DLA-3172-1          |      | Debian    | libxml2                        | 2.9.4+dfsg1-2.2+deb9u6             | fixtures/sbom-insecure/postgres-stretch.cdx.xml |
| https://osv.dev/DLA-3405-1          |      | Debian    | libxml2                        | 2.9.4+dfsg1-2.2+deb9u6             | fixtures/sbom-insecure/postgres-stretch.cdx.xml |
| https://osv.dev/DLA-3878-1          |      | Debian    | libxml2                        | 2.9.4+dfsg1-2.2+deb9u6             | fixtures/sbom-insecure/postgres-stretch.cdx.xml |
| https://osv.dev/CVE-2018-0732       | 7.5  | Debian    | openssl                        | 1.1.0l-1~deb9u5                    | fixtures/sbom-insecure/postgres-stretch.cdx.xml |
| https://osv.dev/CVE-2018-0734       | 5.9  | Debian    | openssl                        | 1.1.0l-1~deb9u5                    | fixtures/sbom-insecure/postgres-stretch.cdx.xml |
| https://osv.dev/CVE-2018-0735       | 5.9  | Debian    | openssl                        | 1.1.0l-1~deb9u5                    | fixtures/sbom-insecure/postgres-stretch.cdx.xml |
| https://osv.dev/CVE-2018-5407       | 4.7  | Debian    | openssl                        | 1.1.0l-1~deb9u5                    | fixtures/sbom-insecure/postgres-stretch.cdx.xml |
| https://osv.dev/CVE-2019-1543       | 7.4  | Debian    | openssl                        | 1.1.0l-1~deb9u5                    | fixtures/sbom-insecure/postgres-stretch.cdx.xml |
| https://osv.dev/DSA-4539-1          | 4.7  | Debian    | openssl                        | 1.1.0l-1~deb9u5                    | fixtures/sbom-insecure/postgres-stretch.cdx.xml |
| https://osv.dev/CVE-2019-1549       | 5.3  | Debian    | openssl                        | 1.1.0l-1~deb9u5                    | fixtures/sbom-insecure/postgres-stretch.cdx.xml |
| https://osv.dev/DSA-4855-1          | 7.5  | Debian    | openssl                        | 1.1.0l-1~deb9u5                    | fixtures/sbom-insecure/postgres-stretch.cdx.xml |
| https://osv.dev/DSA-4661-1          | 7.5  | Debian    | openssl                        | 1.1.0l-1~deb9u5                    | fixtures/sbom-insecure/postgres-stretch.cdx.xml |
| https://osv.dev/DSA-4807-1          | 5.9  | Debian    | openssl                        | 1.1.0l-1~deb9u5                    | fixtures/sbom-insecure/postgres-stretch.cdx.xml |
| https://osv.dev/DSA-4875-1          | 5.9  | Debian    | openssl                        | 1.1.0l-1~deb9u5                    | fixtures/sbom-insecure/postgres-stretch.cdx.xml |
| https://osv.dev/CVE-2021-3450       | 7.4  | Debian    | openssl                        | 1.1.0l-1~deb9u5                    | fixtures/sbom-insecure/postgres-stretch.cdx.xml |
| https://osv.dev/DSA-4963-1          | 9.8  | Debian    | openssl                        | 1.1.0l-1~deb9u5                    | fixtures/sbom-insecure/postgres-stretch.cdx.xml |
| https://osv.dev/DSA-5103-1          | 5.9  | Debian    | openssl                        | 1.1.0l-1~deb9u5                    | fixtures/sbom-insecure/postgres-stretch.cdx.xml |
| https://osv.dev/DSA-5139-1          | 9.8  | Debian    | openssl                        | 1.1.0l-1~deb9u5                    | fixtures/sbom-insecure/postgres-stretch.cdx.xml |
| https://osv.dev/DSA-5169-1          | 9.8  | Debian    | openssl                        | 1.1.0l-1~deb9u5                    | fixtures/sbom-insecure/postgres-stretch.cdx.xml |
| https://osv.dev/DSA-5343-1          | 7.5  | Debian    | openssl                        | 1.1.0l-1~deb9u5                    | fixtures/sbom-insecure/postgres-stretch.cdx.xml |
| https://osv.dev/CVE-2022-2274       | 9.8  | Debian    | openssl                        | 1.1.0l-1~deb9u5                    | fixtures/sbom-insecure/postgres-stretch.cdx.xml |
| https://osv.dev/CVE-2022-3358       | 7.5  | Debian    | openssl                        | 1.1.0l-1~deb9u5                    | fixtures/sbom-insecure/postgres-stretch.cdx.xml |
| https://osv.dev/CVE-2022-3602       | 7.5  | Debian    | openssl                        | 1.1.0l-1~deb9u5                    | fixtures/sbom-insecure/postgres-stretch.cdx.xml |
| https://osv.dev/CVE-2022-3786       | 7.5  | Debian    | openssl                        | 1.1.0l-1~deb9u5                    | fixtures/sbom-insecure/postgres-stretch.cdx.xml |
| https://osv.dev/CVE-2022-3996       | 7.5  | Debian    | openssl                        | 1.1.0l-1~deb9u5                    | fixtures/sbom-insecure/postgres-stretch.cdx.xml |
| https://osv.dev/CVE-2022-4203       | 4.9  | Debian    | openssl                        | 1.1.0l-1~deb9u5                    | fixtures/sbom-insecure/postgres-stretch.cdx.xml |
| https://osv.dev/CVE-2023-0216       | 7.5  | Debian    | openssl                        | 1.1.0l-1~deb9u5                    | fixtures/sbom-insecure/postgres-stretch.cdx.xml |
| https://osv.dev/CVE-2023-0217       | 7.5  | Debian    | openssl                        | 1.1.0l-1~deb9u5                    | fixtures/sbom-insecure/postgres-stretch.cdx.xml |
| https://osv.dev/CVE-2023-0401       | 7.5  | Debian    | openssl                        | 1.1.0l-1~deb9u5                    | fixtures/sbom-insecure/postgres-stretch.cdx.xml |
| https://osv.dev/DSA-5417-1          | 7.5  | Debian    | openssl                        | 1.1.0l-1~deb9u5                    | fixtures/sbom-insecure/postgres-stretch.cdx.xml |
| https://osv.dev/CVE-2023-1255       | 5.9  | Debian    | openssl                        | 1.1.0l-1~deb9u5                    | fixtures/sbom-insecure/postgres-stretch.cdx.xml |
| https://osv.dev/CVE-2023-2975       | 5.3  | Debian    | openssl                        | 1.1.0l-1~deb9u5                    | fixtures/sbom-insecure/postgres-stretch.cdx.xml |
| https://osv.dev/CVE-2023-3446       | 5.3  | Debian    | openssl                        | 1.1.0l-1~deb9u5                    | fixtures/sbom-insecure/postgres-stretch.cdx.xml |
| https://osv.dev/CVE-2023-3817       | 5.3  | Debian    | openssl                        | 1.1.0l-1~deb9u5                    | fixtures/sbom-insecure/postgres-stretch.cdx.xml |
| https://osv.dev/DSA-5532-1          | 7.5  | Debian    | openssl                        | 1.1.0l-1~deb9u5                    | fixtures/sbom-insecure/postgres-stretch.cdx.xml |
| https://osv.dev/CVE-2023-5678       | 5.3  | Debian    | openssl                        | 1.1.0l-1~deb9u5                    | fixtures/sbom-insecure/postgres-stretch.cdx.xml |
| https://osv.dev/CVE-2023-6129       | 6.5  | Debian    | openssl                        | 1.1.0l-1~deb9u5                    | fixtures/sbom-insecure/postgres-stretch.cdx.xml |
| https://osv.dev/CVE-2023-6237       |      | Debian    | openssl                        | 1.1.0l-1~deb9u5                    | fixtures/sbom-insecure/postgres-stretch.cdx.xml |
| https://osv.dev/CVE-2024-0727       | 5.5  | Debian    | openssl                        | 1.1.0l-1~deb9u5                    | fixtures/sbom-insecure/postgres-stretch.cdx.xml |
| https://osv.dev/CVE-2024-13176      |      | Debian    | openssl                        | 1.1.0l-1~deb9u5                    | fixtures/sbom-insecure/postgres-stretch.cdx.xml |
| https://osv.dev/CVE-2024-2511       |      | Debian    | openssl                        | 1.1.0l-1~deb9u5                    | fixtures/sbom-insecure/postgres-stretch.cdx.xml |
| https://osv.dev/CVE-2024-4603       |      | Debian    | openssl                        | 1.1.0l-1~deb9u5                    | fixtures/sbom-insecure/postgres-stretch.cdx.xml |
| https://osv.dev/CVE-2024-4741       |      | Debian    | openssl                        | 1.1.0l-1~deb9u5                    | fixtures/sbom-insecure/postgres-stretch.cdx.xml |
| https://osv.dev/CVE-2024-5535       |      | Debian    | openssl                        | 1.1.0l-1~deb9u5                    | fixtures/sbom-insecure/postgres-stretch.cdx.xml |
| https://osv.dev/DSA-5764-1          |      | Debian    | openssl                        | 1.1.0l-1~deb9u5                    | fixtures/sbom-insecure/postgres-stretch.cdx.xml |
| https://osv.dev/CVE-2024-9143       |      | Debian    | openssl                        | 1.1.0l-1~deb9u5                    | fixtures/sbom-insecure/postgres-stretch.cdx.xml |
| https://osv.dev/DLA-3008-1          |      | Debian    | openssl                        | 1.1.0l-1~deb9u5                    | fixtures/sbom-insecure/postgres-stretch.cdx.xml |
| https://osv.dev/DLA-3325-1          |      | Debian    | openssl                        | 1.1.0l-1~deb9u5                    | fixtures/sbom-insecure/postgres-stretch.cdx.xml |
| https://osv.dev/DLA-3449-1          |      | Debian    | openssl                        | 1.1.0l-1~deb9u5                    | fixtures/sbom-insecure/postgres-stretch.cdx.xml |
| https://osv.dev/DLA-3530-1          |      | Debian    | openssl                        | 1.1.0l-1~deb9u5                    | fixtures/sbom-insecure/postgres-stretch.cdx.xml |
| https://osv.dev/DLA-3942-1          |      | Debian    | openssl                        | 1.1.0l-1~deb9u5                    | fixtures/sbom-insecure/postgres-stretch.cdx.xml |
| https://osv.dev/DLA-3942-2          |      | Debian    | openssl                        | 1.1.0l-1~deb9u5                    | fixtures/sbom-insecure/postgres-stretch.cdx.xml |
| https://osv.dev/DSA-4539-3          |      | Debian    | openssl                        | 1.1.0l-1~deb9u5                    | fixtures/sbom-insecure/postgres-stretch.cdx.xml |
| https://osv.dev/CVE-2017-12837      | 7.5  | Debian    | perl                           | 5.24.1-3+deb9u7                    | fixtures/sbom-insecure/postgres-stretch.cdx.xml |
| https://osv.dev/CVE-2017-12883      | 9.1  | Debian    | perl                           | 5.24.1-3+deb9u7                    | fixtures/sbom-insecure/postgres-stretch.cdx.xml |
| https://osv.dev/CVE-2018-12015      | 7.5  | Debian    | perl                           | 5.24.1-3+deb9u7                    | fixtures/sbom-insecure/postgres-stretch.cdx.xml |
| https://osv.dev/CVE-2018-18311      | 9.8  | Debian    | perl                           | 5.24.1-3+deb9u7                    | fixtures/sbom-insecure/postgres-stretch.cdx.xml |
| https://osv.dev/CVE-2018-18312      | 9.8  | Debian    | perl                           | 5.24.1-3+deb9u7                    | fixtures/sbom-insecure/postgres-stretch.cdx.xml |
| https://osv.dev/CVE-2018-18313      | 9.1  | Debian    | perl                           | 5.24.1-3+deb9u7                    | fixtures/sbom-insecure/postgres-stretch.cdx.xml |
| https://osv.dev/CVE-2018-18314      | 9.8  | Debian    | perl                           | 5.24.1-3+deb9u7                    | fixtures/sbom-insecure/postgres-stretch.cdx.xml |
| https://osv.dev/CVE-2018-6797       | 9.8  | Debian    | perl                           | 5.24.1-3+deb9u7                    | fixtures/sbom-insecure/postgres-stretch.cdx.xml |
| https://osv.dev/CVE-2018-6798       | 7.5  | Debian    | perl                           | 5.24.1-3+deb9u7                    | fixtures/sbom-insecure/postgres-stretch.cdx.xml |
| https://osv.dev/CVE-2018-6913       | 9.8  | Debian    | perl                           | 5.24.1-3+deb9u7                    | fixtures/sbom-insecure/postgres-stretch.cdx.xml |
| https://osv.dev/CVE-2020-10543      | 8.2  | Debian    | perl                           | 5.24.1-3+deb9u7                    | fixtures/sbom-insecure/postgres-stretch.cdx.xml |
| https://osv.dev/CVE-2020-10878      | 8.6  | Debian    | perl                           | 5.24.1-3+deb9u7                    | fixtures/sbom-insecure/postgres-stretch.cdx.xml |
| https://osv.dev/CVE-2020-12723      | 7.5  | Debian    | perl                           | 5.24.1-3+deb9u7                    | fixtures/sbom-insecure/postgres-stretch.cdx.xml |
| https://osv.dev/CVE-2020-16156      | 7.8  | Debian    | perl                           | 5.24.1-3+deb9u7                    | fixtures/sbom-insecure/postgres-stretch.cdx.xml |
| https://osv.dev/CVE-2021-36770      | 7.8  | Debian    | perl                           | 5.24.1-3+deb9u7                    | fixtures/sbom-insecure/postgres-stretch.cdx.xml |
| https://osv.dev/CVE-2023-31484      | 8.1  | Debian    | perl                           | 5.24.1-3+deb9u7                    | fixtures/sbom-insecure/postgres-stretch.cdx.xml |
| https://osv.dev/CVE-2023-47038      | 7.8  | Debian    | perl                           | 5.24.1-3+deb9u7                    | fixtures/sbom-insecure/postgres-stretch.cdx.xml |
| https://osv.dev/DLA-3926-1          |      | Debian    | perl                           | 5.24.1-3+deb9u7                    | fixtures/sbom-insecure/postgres-stretch.cdx.xml |
| https://osv.dev/DLA-3072-1          |      | Debian    | postgresql-11                  | 11.15-1.pgdg90+1                   | fixtures/sbom-insecure/postgres-stretch.cdx.xml |
| https://osv.dev/DLA-3189-1          |      | Debian    | postgresql-11                  | 11.15-1.pgdg90+1                   | fixtures/sbom-insecure/postgres-stretch.cdx.xml |
| https://osv.dev/DLA-3316-1          |      | Debian    | postgresql-11                  | 11.15-1.pgdg90+1                   | fixtures/sbom-insecure/postgres-stretch.cdx.xml |
| https://osv.dev/DLA-3422-1          |      | Debian    | postgresql-11                  | 11.15-1.pgdg90+1                   | fixtures/sbom-insecure/postgres-stretch.cdx.xml |
| https://osv.dev/DLA-3600-1          |      | Debian    | postgresql-11                  | 11.15-1.pgdg90+1                   | fixtures/sbom-insecure/postgres-stretch.cdx.xml |
| https://osv.dev/DLA-3651-1          |      | Debian    | postgresql-11                  | 11.15-1.pgdg90+1                   | fixtures/sbom-insecure/postgres-stretch.cdx.xml |
| https://osv.dev/DLA-3764-1          |      | Debian    | postgresql-11                  | 11.15-1.pgdg90+1                   | fixtures/sbom-insecure/postgres-stretch.cdx.xml |
| https://osv.dev/DSA-5135-1          |      | Debian    | postgresql-11                  | 11.15-1.pgdg90+1                   | fixtures/sbom-insecure/postgres-stretch.cdx.xml |
| https://osv.dev/CVE-2017-17512      | 8.8  | Debian    | sensible-utils                 | 0.0.9+deb9u1                       | fixtures/sbom-insecure/postgres-stretch.cdx.xml |
| https://osv.dev/CVE-2018-20482      | 4.7  | Debian    | tar                            | 1.29b-1.1+deb9u1                   | fixtures/sbom-insecure/postgres-stretch.cdx.xml |
| https://osv.dev/CVE-2023-39804      |      | Debian    | tar                            | 1.29b-1.1+deb9u1                   | fixtures/sbom-insecure/postgres-stretch.cdx.xml |
| https://osv.dev/DLA-3755-1          |      | Debian    | tar                            | 1.29b-1.1+deb9u1                   | fixtures/sbom-insecure/postgres-stretch.cdx.xml |
| https://osv.dev/DLA-3051-1          |      | Debian    | tzdata                         | 2021a-0+deb9u3                     | fixtures/sbom-insecure/postgres-stretch.cdx.xml |
| https://osv.dev/DLA-3134-1          |      | Debian    | tzdata                         | 2021a-0+deb9u3                     | fixtures/sbom-insecure/postgres-stretch.cdx.xml |
| https://osv.dev/DLA-3161-1          |      | Debian    | tzdata                         | 2021a-0+deb9u3                     | fixtures/sbom-insecure/postgres-stretch.cdx.xml |
| https://osv.dev/DLA-3366-1          |      | Debian    | tzdata                         | 2021a-0+deb9u3                     | fixtures/sbom-insecure/postgres-stretch.cdx.xml |
| https://osv.dev/DLA-3412-1          |      | Debian    | tzdata                         | 2021a-0+deb9u3                     | fixtures/sbom-insecure/postgres-stretch.cdx.xml |
| https://osv.dev/DLA-3684-1          |      | Debian    | tzdata                         | 2021a-0+deb9u3                     | fixtures/sbom-insecure/postgres-stretch.cdx.xml |
| https://osv.dev/DLA-3788-1          |      | Debian    | tzdata                         | 2021a-0+deb9u3                     | fixtures/sbom-insecure/postgres-stretch.cdx.xml |
| https://osv.dev/DLA-3972-1          |      | Debian    | tzdata                         | 2021a-0+deb9u3                     | fixtures/sbom-insecure/postgres-stretch.cdx.xml |
| https://osv.dev/DLA-4016-1          |      | Debian    | ucf                            | 3.0036                             | fixtures/sbom-insecure/postgres-stretch.cdx.xml |
| https://osv.dev/CVE-2016-2779       | 7.8  | Debian    | util-linux                     | 2.29.2-1+deb9u1                    | fixtures/sbom-insecure/postgres-stretch.cdx.xml |
| https://osv.dev/DSA-5055-1          | 5.5  | Debian    | util-linux                     | 2.29.2-1+deb9u1                    | fixtures/sbom-insecure/postgres-stretch.cdx.xml |
| https://osv.dev/DSA-5650-1          |      | Debian    | util-linux                     | 2.29.2-1+deb9u1                    | fixtures/sbom-insecure/postgres-stretch.cdx.xml |
| https://osv.dev/DLA-3782-1          |      | Debian    | util-linux                     | 2.29.2-1+deb9u1                    | fixtures/sbom-insecure/postgres-stretch.cdx.xml |
| https://osv.dev/DSA-5123-1          | 8.8  | Debian    | xz-utils                       | 5.2.2-1.2+deb9u1                   | fixtures/sbom-insecure/postgres-stretch.cdx.xml |
| https://osv.dev/CVE-2024-3094       | 10.0 | Debian    | xz-utils                       | 5.2.2-1.2+deb9u1                   | fixtures/sbom-insecure/postgres-stretch.cdx.xml |
+-------------------------------------+------+-----------+--------------------------------+------------------------------------+-------------------------------------------------+
| Unimportant vulnerabilities         |      |           |                                |                                    |                                                 |
+-------------------------------------+------+-----------+--------------------------------+------------------------------------+-------------------------------------------------+
| https://osv.dev/CVE-2011-3374       | 3.7  | Debian    | apt                            | 1.4.11                             | fixtures/sbom-insecure/postgres-stretch.cdx.xml |
| https://osv.dev/CVE-2019-18276      | 7.8  | Debian    | bash                           | 4.4-5                              | fixtures/sbom-insecure/postgres-stretch.cdx.xml |
| https://osv.dev/CVE-2017-18018      | 4.7  | Debian    | coreutils                      | 8.26-3                             | fixtures/sbom-insecure/postgres-stretch.cdx.xml |
| https://osv.dev/CVE-2018-6829       | 7.5  | Debian    | libgcrypt20                    | 1.7.6-2+deb9u4                     | fixtures/sbom-insecure/postgres-stretch.cdx.xml |
| https://osv.dev/CVE-2018-1000654    | 5.5  | Debian    | libtasn1-6                     | 4.10-1.1+deb9u1                    | fixtures/sbom-insecure/postgres-stretch.cdx.xml |
| https://osv.dev/CVE-2020-24977      | 6.5  | Debian    | libxml2                        | 2.9.4+dfsg1-2.2+deb9u6             | fixtures/sbom-insecure/postgres-stretch.cdx.xml |
| https://osv.dev/CVE-2024-34459      |      | Debian    | libxml2                        | 2.9.4+dfsg1-2.2+deb9u6             | fixtures/sbom-insecure/postgres-stretch.cdx.xml |
| https://osv.dev/CVE-2011-4116       | 7.5  | Debian    | perl                           | 5.24.1-3+deb9u7                    | fixtures/sbom-insecure/postgres-stretch.cdx.xml |
| https://osv.dev/CVE-2022-48522      | 9.8  | Debian    | perl                           | 5.24.1-3+deb9u7                    | fixtures/sbom-insecure/postgres-stretch.cdx.xml |
| https://osv.dev/CVE-2023-31486      | 8.1  | Debian    | perl                           | 5.24.1-3+deb9u7                    | fixtures/sbom-insecure/postgres-stretch.cdx.xml |
| https://osv.dev/CVE-2005-2541       |      | Debian    | tar                            | 1.29b-1.1+deb9u1                   | fixtures/sbom-insecure/postgres-stretch.cdx.xml |
| https://osv.dev/CVE-2019-9923       | 7.5  | Debian    | tar                            | 1.29b-1.1+deb9u1                   | fixtures/sbom-insecure/postgres-stretch.cdx.xml |
| https://osv.dev/CVE-2021-20193      | 3.3  | Debian    | tar                            | 1.29b-1.1+deb9u1                   | fixtures/sbom-insecure/postgres-stretch.cdx.xml |
| https://osv.dev/CVE-2022-48303      | 5.5  | Debian    | tar                            | 1.29b-1.1+deb9u1                   | fixtures/sbom-insecure/postgres-stretch.cdx.xml |
| https://osv.dev/CVE-2018-7738       | 7.8  | Debian    | util-linux                     | 2.29.2-1+deb9u1                    | fixtures/sbom-insecure/postgres-stretch.cdx.xml |
| https://osv.dev/CVE-2022-0563       | 5.5  | Debian    | util-linux                     | 2.29.2-1+deb9u1                    | fixtures/sbom-insecure/postgres-stretch.cdx.xml |
+-------------------------------------+------+-----------+--------------------------------+------------------------------------+-------------------------------------------------+

---

[TestRun_LocalDatabases/one_specific_supported_sbom_with_vulns - 2]

---

[TestRun_LocalDatabases/one_specific_supported_sbom_with_vulns - 3]
Scanning dir ./fixtures/sbom-insecure/postgres-stretch.cdx.xml
Scanned <rootdir>/fixtures/sbom-insecure/postgres-stretch.cdx.xml file and found 136 packages
Loaded Debian local db from <tempdir>/osv-scanner/Debian/all.zip
Loaded Go local db from <tempdir>/osv-scanner/Go/all.zip
Loaded OSS-Fuzz local db from <tempdir>/osv-scanner/OSS-Fuzz/all.zip
+-------------------------------------+------+-----------+--------------------------------+------------------------------------+-------------------------------------------------+
| OSV URL                             | CVSS | ECOSYSTEM | PACKAGE                        | VERSION                            | SOURCE                                          |
+-------------------------------------+------+-----------+--------------------------------+------------------------------------+-------------------------------------------------+
| https://osv.dev/CVE-2018-0501       | 5.9  | Debian    | apt                            | 1.4.11                             | fixtures/sbom-insecure/postgres-stretch.cdx.xml |
| https://osv.dev/CVE-2019-3462       | 8.1  | Debian    | apt                            | 1.4.11                             | fixtures/sbom-insecure/postgres-stretch.cdx.xml |
| https://osv.dev/DSA-4808-1          | 5.7  | Debian    | apt                            | 1.4.11                             | fixtures/sbom-insecure/postgres-stretch.cdx.xml |
| https://osv.dev/DSA-4685-1          | 5.5  | Debian    | apt                            | 1.4.11                             | fixtures/sbom-insecure/postgres-stretch.cdx.xml |
| https://osv.dev/CVE-2022-3715       | 7.8  | Debian    | bash                           | 4.4-5                              | fixtures/sbom-insecure/postgres-stretch.cdx.xml |
| https://osv.dev/CVE-2016-2781       | 6.5  | Debian    | coreutils                      | 8.26-3                             | fixtures/sbom-insecure/postgres-stretch.cdx.xml |
| https://osv.dev/CVE-2024-0684       | 5.5  | Debian    | coreutils                      | 8.26-3                             | fixtures/sbom-insecure/postgres-stretch.cdx.xml |
| https://osv.dev/DLA-3482-1          |      | Debian    | debian-archive-keyring         | 2017.5+deb9u2                      | fixtures/sbom-insecure/postgres-stretch.cdx.xml |
| https://osv.dev/DSA-5147-1          | 9.8  | Debian    | dpkg                           | 1.18.25                            | fixtures/sbom-insecure/postgres-stretch.cdx.xml |
| https://osv.dev/DLA-3022-1          |      | Debian    | dpkg                           | 1.18.25                            | fixtures/sbom-insecure/postgres-stretch.cdx.xml |
| https://osv.dev/DSA-4535-1          | 6.7  | Debian    | e2fsprogs                      | 1.43.4-2+deb9u2                    | fixtures/sbom-insecure/postgres-stretch.cdx.xml |
| https://osv.dev/CVE-2019-5188       | 6.7  | Debian    | e2fsprogs                      | 1.43.4-2+deb9u2                    | fixtures/sbom-insecure/postgres-stretch.cdx.xml |
| https://osv.dev/CVE-2022-1304       | 7.8  | Debian    | e2fsprogs                      | 1.43.4-2+deb9u2                    | fixtures/sbom-insecure/postgres-stretch.cdx.xml |
| https://osv.dev/DLA-3910-1          |      | Debian    | e2fsprogs                      | 1.43.4-2+deb9u2                    | fixtures/sbom-insecure/postgres-stretch.cdx.xml |
| https://osv.dev/GHSA-f3fp-gc8g-vw66 | 5.9  | Go        | github.com/opencontainers/runc | v1.0.1                             | fixtures/sbom-insecure/postgres-stretch.cdx.xml |
| https://osv.dev/GHSA-g2j6-57v7-gm8c | 6.1  | Go        | github.com/opencontainers/runc | v1.0.1                             | fixtures/sbom-insecure/postgres-stretch.cdx.xml |
| https://osv.dev/GHSA-jfvp-7x6p-h2pv | 4.8  | Go        | github.com/opencontainers/runc | v1.0.1                             | fixtures/sbom-insecure/postgres-stretch.cdx.xml |
| https://osv.dev/GHSA-m8cg-xc2p-r3fc | 2.5  | Go        | github.com/opencontainers/runc | v1.0.1                             | fixtures/sbom-insecure/postgres-stretch.cdx.xml |
| https://osv.dev/GHSA-v95c-p5hm-xq8f | 6.0  | Go        | github.com/opencontainers/runc | v1.0.1                             | fixtures/sbom-insecure/postgres-stretch.cdx.xml |
| https://osv.dev/GHSA-vpvm-3wq2-2wvm | 7.0  | Go        | github.com/opencontainers/runc | v1.0.1                             | fixtures/sbom-insecure/postgres-stretch.cdx.xml |
| https://osv.dev/GHSA-xr7r-f8xq-vfvv | 8.6  | Go        | github.com/opencontainers/runc | v1.0.1                             | fixtures/sbom-insecure/postgres-stretch.cdx.xml |
| https://osv.dev/GHSA-p782-xgp4-8hr8 | 5.3  | Go        | golang.org/x/sys               | v0.0.0-20210817142637-7d9622a276b7 | fixtures/sbom-insecure/postgres-stretch.cdx.xml |
| https://osv.dev/DSA-5122-1          | 8.8  | Debian    | gzip                           | 1.6-5+deb9u1                       | fixtures/sbom-insecure/postgres-stretch.cdx.xml |
| https://osv.dev/CVE-2017-0379       | 7.5  | Debian    | libgcrypt20                    | 1.7.6-2+deb9u4                     | fixtures/sbom-insecure/postgres-stretch.cdx.xml |
| https://osv.dev/CVE-2017-7526       | 6.8  | Debian    | libgcrypt20                    | 1.7.6-2+deb9u4                     | fixtures/sbom-insecure/postgres-stretch.cdx.xml |
| https://osv.dev/CVE-2018-0495       | 4.7  | Debian    | libgcrypt20                    | 1.7.6-2+deb9u4                     | fixtures/sbom-insecure/postgres-stretch.cdx.xml |
| https://osv.dev/CVE-2019-13627      | 6.3  | Debian    | libgcrypt20                    | 1.7.6-2+deb9u4                     | fixtures/sbom-insecure/postgres-stretch.cdx.xml |
| https://osv.dev/CVE-2021-33560      | 7.5  | Debian    | libgcrypt20                    | 1.7.6-2+deb9u4                     | fixtures/sbom-insecure/postgres-stretch.cdx.xml |
| https://osv.dev/CVE-2021-40528      | 5.9  | Debian    | libgcrypt20                    | 1.7.6-2+deb9u4                     | fixtures/sbom-insecure/postgres-stretch.cdx.xml |
| https://osv.dev/CVE-2024-2236       |      | Debian    | libgcrypt20                    | 1.7.6-2+deb9u4                     | fixtures/sbom-insecure/postgres-stretch.cdx.xml |
| https://osv.dev/CVE-2017-10790      | 7.5  | Debian    | libtasn1-6                     | 4.10-1.1+deb9u1                    | fixtures/sbom-insecure/postgres-stretch.cdx.xml |
| https://osv.dev/CVE-2018-6003       | 7.5  | Debian    | libtasn1-6                     | 4.10-1.1+deb9u1                    | fixtures/sbom-insecure/postgres-stretch.cdx.xml |
| https://osv.dev/CVE-2021-46848      | 9.1  | Debian    | libtasn1-6                     | 4.10-1.1+deb9u1                    | fixtures/sbom-insecure/postgres-stretch.cdx.xml |
| https://osv.dev/DLA-3263-1          |      | Debian    | libtasn1-6                     | 4.10-1.1+deb9u1                    | fixtures/sbom-insecure/postgres-stretch.cdx.xml |
| https://osv.dev/CVE-2016-3709       | 6.1  | Debian    | libxml2                        | 2.9.4+dfsg1-2.2+deb9u6             | fixtures/sbom-insecure/postgres-stretch.cdx.xml |
| https://osv.dev/CVE-2016-9318       | 5.5  | Debian    | libxml2                        | 2.9.4+dfsg1-2.2+deb9u6             | fixtures/sbom-insecure/postgres-stretch.cdx.xml |
| https://osv.dev/CVE-2017-0663       | 7.8  | Debian    | libxml2                        | 2.9.4+dfsg1-2.2+deb9u6             | fixtures/sbom-insecure/postgres-stretch.cdx.xml |
| https://osv.dev/CVE-2017-15412      | 8.8  | Debian    | libxml2                        | 2.9.4+dfsg1-2.2+deb9u6             | fixtures/sbom-insecure/postgres-stretch.cdx.xml |
| https://osv.dev/CVE-2017-16931      | 9.8  | Debian    | libxml2                        | 2.9.4+dfsg1-2.2+deb9u6             | fixtures/sbom-insecure/postgres-stretch.cdx.xml |
| https://osv.dev/CVE-2017-16932      | 7.5  | Debian    | libxml2                        | 2.9.4+dfsg1-2.2+deb9u6             | fixtures/sbom-insecure/postgres-stretch.cdx.xml |
| https://osv.dev/CVE-2017-18258      | 6.5  | Debian    | libxml2                        | 2.9.4+dfsg1-2.2+deb9u6             | fixtures/sbom-insecure/postgres-stretch.cdx.xml |
| https://osv.dev/CVE-2017-5130       | 8.8  | Debian    | libxml2                        | 2.9.4+dfsg1-2.2+deb9u6             | fixtures/sbom-insecure/postgres-stretch.cdx.xml |
| https://osv.dev/CVE-2017-7375       | 9.8  | Debian    | libxml2                        | 2.9.4+dfsg1-2.2+deb9u6             | fixtures/sbom-insecure/postgres-stretch.cdx.xml |
| https://osv.dev/CVE-2017-7376       | 9.8  | Debian    | libxml2                        | 2.9.4+dfsg1-2.2+deb9u6             | fixtures/sbom-insecure/postgres-stretch.cdx.xml |
| https://osv.dev/CVE-2017-8872       | 9.1  | Debian    | libxml2                        | 2.9.4+dfsg1-2.2+deb9u6             | fixtures/sbom-insecure/postgres-stretch.cdx.xml |
| https://osv.dev/CVE-2017-9047       | 7.5  | Debian    | libxml2                        | 2.9.4+dfsg1-2.2+deb9u6             | fixtures/sbom-insecure/postgres-stretch.cdx.xml |
| https://osv.dev/CVE-2017-9048       | 7.5  | Debian    | libxml2                        | 2.9.4+dfsg1-2.2+deb9u6             | fixtures/sbom-insecure/postgres-stretch.cdx.xml |
| https://osv.dev/CVE-2017-9049       | 7.5  | Debian    | libxml2                        | 2.9.4+dfsg1-2.2+deb9u6             | fixtures/sbom-insecure/postgres-stretch.cdx.xml |
| https://osv.dev/CVE-2017-9050       | 7.5  | Debian    | libxml2                        | 2.9.4+dfsg1-2.2+deb9u6             | fixtures/sbom-insecure/postgres-stretch.cdx.xml |
| https://osv.dev/CVE-2018-14404      | 7.5  | Debian    | libxml2                        | 2.9.4+dfsg1-2.2+deb9u6             | fixtures/sbom-insecure/postgres-stretch.cdx.xml |
| https://osv.dev/CVE-2018-14567      | 6.5  | Debian    | libxml2                        | 2.9.4+dfsg1-2.2+deb9u6             | fixtures/sbom-insecure/postgres-stretch.cdx.xml |
| https://osv.dev/CVE-2019-19956      | 7.5  | Debian    | libxml2                        | 2.9.4+dfsg1-2.2+deb9u6             | fixtures/sbom-insecure/postgres-stretch.cdx.xml |
| https://osv.dev/CVE-2019-20388      | 7.5  | Debian    | libxml2                        | 2.9.4+dfsg1-2.2+deb9u6             | fixtures/sbom-insecure/postgres-stretch.cdx.xml |
| https://osv.dev/CVE-2020-7595       | 7.5  | Debian    | libxml2                        | 2.9.4+dfsg1-2.2+deb9u6             | fixtures/sbom-insecure/postgres-stretch.cdx.xml |
| https://osv.dev/CVE-2021-3516       | 7.8  | Debian    | libxml2                        | 2.9.4+dfsg1-2.2+deb9u6             | fixtures/sbom-insecure/postgres-stretch.cdx.xml |
| https://osv.dev/CVE-2021-3517       | 8.6  | Debian    | libxml2                        | 2.9.4+dfsg1-2.2+deb9u6             | fixtures/sbom-insecure/postgres-stretch.cdx.xml |
| https://osv.dev/CVE-2021-3518       | 8.8  | Debian    | libxml2                        | 2.9.4+dfsg1-2.2+deb9u6             | fixtures/sbom-insecure/postgres-stretch.cdx.xml |
| https://osv.dev/CVE-2021-3537       | 5.9  | Debian    | libxml2                        | 2.9.4+dfsg1-2.2+deb9u6             | fixtures/sbom-insecure/postgres-stretch.cdx.xml |
| https://osv.dev/CVE-2021-3541       | 6.5  | Debian    | libxml2                        | 2.9.4+dfsg1-2.2+deb9u6             | fixtures/sbom-insecure/postgres-stretch.cdx.xml |
| https://osv.dev/CVE-2022-2309       | 7.5  | Debian    | libxml2                        | 2.9.4+dfsg1-2.2+deb9u6             | fixtures/sbom-insecure/postgres-stretch.cdx.xml |
| https://osv.dev/CVE-2022-23308      | 7.5  | Debian    | libxml2                        | 2.9.4+dfsg1-2.2+deb9u6             | fixtures/sbom-insecure/postgres-stretch.cdx.xml |
| https://osv.dev/DSA-5142-1          | 6.5  | Debian    | libxml2                        | 2.9.4+dfsg1-2.2+deb9u6             | fixtures/sbom-insecure/postgres-stretch.cdx.xml |
| https://osv.dev/DSA-5271-1          | 7.8  | Debian    | libxml2                        | 2.9.4+dfsg1-2.2+deb9u6             | fixtures/sbom-insecure/postgres-stretch.cdx.xml |
| https://osv.dev/CVE-2022-49043      |      | Debian    | libxml2                        | 2.9.4+dfsg1-2.2+deb9u6             | fixtures/sbom-insecure/postgres-stretch.cdx.xml |
| https://osv.dev/DSA-5391-1          | 6.5  | Debian    | libxml2                        | 2.9.4+dfsg1-2.2+deb9u6             | fixtures/sbom-insecure/postgres-stretch.cdx.xml |
| https://osv.dev/CVE-2024-25062      | 7.5  | Debian    | libxml2                        | 2.9.4+dfsg1-2.2+deb9u6             | fixtures/sbom-insecure/postgres-stretch.cdx.xml |
| https://osv.dev/DLA-3012-1          |      | Debian    | libxml2                        | 2.9.4+dfsg1-2.2+deb9u6             | fixtures/sbom-insecure/postgres-stretch.cdx.xml |
| https://osv.dev/DLA-3172-1          |      | Debian    | libxml2                        | 2.9.4+dfsg1-2.2+deb9u6             | fixtures/sbom-insecure/postgres-stretch.cdx.xml |
| https://osv.dev/DLA-3405-1          |      | Debian    | libxml2                        | 2.9.4+dfsg1-2.2+deb9u6             | fixtures/sbom-insecure/postgres-stretch.cdx.xml |
| https://osv.dev/DLA-3878-1          |      | Debian    | libxml2                        | 2.9.4+dfsg1-2.2+deb9u6             | fixtures/sbom-insecure/postgres-stretch.cdx.xml |
| https://osv.dev/CVE-2018-0732       | 7.5  | Debian    | openssl                        | 1.1.0l-1~deb9u5                    | fixtures/sbom-insecure/postgres-stretch.cdx.xml |
| https://osv.dev/CVE-2018-0734       | 5.9  | Debian    | openssl                        | 1.1.0l-1~deb9u5                    | fixtures/sbom-insecure/postgres-stretch.cdx.xml |
| https://osv.dev/CVE-2018-0735       | 5.9  | Debian    | openssl                        | 1.1.0l-1~deb9u5                    | fixtures/sbom-insecure/postgres-stretch.cdx.xml |
| https://osv.dev/CVE-2018-5407       | 4.7  | Debian    | openssl                        | 1.1.0l-1~deb9u5                    | fixtures/sbom-insecure/postgres-stretch.cdx.xml |
| https://osv.dev/CVE-2019-1543       | 7.4  | Debian    | openssl                        | 1.1.0l-1~deb9u5                    | fixtures/sbom-insecure/postgres-stretch.cdx.xml |
| https://osv.dev/DSA-4539-1          | 4.7  | Debian    | openssl                        | 1.1.0l-1~deb9u5                    | fixtures/sbom-insecure/postgres-stretch.cdx.xml |
| https://osv.dev/CVE-2019-1549       | 5.3  | Debian    | openssl                        | 1.1.0l-1~deb9u5                    | fixtures/sbom-insecure/postgres-stretch.cdx.xml |
| https://osv.dev/DSA-4855-1          | 7.5  | Debian    | openssl                        | 1.1.0l-1~deb9u5                    | fixtures/sbom-insecure/postgres-stretch.cdx.xml |
| https://osv.dev/DSA-4661-1          | 7.5  | Debian    | openssl                        | 1.1.0l-1~deb9u5                    | fixtures/sbom-insecure/postgres-stretch.cdx.xml |
| https://osv.dev/DSA-4807-1          | 5.9  | Debian    | openssl                        | 1.1.0l-1~deb9u5                    | fixtures/sbom-insecure/postgres-stretch.cdx.xml |
| https://osv.dev/DSA-4875-1          | 5.9  | Debian    | openssl                        | 1.1.0l-1~deb9u5                    | fixtures/sbom-insecure/postgres-stretch.cdx.xml |
| https://osv.dev/CVE-2021-3450       | 7.4  | Debian    | openssl                        | 1.1.0l-1~deb9u5                    | fixtures/sbom-insecure/postgres-stretch.cdx.xml |
| https://osv.dev/DSA-4963-1          | 9.8  | Debian    | openssl                        | 1.1.0l-1~deb9u5                    | fixtures/sbom-insecure/postgres-stretch.cdx.xml |
| https://osv.dev/DSA-5103-1          | 5.9  | Debian    | openssl                        | 1.1.0l-1~deb9u5                    | fixtures/sbom-insecure/postgres-stretch.cdx.xml |
| https://osv.dev/DSA-5139-1          | 9.8  | Debian    | openssl                        | 1.1.0l-1~deb9u5                    | fixtures/sbom-insecure/postgres-stretch.cdx.xml |
| https://osv.dev/DSA-5169-1          | 9.8  | Debian    | openssl                        | 1.1.0l-1~deb9u5                    | fixtures/sbom-insecure/postgres-stretch.cdx.xml |
| https://osv.dev/DSA-5343-1          | 7.5  | Debian    | openssl                        | 1.1.0l-1~deb9u5                    | fixtures/sbom-insecure/postgres-stretch.cdx.xml |
| https://osv.dev/CVE-2022-2274       | 9.8  | Debian    | openssl                        | 1.1.0l-1~deb9u5                    | fixtures/sbom-insecure/postgres-stretch.cdx.xml |
| https://osv.dev/CVE-2022-3358       | 7.5  | Debian    | openssl                        | 1.1.0l-1~deb9u5                    | fixtures/sbom-insecure/postgres-stretch.cdx.xml |
| https://osv.dev/CVE-2022-3602       | 7.5  | Debian    | openssl                        | 1.1.0l-1~deb9u5                    | fixtures/sbom-insecure/postgres-stretch.cdx.xml |
| https://osv.dev/CVE-2022-3786       | 7.5  | Debian    | openssl                        | 1.1.0l-1~deb9u5                    | fixtures/sbom-insecure/postgres-stretch.cdx.xml |
| https://osv.dev/CVE-2022-3996       | 7.5  | Debian    | openssl                        | 1.1.0l-1~deb9u5                    | fixtures/sbom-insecure/postgres-stretch.cdx.xml |
| https://osv.dev/CVE-2022-4203       | 4.9  | Debian    | openssl                        | 1.1.0l-1~deb9u5                    | fixtures/sbom-insecure/postgres-stretch.cdx.xml |
| https://osv.dev/CVE-2023-0216       | 7.5  | Debian    | openssl                        | 1.1.0l-1~deb9u5                    | fixtures/sbom-insecure/postgres-stretch.cdx.xml |
| https://osv.dev/CVE-2023-0217       | 7.5  | Debian    | openssl                        | 1.1.0l-1~deb9u5                    | fixtures/sbom-insecure/postgres-stretch.cdx.xml |
| https://osv.dev/CVE-2023-0401       | 7.5  | Debian    | openssl                        | 1.1.0l-1~deb9u5                    | fixtures/sbom-insecure/postgres-stretch.cdx.xml |
| https://osv.dev/DSA-5417-1          | 7.5  | Debian    | openssl                        | 1.1.0l-1~deb9u5                    | fixtures/sbom-insecure/postgres-stretch.cdx.xml |
| https://osv.dev/CVE-2023-1255       | 5.9  | Debian    | openssl                        | 1.1.0l-1~deb9u5                    | fixtures/sbom-insecure/postgres-stretch.cdx.xml |
| https://osv.dev/CVE-2023-2975       | 5.3  | Debian    | openssl                        | 1.1.0l-1~deb9u5                    | fixtures/sbom-insecure/postgres-stretch.cdx.xml |
| https://osv.dev/CVE-2023-3446       | 5.3  | Debian    | openssl                        | 1.1.0l-1~deb9u5                    | fixtures/sbom-insecure/postgres-stretch.cdx.xml |
| https://osv.dev/CVE-2023-3817       | 5.3  | Debian    | openssl                        | 1.1.0l-1~deb9u5                    | fixtures/sbom-insecure/postgres-stretch.cdx.xml |
| https://osv.dev/DSA-5532-1          | 7.5  | Debian    | openssl                        | 1.1.0l-1~deb9u5                    | fixtures/sbom-insecure/postgres-stretch.cdx.xml |
| https://osv.dev/CVE-2023-5678       | 5.3  | Debian    | openssl                        | 1.1.0l-1~deb9u5                    | fixtures/sbom-insecure/postgres-stretch.cdx.xml |
| https://osv.dev/CVE-2023-6129       | 6.5  | Debian    | openssl                        | 1.1.0l-1~deb9u5                    | fixtures/sbom-insecure/postgres-stretch.cdx.xml |
| https://osv.dev/CVE-2023-6237       |      | Debian    | openssl                        | 1.1.0l-1~deb9u5                    | fixtures/sbom-insecure/postgres-stretch.cdx.xml |
| https://osv.dev/CVE-2024-0727       | 5.5  | Debian    | openssl                        | 1.1.0l-1~deb9u5                    | fixtures/sbom-insecure/postgres-stretch.cdx.xml |
| https://osv.dev/CVE-2024-13176      |      | Debian    | openssl                        | 1.1.0l-1~deb9u5                    | fixtures/sbom-insecure/postgres-stretch.cdx.xml |
| https://osv.dev/CVE-2024-2511       |      | Debian    | openssl                        | 1.1.0l-1~deb9u5                    | fixtures/sbom-insecure/postgres-stretch.cdx.xml |
| https://osv.dev/CVE-2024-4603       |      | Debian    | openssl                        | 1.1.0l-1~deb9u5                    | fixtures/sbom-insecure/postgres-stretch.cdx.xml |
| https://osv.dev/CVE-2024-4741       |      | Debian    | openssl                        | 1.1.0l-1~deb9u5                    | fixtures/sbom-insecure/postgres-stretch.cdx.xml |
| https://osv.dev/CVE-2024-5535       |      | Debian    | openssl                        | 1.1.0l-1~deb9u5                    | fixtures/sbom-insecure/postgres-stretch.cdx.xml |
| https://osv.dev/DSA-5764-1          |      | Debian    | openssl                        | 1.1.0l-1~deb9u5                    | fixtures/sbom-insecure/postgres-stretch.cdx.xml |
| https://osv.dev/CVE-2024-9143       |      | Debian    | openssl                        | 1.1.0l-1~deb9u5                    | fixtures/sbom-insecure/postgres-stretch.cdx.xml |
| https://osv.dev/DLA-3008-1          |      | Debian    | openssl                        | 1.1.0l-1~deb9u5                    | fixtures/sbom-insecure/postgres-stretch.cdx.xml |
| https://osv.dev/DLA-3325-1          |      | Debian    | openssl                        | 1.1.0l-1~deb9u5                    | fixtures/sbom-insecure/postgres-stretch.cdx.xml |
| https://osv.dev/DLA-3449-1          |      | Debian    | openssl                        | 1.1.0l-1~deb9u5                    | fixtures/sbom-insecure/postgres-stretch.cdx.xml |
| https://osv.dev/DLA-3530-1          |      | Debian    | openssl                        | 1.1.0l-1~deb9u5                    | fixtures/sbom-insecure/postgres-stretch.cdx.xml |
| https://osv.dev/DLA-3942-1          |      | Debian    | openssl                        | 1.1.0l-1~deb9u5                    | fixtures/sbom-insecure/postgres-stretch.cdx.xml |
| https://osv.dev/DLA-3942-2          |      | Debian    | openssl                        | 1.1.0l-1~deb9u5                    | fixtures/sbom-insecure/postgres-stretch.cdx.xml |
| https://osv.dev/DSA-4539-3          |      | Debian    | openssl                        | 1.1.0l-1~deb9u5                    | fixtures/sbom-insecure/postgres-stretch.cdx.xml |
| https://osv.dev/CVE-2017-12837      | 7.5  | Debian    | perl                           | 5.24.1-3+deb9u7                    | fixtures/sbom-insecure/postgres-stretch.cdx.xml |
| https://osv.dev/CVE-2017-12883      | 9.1  | Debian    | perl                           | 5.24.1-3+deb9u7                    | fixtures/sbom-insecure/postgres-stretch.cdx.xml |
| https://osv.dev/CVE-2018-12015      | 7.5  | Debian    | perl                           | 5.24.1-3+deb9u7                    | fixtures/sbom-insecure/postgres-stretch.cdx.xml |
| https://osv.dev/CVE-2018-18311      | 9.8  | Debian    | perl                           | 5.24.1-3+deb9u7                    | fixtures/sbom-insecure/postgres-stretch.cdx.xml |
| https://osv.dev/CVE-2018-18312      | 9.8  | Debian    | perl                           | 5.24.1-3+deb9u7                    | fixtures/sbom-insecure/postgres-stretch.cdx.xml |
| https://osv.dev/CVE-2018-18313      | 9.1  | Debian    | perl                           | 5.24.1-3+deb9u7                    | fixtures/sbom-insecure/postgres-stretch.cdx.xml |
| https://osv.dev/CVE-2018-18314      | 9.8  | Debian    | perl                           | 5.24.1-3+deb9u7                    | fixtures/sbom-insecure/postgres-stretch.cdx.xml |
| https://osv.dev/CVE-2018-6797       | 9.8  | Debian    | perl                           | 5.24.1-3+deb9u7                    | fixtures/sbom-insecure/postgres-stretch.cdx.xml |
| https://osv.dev/CVE-2018-6798       | 7.5  | Debian    | perl                           | 5.24.1-3+deb9u7                    | fixtures/sbom-insecure/postgres-stretch.cdx.xml |
| https://osv.dev/CVE-2018-6913       | 9.8  | Debian    | perl                           | 5.24.1-3+deb9u7                    | fixtures/sbom-insecure/postgres-stretch.cdx.xml |
| https://osv.dev/CVE-2020-10543      | 8.2  | Debian    | perl                           | 5.24.1-3+deb9u7                    | fixtures/sbom-insecure/postgres-stretch.cdx.xml |
| https://osv.dev/CVE-2020-10878      | 8.6  | Debian    | perl                           | 5.24.1-3+deb9u7                    | fixtures/sbom-insecure/postgres-stretch.cdx.xml |
| https://osv.dev/CVE-2020-12723      | 7.5  | Debian    | perl                           | 5.24.1-3+deb9u7                    | fixtures/sbom-insecure/postgres-stretch.cdx.xml |
| https://osv.dev/CVE-2020-16156      | 7.8  | Debian    | perl                           | 5.24.1-3+deb9u7                    | fixtures/sbom-insecure/postgres-stretch.cdx.xml |
| https://osv.dev/CVE-2021-36770      | 7.8  | Debian    | perl                           | 5.24.1-3+deb9u7                    | fixtures/sbom-insecure/postgres-stretch.cdx.xml |
| https://osv.dev/CVE-2023-31484      | 8.1  | Debian    | perl                           | 5.24.1-3+deb9u7                    | fixtures/sbom-insecure/postgres-stretch.cdx.xml |
| https://osv.dev/CVE-2023-47038      | 7.8  | Debian    | perl                           | 5.24.1-3+deb9u7                    | fixtures/sbom-insecure/postgres-stretch.cdx.xml |
| https://osv.dev/DLA-3926-1          |      | Debian    | perl                           | 5.24.1-3+deb9u7                    | fixtures/sbom-insecure/postgres-stretch.cdx.xml |
| https://osv.dev/DLA-3072-1          |      | Debian    | postgresql-11                  | 11.15-1.pgdg90+1                   | fixtures/sbom-insecure/postgres-stretch.cdx.xml |
| https://osv.dev/DLA-3189-1          |      | Debian    | postgresql-11                  | 11.15-1.pgdg90+1                   | fixtures/sbom-insecure/postgres-stretch.cdx.xml |
| https://osv.dev/DLA-3316-1          |      | Debian    | postgresql-11                  | 11.15-1.pgdg90+1                   | fixtures/sbom-insecure/postgres-stretch.cdx.xml |
| https://osv.dev/DLA-3422-1          |      | Debian    | postgresql-11                  | 11.15-1.pgdg90+1                   | fixtures/sbom-insecure/postgres-stretch.cdx.xml |
| https://osv.dev/DLA-3600-1          |      | Debian    | postgresql-11                  | 11.15-1.pgdg90+1                   | fixtures/sbom-insecure/postgres-stretch.cdx.xml |
| https://osv.dev/DLA-3651-1          |      | Debian    | postgresql-11                  | 11.15-1.pgdg90+1                   | fixtures/sbom-insecure/postgres-stretch.cdx.xml |
| https://osv.dev/DLA-3764-1          |      | Debian    | postgresql-11                  | 11.15-1.pgdg90+1                   | fixtures/sbom-insecure/postgres-stretch.cdx.xml |
| https://osv.dev/DSA-5135-1          |      | Debian    | postgresql-11                  | 11.15-1.pgdg90+1                   | fixtures/sbom-insecure/postgres-stretch.cdx.xml |
| https://osv.dev/CVE-2017-17512      | 8.8  | Debian    | sensible-utils                 | 0.0.9+deb9u1                       | fixtures/sbom-insecure/postgres-stretch.cdx.xml |
| https://osv.dev/CVE-2018-20482      | 4.7  | Debian    | tar                            | 1.29b-1.1+deb9u1                   | fixtures/sbom-insecure/postgres-stretch.cdx.xml |
| https://osv.dev/CVE-2023-39804      |      | Debian    | tar                            | 1.29b-1.1+deb9u1                   | fixtures/sbom-insecure/postgres-stretch.cdx.xml |
| https://osv.dev/DLA-3755-1          |      | Debian    | tar                            | 1.29b-1.1+deb9u1                   | fixtures/sbom-insecure/postgres-stretch.cdx.xml |
| https://osv.dev/DLA-3051-1          |      | Debian    | tzdata                         | 2021a-0+deb9u3                     | fixtures/sbom-insecure/postgres-stretch.cdx.xml |
| https://osv.dev/DLA-3134-1          |      | Debian    | tzdata                         | 2021a-0+deb9u3                     | fixtures/sbom-insecure/postgres-stretch.cdx.xml |
| https://osv.dev/DLA-3161-1          |      | Debian    | tzdata                         | 2021a-0+deb9u3                     | fixtures/sbom-insecure/postgres-stretch.cdx.xml |
| https://osv.dev/DLA-3366-1          |      | Debian    | tzdata                         | 2021a-0+deb9u3                     | fixtures/sbom-insecure/postgres-stretch.cdx.xml |
| https://osv.dev/DLA-3412-1          |      | Debian    | tzdata                         | 2021a-0+deb9u3                     | fixtures/sbom-insecure/postgres-stretch.cdx.xml |
| https://osv.dev/DLA-3684-1          |      | Debian    | tzdata                         | 2021a-0+deb9u3                     | fixtures/sbom-insecure/postgres-stretch.cdx.xml |
| https://osv.dev/DLA-3788-1          |      | Debian    | tzdata                         | 2021a-0+deb9u3                     | fixtures/sbom-insecure/postgres-stretch.cdx.xml |
| https://osv.dev/DLA-3972-1          |      | Debian    | tzdata                         | 2021a-0+deb9u3                     | fixtures/sbom-insecure/postgres-stretch.cdx.xml |
| https://osv.dev/DLA-4016-1          |      | Debian    | ucf                            | 3.0036                             | fixtures/sbom-insecure/postgres-stretch.cdx.xml |
| https://osv.dev/CVE-2016-2779       | 7.8  | Debian    | util-linux                     | 2.29.2-1+deb9u1                    | fixtures/sbom-insecure/postgres-stretch.cdx.xml |
| https://osv.dev/DSA-5055-1          | 5.5  | Debian    | util-linux                     | 2.29.2-1+deb9u1                    | fixtures/sbom-insecure/postgres-stretch.cdx.xml |
| https://osv.dev/DSA-5650-1          |      | Debian    | util-linux                     | 2.29.2-1+deb9u1                    | fixtures/sbom-insecure/postgres-stretch.cdx.xml |
| https://osv.dev/DLA-3782-1          |      | Debian    | util-linux                     | 2.29.2-1+deb9u1                    | fixtures/sbom-insecure/postgres-stretch.cdx.xml |
| https://osv.dev/DSA-5123-1          | 8.8  | Debian    | xz-utils                       | 5.2.2-1.2+deb9u1                   | fixtures/sbom-insecure/postgres-stretch.cdx.xml |
| https://osv.dev/CVE-2024-3094       | 10.0 | Debian    | xz-utils                       | 5.2.2-1.2+deb9u1                   | fixtures/sbom-insecure/postgres-stretch.cdx.xml |
+-------------------------------------+------+-----------+--------------------------------+------------------------------------+-------------------------------------------------+
| Unimportant vulnerabilities         |      |           |                                |                                    |                                                 |
+-------------------------------------+------+-----------+--------------------------------+------------------------------------+-------------------------------------------------+
| https://osv.dev/CVE-2011-3374       | 3.7  | Debian    | apt                            | 1.4.11                             | fixtures/sbom-insecure/postgres-stretch.cdx.xml |
| https://osv.dev/CVE-2019-18276      | 7.8  | Debian    | bash                           | 4.4-5                              | fixtures/sbom-insecure/postgres-stretch.cdx.xml |
| https://osv.dev/CVE-2017-18018      | 4.7  | Debian    | coreutils                      | 8.26-3                             | fixtures/sbom-insecure/postgres-stretch.cdx.xml |
| https://osv.dev/CVE-2018-6829       | 7.5  | Debian    | libgcrypt20                    | 1.7.6-2+deb9u4                     | fixtures/sbom-insecure/postgres-stretch.cdx.xml |
| https://osv.dev/CVE-2018-1000654    | 5.5  | Debian    | libtasn1-6                     | 4.10-1.1+deb9u1                    | fixtures/sbom-insecure/postgres-stretch.cdx.xml |
| https://osv.dev/CVE-2020-24977      | 6.5  | Debian    | libxml2                        | 2.9.4+dfsg1-2.2+deb9u6             | fixtures/sbom-insecure/postgres-stretch.cdx.xml |
| https://osv.dev/CVE-2024-34459      |      | Debian    | libxml2                        | 2.9.4+dfsg1-2.2+deb9u6             | fixtures/sbom-insecure/postgres-stretch.cdx.xml |
| https://osv.dev/CVE-2011-4116       | 7.5  | Debian    | perl                           | 5.24.1-3+deb9u7                    | fixtures/sbom-insecure/postgres-stretch.cdx.xml |
| https://osv.dev/CVE-2022-48522      | 9.8  | Debian    | perl                           | 5.24.1-3+deb9u7                    | fixtures/sbom-insecure/postgres-stretch.cdx.xml |
| https://osv.dev/CVE-2023-31486      | 8.1  | Debian    | perl                           | 5.24.1-3+deb9u7                    | fixtures/sbom-insecure/postgres-stretch.cdx.xml |
| https://osv.dev/CVE-2005-2541       |      | Debian    | tar                            | 1.29b-1.1+deb9u1                   | fixtures/sbom-insecure/postgres-stretch.cdx.xml |
| https://osv.dev/CVE-2019-9923       | 7.5  | Debian    | tar                            | 1.29b-1.1+deb9u1                   | fixtures/sbom-insecure/postgres-stretch.cdx.xml |
| https://osv.dev/CVE-2021-20193      | 3.3  | Debian    | tar                            | 1.29b-1.1+deb9u1                   | fixtures/sbom-insecure/postgres-stretch.cdx.xml |
| https://osv.dev/CVE-2022-48303      | 5.5  | Debian    | tar                            | 1.29b-1.1+deb9u1                   | fixtures/sbom-insecure/postgres-stretch.cdx.xml |
| https://osv.dev/CVE-2018-7738       | 7.8  | Debian    | util-linux                     | 2.29.2-1+deb9u1                    | fixtures/sbom-insecure/postgres-stretch.cdx.xml |
| https://osv.dev/CVE-2022-0563       | 5.5  | Debian    | util-linux                     | 2.29.2-1+deb9u1                    | fixtures/sbom-insecure/postgres-stretch.cdx.xml |
+-------------------------------------+------+-----------+--------------------------------+------------------------------------+-------------------------------------------------+

---

[TestRun_LocalDatabases/one_specific_supported_sbom_with_vulns - 4]

---

[TestRun_LocalDatabases/one_specific_unsupported_lockfile - 1]
Scanning dir ./fixtures/locks-many/not-a-lockfile.toml

---

[TestRun_LocalDatabases/one_specific_unsupported_lockfile - 2]
No package sources found, --help for usage information.

---

[TestRun_LocalDatabases/one_specific_unsupported_lockfile - 3]
Scanning dir ./fixtures/locks-many/not-a-lockfile.toml

---

[TestRun_LocalDatabases/one_specific_unsupported_lockfile - 4]
No package sources found, --help for usage information.

---

[TestRun_LocalDatabases/only_the_files_in_the_given_directories_are_checked_by_default_(no_recursion) - 1]
Scanning dir ./fixtures/locks-one-with-nested
Scanned <rootdir>/fixtures/locks-one-with-nested/yarn.lock file and found 1 package
Loaded npm local db from <tempdir>/osv-scanner/npm/all.zip
No issues found

---

[TestRun_LocalDatabases/only_the_files_in_the_given_directories_are_checked_by_default_(no_recursion) - 2]

---

[TestRun_LocalDatabases/only_the_files_in_the_given_directories_are_checked_by_default_(no_recursion) - 3]
Scanning dir ./fixtures/locks-one-with-nested
Scanned <rootdir>/fixtures/locks-one-with-nested/yarn.lock file and found 1 package
Loaded npm local db from <tempdir>/osv-scanner/npm/all.zip
No issues found

---

[TestRun_LocalDatabases/only_the_files_in_the_given_directories_are_checked_by_default_(no_recursion) - 4]

---

[TestRun_LocalDatabases/output_format:_markdown_table - 1]
Scanning dir ./fixtures/locks-many/composer.lock
Scanned <rootdir>/fixtures/locks-many/composer.lock file and found 1 package
Loaded filter from: <rootdir>/fixtures/locks-many/osv-scanner.toml
Loaded Packagist local db from <tempdir>/osv-scanner/Packagist/all.zip
No issues found

---

[TestRun_LocalDatabases/output_format:_markdown_table - 2]

---

[TestRun_LocalDatabases/output_format:_markdown_table - 3]
Scanning dir ./fixtures/locks-many/composer.lock
Scanned <rootdir>/fixtures/locks-many/composer.lock file and found 1 package
Loaded filter from: <rootdir>/fixtures/locks-many/osv-scanner.toml
Loaded Packagist local db from <tempdir>/osv-scanner/Packagist/all.zip
No issues found

---

[TestRun_LocalDatabases/output_format:_markdown_table - 4]

---

[TestRun_LocalDatabases/output_with_json - 1]
{
  "results": [],
  "experimental_config": {
    "licenses": {
      "summary": false,
      "allowlist": null
    }
  }
}

---

[TestRun_LocalDatabases/output_with_json - 2]
Scanning dir ./fixtures/locks-many/composer.lock
Scanned <rootdir>/fixtures/locks-many/composer.lock file and found 1 package
Loaded filter from: <rootdir>/fixtures/locks-many/osv-scanner.toml
Loaded Packagist local db from <tempdir>/osv-scanner/Packagist/all.zip

---

[TestRun_LocalDatabases/output_with_json - 3]
{
  "results": [],
  "experimental_config": {
    "licenses": {
      "summary": false,
      "allowlist": null
    }
  }
}

---

[TestRun_LocalDatabases/output_with_json - 4]
Scanning dir ./fixtures/locks-many/composer.lock
Scanned <rootdir>/fixtures/locks-many/composer.lock file and found 1 package
Loaded filter from: <rootdir>/fixtures/locks-many/osv-scanner.toml
Loaded Packagist local db from <tempdir>/osv-scanner/Packagist/all.zip

---

[TestRun_LocalDatabases/output_with_json#01 - 1]
{
  "results": [],
  "experimental_config": {
    "licenses": {
      "summary": false,
      "allowlist": null
    }
  }
}

---

[TestRun_LocalDatabases/output_with_json#01 - 2]
Scanning dir ./fixtures/locks-many/composer.lock
Scanned <rootdir>/fixtures/locks-many/composer.lock file and found 1 package
Loaded filter from: <rootdir>/fixtures/locks-many/osv-scanner.toml
Loaded Packagist local db from <tempdir>/osv-scanner/Packagist/all.zip

---

[TestRun_LocalDatabases/output_with_json#01 - 3]
{
  "results": [],
  "experimental_config": {
    "licenses": {
      "summary": false,
      "allowlist": null
    }
  }
}

---

[TestRun_LocalDatabases/output_with_json#01 - 4]
Scanning dir ./fixtures/locks-many/composer.lock
Scanned <rootdir>/fixtures/locks-many/composer.lock file and found 1 package
Loaded filter from: <rootdir>/fixtures/locks-many/osv-scanner.toml
Loaded Packagist local db from <tempdir>/osv-scanner/Packagist/all.zip

---

[TestRun_LocalDatabases_AlwaysOffline/a_bunch_of_different_lockfiles_and_ecosystem - 1]
Scanning dir ./fixtures/locks-requirements
Scanned <rootdir>/fixtures/locks-requirements/my-requirements.txt file and found 1 package
Scanned <rootdir>/fixtures/locks-requirements/requirements-dev.txt file and found 1 package
Scanned <rootdir>/fixtures/locks-requirements/requirements.prod.txt file and found 1 package
Scanned <rootdir>/fixtures/locks-requirements/requirements.txt file and found 3 packages
Scanned <rootdir>/fixtures/locks-requirements/the_requirements_for_test.txt file and found 1 package
Scanning dir ./fixtures/locks-many
Scanned <rootdir>/fixtures/locks-many/Gemfile.lock file and found 1 package
Scanned <rootdir>/fixtures/locks-many/alpine.cdx.xml file and found 15 packages
Scanned <rootdir>/fixtures/locks-many/composer.lock file and found 1 package
Scanned <rootdir>/fixtures/locks-many/package-lock.json file and found 1 package
Scanned <rootdir>/fixtures/locks-many/yarn.lock file and found 1 package
Filtered 1 local/unscannable package/s from the scan.

---

[TestRun_LocalDatabases_AlwaysOffline/a_bunch_of_different_lockfiles_and_ecosystem - 2]
could not load db for PyPI ecosystem: unable to fetch OSV database: no offline version of the OSV database is available
could not load db for RubyGems ecosystem: unable to fetch OSV database: no offline version of the OSV database is available
could not load db for Alpine ecosystem: unable to fetch OSV database: no offline version of the OSV database is available
could not load db for Packagist ecosystem: unable to fetch OSV database: no offline version of the OSV database is available
could not load db for npm ecosystem: unable to fetch OSV database: no offline version of the OSV database is available

---

[TestRun_LocalDatabases_AlwaysOffline/a_bunch_of_different_lockfiles_and_ecosystem - 3]
Scanning dir ./fixtures/locks-requirements
Scanned <rootdir>/fixtures/locks-requirements/my-requirements.txt file and found 1 package
Scanned <rootdir>/fixtures/locks-requirements/requirements-dev.txt file and found 1 package
Scanned <rootdir>/fixtures/locks-requirements/requirements.prod.txt file and found 1 package
Scanned <rootdir>/fixtures/locks-requirements/requirements.txt file and found 3 packages
Scanned <rootdir>/fixtures/locks-requirements/the_requirements_for_test.txt file and found 1 package
Scanning dir ./fixtures/locks-many
Scanned <rootdir>/fixtures/locks-many/Gemfile.lock file and found 1 package
Scanned <rootdir>/fixtures/locks-many/alpine.cdx.xml file and found 15 packages
Scanned <rootdir>/fixtures/locks-many/composer.lock file and found 1 package
Scanned <rootdir>/fixtures/locks-many/package-lock.json file and found 1 package
Scanned <rootdir>/fixtures/locks-many/yarn.lock file and found 1 package
Filtered 1 local/unscannable package/s from the scan.

---

[TestRun_LocalDatabases_AlwaysOffline/a_bunch_of_different_lockfiles_and_ecosystem - 4]
could not load db for PyPI ecosystem: unable to fetch OSV database: no offline version of the OSV database is available
could not load db for RubyGems ecosystem: unable to fetch OSV database: no offline version of the OSV database is available
could not load db for Alpine ecosystem: unable to fetch OSV database: no offline version of the OSV database is available
could not load db for Packagist ecosystem: unable to fetch OSV database: no offline version of the OSV database is available
could not load db for npm ecosystem: unable to fetch OSV database: no offline version of the OSV database is available

---

[TestRun_LockfileWithExplicitParseAs/"apk-installed"_is_supported - 1]
Scanned <rootdir>/fixtures/locks-many/installed file as a apk-installed and found 1 package
Loaded filter from: <rootdir>/fixtures/locks-many/osv-scanner.toml
No issues found

---

[TestRun_LockfileWithExplicitParseAs/"apk-installed"_is_supported - 2]

---

[TestRun_LockfileWithExplicitParseAs/"dpkg-status"_is_supported - 1]
Scanned <rootdir>/fixtures/locks-many/status file as a dpkg-status and found 1 package
Loaded filter from: <rootdir>/fixtures/locks-many/osv-scanner.toml
No issues found

---

[TestRun_LockfileWithExplicitParseAs/"dpkg-status"_is_supported - 2]

---

[TestRun_LockfileWithExplicitParseAs/empty_is_default - 1]
Scanned <rootdir>/fixtures/locks-many/composer.lock file and found 1 package
Loaded filter from: <rootdir>/fixtures/locks-many/osv-scanner.toml
No issues found

---

[TestRun_LockfileWithExplicitParseAs/empty_is_default - 2]

---

[TestRun_LockfileWithExplicitParseAs/empty_works_as_an_escape_(no_fixture_because_it's_not_valid_on_Windows) - 1]

---

[TestRun_LockfileWithExplicitParseAs/empty_works_as_an_escape_(no_fixture_because_it's_not_valid_on_Windows) - 2]
stat <rootdir>/path/to/my:file: no such file or directory

---

[TestRun_LockfileWithExplicitParseAs/empty_works_as_an_escape_(no_fixture_because_it's_not_valid_on_Windows)#01 - 1]

---

[TestRun_LockfileWithExplicitParseAs/empty_works_as_an_escape_(no_fixture_because_it's_not_valid_on_Windows)#01 - 2]
stat <rootdir>/path/to/my:project/package-lock.json: no such file or directory

---

[TestRun_LockfileWithExplicitParseAs/files_that_error_on_parsing_stop_parsable_files_from_being_checked - 1]

---

[TestRun_LockfileWithExplicitParseAs/files_that_error_on_parsing_stop_parsable_files_from_being_checked - 2]
(extracting as rust/Cargolock) could not extract from <rootdir>/fixtures/locks-insecure/my-package-lock.json: toml: line 1: expected '.' or '=', but got '{' instead

---

[TestRun_LockfileWithExplicitParseAs/multiple,_+_output_order_is_deterministic - 1]
Scanned <rootdir>/fixtures/locks-insecure/my-package-lock.json file as a package-lock.json and found 1 package
Scanned <rootdir>/fixtures/locks-insecure/my-yarn.lock file as a yarn.lock and found 1 package
Scanning dir ./fixtures/locks-insecure
Scanned <rootdir>/fixtures/locks-insecure/composer.lock file and found 1 package
+-------------------------------------+------+-----------+------------------+---------+----------------------------------------------+
| OSV URL                             | CVSS | ECOSYSTEM | PACKAGE          | VERSION | SOURCE                                       |
+-------------------------------------+------+-----------+------------------+---------+----------------------------------------------+
| https://osv.dev/GHSA-9f46-5r25-5wfm | 9.8  | Packagist | league/flysystem | 1.0.8   | fixtures/locks-insecure/composer.lock        |
| https://osv.dev/GHSA-whgm-jr23-g3j9 | 7.5  | npm       | ansi-html        | 0.0.1   | fixtures/locks-insecure/my-package-lock.json |
| https://osv.dev/GHSA-whgm-jr23-g3j9 | 7.5  | npm       | ansi-html        | 0.0.1   | fixtures/locks-insecure/my-yarn.lock         |
+-------------------------------------+------+-----------+------------------+---------+----------------------------------------------+

---

[TestRun_LockfileWithExplicitParseAs/multiple,_+_output_order_is_deterministic - 2]

---

[TestRun_LockfileWithExplicitParseAs/multiple,_+_output_order_is_deterministic_2 - 1]
Scanned <rootdir>/fixtures/locks-insecure/my-yarn.lock file as a yarn.lock and found 1 package
Scanned <rootdir>/fixtures/locks-insecure/my-package-lock.json file as a package-lock.json and found 1 package
Scanning dir ./fixtures/locks-insecure
Scanned <rootdir>/fixtures/locks-insecure/composer.lock file and found 1 package
+-------------------------------------+------+-----------+------------------+---------+----------------------------------------------+
| OSV URL                             | CVSS | ECOSYSTEM | PACKAGE          | VERSION | SOURCE                                       |
+-------------------------------------+------+-----------+------------------+---------+----------------------------------------------+
| https://osv.dev/GHSA-9f46-5r25-5wfm | 9.8  | Packagist | league/flysystem | 1.0.8   | fixtures/locks-insecure/composer.lock        |
| https://osv.dev/GHSA-whgm-jr23-g3j9 | 7.5  | npm       | ansi-html        | 0.0.1   | fixtures/locks-insecure/my-package-lock.json |
| https://osv.dev/GHSA-whgm-jr23-g3j9 | 7.5  | npm       | ansi-html        | 0.0.1   | fixtures/locks-insecure/my-yarn.lock         |
+-------------------------------------+------+-----------+------------------+---------+----------------------------------------------+

---

[TestRun_LockfileWithExplicitParseAs/multiple,_+_output_order_is_deterministic_2 - 2]

---

[TestRun_LockfileWithExplicitParseAs/one_lockfile_with_local_path - 1]
Scanned <rootdir>/fixtures/locks-many/replace-local.mod file as a go.mod and found 1 package
Filtered 1 local/unscannable package/s from the scan.
No issues found

---

[TestRun_LockfileWithExplicitParseAs/one_lockfile_with_local_path - 2]

---

[TestRun_LockfileWithExplicitParseAs/parse-as_takes_priority,_even_if_it's_wrong - 1]

---

[TestRun_LockfileWithExplicitParseAs/parse-as_takes_priority,_even_if_it's_wrong - 2]
(extracting as javascript/packagelockjson) could not extract from "<rootdir>/fixtures/locks-many/yarn.lock": invalid character '#' looking for beginning of value

---

[TestRun_LockfileWithExplicitParseAs/unsupported_parse-as - 1]

---

[TestRun_LockfileWithExplicitParseAs/unsupported_parse-as - 2]
could not determine extractor, requested my-file

---

[TestRun_LockfileWithExplicitParseAs/when_an_explicit_parse-as_is_given,_it's_applied_to_that_file - 1]
Scanned <rootdir>/fixtures/locks-insecure/my-package-lock.json file as a package-lock.json and found 1 package
Scanning dir ./fixtures/locks-insecure
Scanned <rootdir>/fixtures/locks-insecure/composer.lock file and found 1 package
+-------------------------------------+------+-----------+------------------+---------+----------------------------------------------+
| OSV URL                             | CVSS | ECOSYSTEM | PACKAGE          | VERSION | SOURCE                                       |
+-------------------------------------+------+-----------+------------------+---------+----------------------------------------------+
| https://osv.dev/GHSA-9f46-5r25-5wfm | 9.8  | Packagist | league/flysystem | 1.0.8   | fixtures/locks-insecure/composer.lock        |
| https://osv.dev/GHSA-whgm-jr23-g3j9 | 7.5  | npm       | ansi-html        | 0.0.1   | fixtures/locks-insecure/my-package-lock.json |
+-------------------------------------+------+-----------+------------------+---------+----------------------------------------------+

---

[TestRun_LockfileWithExplicitParseAs/when_an_explicit_parse-as_is_given,_it's_applied_to_that_file - 2]

---

[TestRun_MavenTransitive/does_not_scan_transitive_dependencies_for_pom.xml_with_no-resolve - 1]
Scanning dir ./fixtures/maven-transitive/pom.xml
Scanned <rootdir>/fixtures/maven-transitive/pom.xml file and found 1 package
No issues found

---

[TestRun_MavenTransitive/does_not_scan_transitive_dependencies_for_pom.xml_with_no-resolve - 2]

---

[TestRun_MavenTransitive/does_not_scan_transitive_dependencies_for_pom.xml_with_offline_mode - 1]
Scanning dir ./fixtures/maven-transitive/pom.xml
Scanned <rootdir>/fixtures/maven-transitive/pom.xml file and found 1 package
Loaded Maven local db from <tempdir>/osv-scanner/Maven/all.zip
No issues found

---

[TestRun_MavenTransitive/does_not_scan_transitive_dependencies_for_pom.xml_with_offline_mode - 2]

---

[TestRun_MavenTransitive/resolve_transitive_dependencies_with_native_data_source - 1]
Scanned <rootdir>/fixtures/maven-transitive/registry.xml file as a pom.xml and found 59 packages
+-------------------------------------+------+-----------+-----------------------------------------------+---------+----------------------------------------+
| OSV URL                             | CVSS | ECOSYSTEM | PACKAGE                                       | VERSION | SOURCE                                 |
+-------------------------------------+------+-----------+-----------------------------------------------+---------+----------------------------------------+
| https://osv.dev/GHSA-cm6r-892j-jv2g | 6.1  | Maven     | com.google.android.gms:play-services-basement | 10.0.0  | fixtures/maven-transitive/registry.xml |
| https://osv.dev/GHSA-7rjr-3q55-vv33 | 9.0  | Maven     | org.apache.logging.log4j:log4j-core           | 2.14.1  | fixtures/maven-transitive/registry.xml |
| https://osv.dev/GHSA-8489-44mv-ggj8 | 6.6  | Maven     | org.apache.logging.log4j:log4j-core           | 2.14.1  | fixtures/maven-transitive/registry.xml |
| https://osv.dev/GHSA-jfh8-c2jp-5v3q | 10.0 | Maven     | org.apache.logging.log4j:log4j-core           | 2.14.1  | fixtures/maven-transitive/registry.xml |
| https://osv.dev/GHSA-p6xc-xr62-6r2g | 8.6  | Maven     | org.apache.logging.log4j:log4j-core           | 2.14.1  | fixtures/maven-transitive/registry.xml |
+-------------------------------------+------+-----------+-----------------------------------------------+---------+----------------------------------------+

---

[TestRun_MavenTransitive/resolve_transitive_dependencies_with_native_data_source - 2]

---

[TestRun_MavenTransitive/scans_dependencies_from_multiple_registries - 1]
Scanned <rootdir>/fixtures/maven-transitive/registry.xml file as a pom.xml and found 59 packages
+-------------------------------------+------+-----------+-----------------------------------------------+---------+----------------------------------------+
| OSV URL                             | CVSS | ECOSYSTEM | PACKAGE                                       | VERSION | SOURCE                                 |
+-------------------------------------+------+-----------+-----------------------------------------------+---------+----------------------------------------+
| https://osv.dev/GHSA-cm6r-892j-jv2g | 6.1  | Maven     | com.google.android.gms:play-services-basement | 10.0.0  | fixtures/maven-transitive/registry.xml |
| https://osv.dev/GHSA-7rjr-3q55-vv33 | 9.0  | Maven     | org.apache.logging.log4j:log4j-core           | 2.14.1  | fixtures/maven-transitive/registry.xml |
| https://osv.dev/GHSA-8489-44mv-ggj8 | 6.6  | Maven     | org.apache.logging.log4j:log4j-core           | 2.14.1  | fixtures/maven-transitive/registry.xml |
| https://osv.dev/GHSA-jfh8-c2jp-5v3q | 10.0 | Maven     | org.apache.logging.log4j:log4j-core           | 2.14.1  | fixtures/maven-transitive/registry.xml |
| https://osv.dev/GHSA-p6xc-xr62-6r2g | 8.6  | Maven     | org.apache.logging.log4j:log4j-core           | 2.14.1  | fixtures/maven-transitive/registry.xml |
+-------------------------------------+------+-----------+-----------------------------------------------+---------+----------------------------------------+

---

[TestRun_MavenTransitive/scans_dependencies_from_multiple_registries - 2]

---

[TestRun_MavenTransitive/scans_pom.xml_with_non_UTF-8_encoding - 1]
Scanned <rootdir>/fixtures/maven-transitive/encoding.xml file as a pom.xml and found 2 packages
+-------------------------------------+------+-----------+-------------+---------+----------------------------------------+
| OSV URL                             | CVSS | ECOSYSTEM | PACKAGE     | VERSION | SOURCE                                 |
+-------------------------------------+------+-----------+-------------+---------+----------------------------------------+
| https://osv.dev/GHSA-269g-pwp5-87pp | 4.4  | Maven     | junit:junit | 4.12    | fixtures/maven-transitive/encoding.xml |
+-------------------------------------+------+-----------+-------------+---------+----------------------------------------+

---

[TestRun_MavenTransitive/scans_pom.xml_with_non_UTF-8_encoding - 2]

---

[TestRun_MavenTransitive/scans_transitive_dependencies_by_specifying_pom.xml - 1]
Scanned <rootdir>/fixtures/maven-transitive/abc.xml file as a pom.xml and found 3 packages
+-------------------------------------+------+-----------+-------------------------------------+---------+-----------------------------------+
| OSV URL                             | CVSS | ECOSYSTEM | PACKAGE                             | VERSION | SOURCE                            |
+-------------------------------------+------+-----------+-------------------------------------+---------+-----------------------------------+
| https://osv.dev/GHSA-7rjr-3q55-vv33 | 9.0  | Maven     | org.apache.logging.log4j:log4j-core | 2.14.1  | fixtures/maven-transitive/abc.xml |
| https://osv.dev/GHSA-8489-44mv-ggj8 | 6.6  | Maven     | org.apache.logging.log4j:log4j-core | 2.14.1  | fixtures/maven-transitive/abc.xml |
| https://osv.dev/GHSA-jfh8-c2jp-5v3q | 10.0 | Maven     | org.apache.logging.log4j:log4j-core | 2.14.1  | fixtures/maven-transitive/abc.xml |
| https://osv.dev/GHSA-p6xc-xr62-6r2g | 8.6  | Maven     | org.apache.logging.log4j:log4j-core | 2.14.1  | fixtures/maven-transitive/abc.xml |
+-------------------------------------+------+-----------+-------------------------------------+---------+-----------------------------------+

---

[TestRun_MavenTransitive/scans_transitive_dependencies_by_specifying_pom.xml - 2]

---

[TestRun_MavenTransitive/scans_transitive_dependencies_for_pom.xml_by_default - 1]
Scanning dir ./fixtures/maven-transitive/pom.xml
Scanned <rootdir>/fixtures/maven-transitive/pom.xml file and found 3 packages
+-------------------------------------+------+-----------+-------------------------------------+---------+-----------------------------------+
| OSV URL                             | CVSS | ECOSYSTEM | PACKAGE                             | VERSION | SOURCE                            |
+-------------------------------------+------+-----------+-------------------------------------+---------+-----------------------------------+
| https://osv.dev/GHSA-7rjr-3q55-vv33 | 9.0  | Maven     | org.apache.logging.log4j:log4j-core | 2.14.1  | fixtures/maven-transitive/pom.xml |
| https://osv.dev/GHSA-8489-44mv-ggj8 | 6.6  | Maven     | org.apache.logging.log4j:log4j-core | 2.14.1  | fixtures/maven-transitive/pom.xml |
| https://osv.dev/GHSA-jfh8-c2jp-5v3q | 10.0 | Maven     | org.apache.logging.log4j:log4j-core | 2.14.1  | fixtures/maven-transitive/pom.xml |
| https://osv.dev/GHSA-p6xc-xr62-6r2g | 8.6  | Maven     | org.apache.logging.log4j:log4j-core | 2.14.1  | fixtures/maven-transitive/pom.xml |
+-------------------------------------+------+-----------+-------------------------------------+---------+-----------------------------------+

---

[TestRun_MavenTransitive/scans_transitive_dependencies_for_pom.xml_by_default - 2]

---

<<<<<<< HEAD
[TestRun_OCIImage/Alpine_3.10_image_tar_with_3.18_version_file - 1]
Scanning local image tarball "../../internal/image/fixtures/test-alpine.tar"

Container Scanning Result (Alpine Linux v3.18):
Total 2 packages affected by 40 vulnerabilities (2 Critical, 17 High, 14 Medium, 0 Low, 7 Unknown) from 1 ecosystems.
40 vulnerabilities have fixes available.

Alpine:v3.18
+---------------------------------------------------------------------------------------------+
| Source:os:lib/apk/db/installed                                                              |
+---------+-------------------+---------------+------------+------------------+---------------+
| PACKAGE | INSTALLED VERSION | FIX AVAILABLE | VULN COUNT | INTRODUCED LAYER | IN BASE IMAGE |
+---------+-------------------+---------------+------------+------------------+---------------+
| openssl | 1.1.1k-r0         | Fix Available |         38 | # 2 Layer        | --            |
| zlib    | 1.2.11-r1         | Fix Available |          2 | # 2 Layer        | --            |
+---------+-------------------+---------------+------------+------------------+---------------+

For the most comprehensive scan results, we recommend using the HTML output: `osv-scanner scan image --serve <image_name>`.
You can also view the full vulnerability list in your terminal with: `osv-scanner scan image --format vertical <image_name>`.

---

[TestRun_OCIImage/Alpine_3.10_image_tar_with_3.18_version_file - 2]
Warning: `scan` exists as both a subcommand of OSV-Scanner and as a file on the filesystem. `scan` is assumed to be a subcommand here. If you intended for `scan` to be an argument to `scan`, you must specify `scan scan` in your command line.

---

[TestRun_OCIImage/Invalid_path - 1]
Scanning local image tarball "./fixtures/oci-image/no-file-here.tar"

---

[TestRun_OCIImage/Invalid_path - 2]
Warning: `scan` exists as both a subcommand of OSV-Scanner and as a file on the filesystem. `scan` is assumed to be a subcommand here. If you intended for `scan` to be an argument to `scan`, you must specify `scan scan` in your command line.
failed to load image from tarball with path "./fixtures/oci-image/no-file-here.tar": open ./fixtures/oci-image/no-file-here.tar: no such file or directory

---

[TestRun_OCIImage/Scanning_java_image_with_some_packages - 1]
Scanning local image tarball "../../internal/image/fixtures/test-java-full.tar"

Container Scanning Result (Alpine Linux v3.21):
Total 9 packages affected by 12 vulnerabilities (1 Critical, 4 High, 7 Medium, 0 Low, 0 Unknown) from 1 ecosystems.
12 vulnerabilities have fixes available.

Maven
+-------------------------------------------------------------------------------------------------------------------------------+
| Source:artifact:app/target.jar                                                                                                |
+-------------------------------------------+-------------------+---------------+------------+------------------+---------------+
| PACKAGE                                   | INSTALLED VERSION | FIX AVAILABLE | VULN COUNT | INTRODUCED LAYER | IN BASE IMAGE |
+-------------------------------------------+-------------------+---------------+------------+------------------+---------------+
| com.google.protobuf:protobuf-java         | 3.21.12           | Fix Available |          1 | # 4 Layer        | --            |
| com.nimbusds:nimbus-jose-jwt              | 9.31              | Fix Available |          1 | # 4 Layer        | --            |
| dnsjava:dnsjava                           | 3.4.0             | Fix Available |          1 | # 4 Layer        | --            |
| io.netty:netty-codec-http                 | 4.1.100.Final     | Fix Available |          1 | # 4 Layer        | --            |
| io.netty:netty-common                     | 4.1.100.Final     | Fix Available |          1 | # 4 Layer        | --            |
| org.apache.avro:avro                      | 1.9.2             | Fix Available |          2 | # 4 Layer        | --            |
| org.apache.commons:commons-compress       | 1.21              | Fix Available |          2 | # 4 Layer        | --            |
| org.apache.commons:commons-configuration2 | 2.8.0             | Fix Available |          2 | # 4 Layer        | --            |
| org.eclipse.jetty:jetty-http              | 9.4.53.v20231009  | Fix Available |          1 | # 4 Layer        | --            |
+-------------------------------------------+-------------------+---------------+------------+------------------+---------------+

For the most comprehensive scan results, we recommend using the HTML output: `osv-scanner scan image --serve <image_name>`.
You can also view the full vulnerability list in your terminal with: `osv-scanner scan image --format vertical <image_name>`.

---

[TestRun_OCIImage/Scanning_java_image_with_some_packages - 2]
Warning: `scan` exists as both a subcommand of OSV-Scanner and as a file on the filesystem. `scan` is assumed to be a subcommand here. If you intended for `scan` to be an argument to `scan`, you must specify `scan scan` in your command line.

---

[TestRun_OCIImage/Scanning_python_image_with_no_packages - 1]
Scanning local image tarball "../../internal/image/fixtures/test-python-empty.tar"

Container Scanning Result (Debian GNU/Linux 10 (buster)):
Total 12 packages affected by 17 vulnerabilities (0 Critical, 2 High, 1 Medium, 0 Low, 14 Unknown) from 2 ecosystems.
17 vulnerabilities have fixes available.

PyPI
+---------------------------------------------------------------------------------------------+
| Source:artifact:usr/local/lib/python3.9/site-packages/pip-23.0.1.dist-info/METADATA         |
+---------+-------------------+---------------+------------+------------------+---------------+
| PACKAGE | INSTALLED VERSION | FIX AVAILABLE | VULN COUNT | INTRODUCED LAYER | IN BASE IMAGE |
+---------+-------------------+---------------+------------+------------------+---------------+
| pip     | 23.0.1            | Fix Available |          1 | # 13 Layer       | python        |
+---------+-------------------+---------------+------------+------------------+---------------+
+------------------------------------------------------------------------------------------------+
| Source:artifact:usr/local/lib/python3.9/site-packages/setuptools-58.1.0.dist-info/METADATA     |
+------------+-------------------+---------------+------------+------------------+---------------+
| PACKAGE    | INSTALLED VERSION | FIX AVAILABLE | VULN COUNT | INTRODUCED LAYER | IN BASE IMAGE |
+------------+-------------------+---------------+------------+------------------+---------------+
| setuptools | 58.1.0            | Fix Available |          2 | # 13 Layer       | python        |
+------------+-------------------+---------------+------------+------------------+---------------+
Debian:10
+-----------------------------------------------------------------------------------------------------------------+
| Source:os:var/lib/dpkg/status                                                                                   |
+------------------------+------------------------+---------------+------------+------------------+---------------+
| PACKAGE                | INSTALLED VERSION      | FIX AVAILABLE | VULN COUNT | INTRODUCED LAYER | IN BASE IMAGE |
+------------------------+------------------------+---------------+------------+------------------+---------------+
| debian-archive-keyring | 2019.1+deb10u1         | Fix Available |          1 | # 0 Layer        | python        |
| expat                  | 2.2.6-2+deb10u6        | Fix Available |          1 | # 7 Layer        | python        |
| glibc                  | 2.28-10+deb10u2        | Fix Available |          2 | # 0 Layer        | python        |
| gnutls28               | 3.6.7-4+deb10u10       | Fix Available |          2 | # 0 Layer        | python        |
| ncurses                | 6.1+20181013-2+deb10u3 | Fix Available |          2 | # 0 Layer        | python        |
| openssl                | 1.1.1n-0+deb10u5       | Fix Available |          1 | # 4 Layer        | python        |
| systemd                | 241-7~deb10u9          | Fix Available |          1 | # 0 Layer        | python        |
| tar                    | 1.30+dfsg-6            | Fix Available |          1 | # 0 Layer        | python        |
| tzdata                 | 2021a-0+deb10u11       | Fix Available |          2 | # 0 Layer        | python        |
| util-linux             | 2.33.1-0.1             | Fix Available |          1 | # 0 Layer        | python        |
+------------------------+------------------------+---------------+------------+------------------+---------------+

For the most comprehensive scan results, we recommend using the HTML output: `osv-scanner scan image --serve <image_name>`.
You can also view the full vulnerability list in your terminal with: `osv-scanner scan image --format vertical <image_name>`.

---

[TestRun_OCIImage/Scanning_python_image_with_no_packages - 2]
Warning: `scan` exists as both a subcommand of OSV-Scanner and as a file on the filesystem. `scan` is assumed to be a subcommand here. If you intended for `scan` to be an argument to `scan`, you must specify `scan scan` in your command line.

---

[TestRun_OCIImage/Scanning_python_image_with_some_packages - 1]
Scanning local image tarball "../../internal/image/fixtures/test-python-full.tar"

Container Scanning Result (Debian GNU/Linux 10 (buster)):
Total 17 packages affected by 31 vulnerabilities (0 Critical, 8 High, 8 Medium, 0 Low, 15 Unknown) from 2 ecosystems.
31 vulnerabilities have fixes available.

PyPI
+---------------------------------------------------------------------------------------------+
| Source:artifact:usr/local/lib/python3.9/site-packages/Django-1.11.29.dist-info/METADATA     |
+---------+-------------------+---------------+------------+------------------+---------------+
| PACKAGE | INSTALLED VERSION | FIX AVAILABLE | VULN COUNT | INTRODUCED LAYER | IN BASE IMAGE |
+---------+-------------------+---------------+------------+------------------+---------------+
| django  | 1.11.29           | Fix Available |          3 | # 17 Layer       | --            |
+---------+-------------------+---------------+------------+------------------+---------------+
+---------------------------------------------------------------------------------------------+
| Source:artifact:usr/local/lib/python3.9/site-packages/Flask-0.12.2.dist-info/METADATA       |
+---------+-------------------+---------------+------------+------------------+---------------+
| PACKAGE | INSTALLED VERSION | FIX AVAILABLE | VULN COUNT | INTRODUCED LAYER | IN BASE IMAGE |
+---------+-------------------+---------------+------------+------------------+---------------+
| flask   | 0.12.2            | Fix Available |          3 | # 17 Layer       | --            |
+---------+-------------------+---------------+------------+------------------+---------------+
+---------------------------------------------------------------------------------------------+
| Source:artifact:usr/local/lib/python3.9/site-packages/idna-2.7.dist-info/METADATA           |
+---------+-------------------+---------------+------------+------------------+---------------+
| PACKAGE | INSTALLED VERSION | FIX AVAILABLE | VULN COUNT | INTRODUCED LAYER | IN BASE IMAGE |
+---------+-------------------+---------------+------------+------------------+---------------+
| idna    | 2.7               | Fix Available |          1 | # 17 Layer       | --            |
+---------+-------------------+---------------+------------+------------------+---------------+
+---------------------------------------------------------------------------------------------+
| Source:artifact:usr/local/lib/python3.9/site-packages/pip-23.0.1.dist-info/METADATA         |
+---------+-------------------+---------------+------------+------------------+---------------+
| PACKAGE | INSTALLED VERSION | FIX AVAILABLE | VULN COUNT | INTRODUCED LAYER | IN BASE IMAGE |
+---------+-------------------+---------------+------------+------------------+---------------+
| pip     | 23.0.1            | Fix Available |          1 | # 13 Layer       | python        |
+---------+-------------------+---------------+------------+------------------+---------------+
+----------------------------------------------------------------------------------------------+
| Source:artifact:usr/local/lib/python3.9/site-packages/requests-2.20.0.dist-info/METADATA     |
+----------+-------------------+---------------+------------+------------------+---------------+
| PACKAGE  | INSTALLED VERSION | FIX AVAILABLE | VULN COUNT | INTRODUCED LAYER | IN BASE IMAGE |
+----------+-------------------+---------------+------------+------------------+---------------+
| requests | 2.20.0            | Fix Available |          2 | # 17 Layer       | --            |
+----------+-------------------+---------------+------------+------------------+---------------+
+------------------------------------------------------------------------------------------------+
| Source:artifact:usr/local/lib/python3.9/site-packages/setuptools-58.1.0.dist-info/METADATA     |
+------------+-------------------+---------------+------------+------------------+---------------+
| PACKAGE    | INSTALLED VERSION | FIX AVAILABLE | VULN COUNT | INTRODUCED LAYER | IN BASE IMAGE |
+------------+-------------------+---------------+------------+------------------+---------------+
| setuptools | 58.1.0            | Fix Available |          2 | # 13 Layer       | python        |
+------------+-------------------+---------------+------------+------------------+---------------+
+---------------------------------------------------------------------------------------------+
| Source:artifact:usr/local/lib/python3.9/site-packages/urllib3-1.24.3.dist-info/METADATA     |
+---------+-------------------+---------------+------------+------------------+---------------+
| PACKAGE | INSTALLED VERSION | FIX AVAILABLE | VULN COUNT | INTRODUCED LAYER | IN BASE IMAGE |
+---------+-------------------+---------------+------------+------------------+---------------+
| urllib3 | 1.24.3            | Fix Available |          5 | # 17 Layer       | --            |
+---------+-------------------+---------------+------------+------------------+---------------+
Debian:10
+-----------------------------------------------------------------------------------------------------------------+
| Source:os:var/lib/dpkg/status                                                                                   |
+------------------------+------------------------+---------------+------------+------------------+---------------+
| PACKAGE                | INSTALLED VERSION      | FIX AVAILABLE | VULN COUNT | INTRODUCED LAYER | IN BASE IMAGE |
+------------------------+------------------------+---------------+------------+------------------+---------------+
| debian-archive-keyring | 2019.1+deb10u1         | Fix Available |          1 | # 0 Layer        | python        |
| expat                  | 2.2.6-2+deb10u6        | Fix Available |          1 | # 7 Layer        | python        |
| glibc                  | 2.28-10+deb10u2        | Fix Available |          2 | # 0 Layer        | python        |
| gnutls28               | 3.6.7-4+deb10u10       | Fix Available |          2 | # 0 Layer        | python        |
| ncurses                | 6.1+20181013-2+deb10u3 | Fix Available |          2 | # 0 Layer        | python        |
| openssl                | 1.1.1n-0+deb10u5       | Fix Available |          1 | # 4 Layer        | python        |
| systemd                | 241-7~deb10u9          | Fix Available |          1 | # 0 Layer        | python        |
| tar                    | 1.30+dfsg-6            | Fix Available |          1 | # 0 Layer        | python        |
| tzdata                 | 2021a-0+deb10u11       | Fix Available |          2 | # 0 Layer        | python        |
| util-linux             | 2.33.1-0.1             | Fix Available |          1 | # 0 Layer        | python        |
+------------------------+------------------------+---------------+------------+------------------+---------------+

For the most comprehensive scan results, we recommend using the HTML output: `osv-scanner scan image --serve <image_name>`.
You can also view the full vulnerability list in your terminal with: `osv-scanner scan image --format vertical <image_name>`.

---

[TestRun_OCIImage/Scanning_python_image_with_some_packages - 2]
Warning: `scan` exists as both a subcommand of OSV-Scanner and as a file on the filesystem. `scan` is assumed to be a subcommand here. If you intended for `scan` to be an argument to `scan`, you must specify `scan scan` in your command line.

---

[TestRun_OCIImage/scanning_image_with_go_binary - 1]
Scanning local image tarball "../../internal/image/fixtures/test-package-tracing.tar"

Container Scanning Result (Alpine Linux v3.20):
Total 7 packages affected by 39 vulnerabilities (0 Critical, 0 High, 0 Medium, 0 Low, 39 Unknown) from 2 ecosystems.
39 vulnerabilities have fixes available.

Go
+---------------------------------------------------------------------------------------------+
| Source:artifact:go/bin/more-vuln-overwrite-less-vuln                                        |
+---------+-------------------+---------------+------------+------------------+---------------+
| PACKAGE | INSTALLED VERSION | FIX AVAILABLE | VULN COUNT | INTRODUCED LAYER | IN BASE IMAGE |
+---------+-------------------+---------------+------------+------------------+---------------+
| stdlib  | 1.22.4            | Fix Available |          6 | # 9 Layer        | --            |
+---------+-------------------+---------------+------------+------------------+---------------+
+---------------------------------------------------------------------------------------------+
| Source:artifact:go/bin/ptf-1.2.0                                                            |
+---------+-------------------+---------------+------------+------------------+---------------+
| PACKAGE | INSTALLED VERSION | FIX AVAILABLE | VULN COUNT | INTRODUCED LAYER | IN BASE IMAGE |
+---------+-------------------+---------------+------------+------------------+---------------+
| stdlib  | 1.22.4            | Fix Available |          6 | # 2 Layer        | --            |
+---------+-------------------+---------------+------------+------------------+---------------+
+---------------------------------------------------------------------------------------------+
| Source:artifact:go/bin/ptf-1.3.0                                                            |
+---------+-------------------+---------------+------------+------------------+---------------+
| PACKAGE | INSTALLED VERSION | FIX AVAILABLE | VULN COUNT | INTRODUCED LAYER | IN BASE IMAGE |
+---------+-------------------+---------------+------------+------------------+---------------+
| stdlib  | 1.22.4            | Fix Available |          6 | # 4 Layer        | --            |
+---------+-------------------+---------------+------------+------------------+---------------+
+---------------------------------------------------------------------------------------------+
| Source:artifact:go/bin/ptf-1.3.0-moved                                                      |
+---------+-------------------+---------------+------------+------------------+---------------+
| PACKAGE | INSTALLED VERSION | FIX AVAILABLE | VULN COUNT | INTRODUCED LAYER | IN BASE IMAGE |
+---------+-------------------+---------------+------------+------------------+---------------+
| stdlib  | 1.22.4            | Fix Available |          6 | # 3 Layer        | --            |
+---------+-------------------+---------------+------------+------------------+---------------+
+---------------------------------------------------------------------------------------------+
| Source:artifact:go/bin/ptf-1.4.0                                                            |
+---------+-------------------+---------------+------------+------------------+---------------+
| PACKAGE | INSTALLED VERSION | FIX AVAILABLE | VULN COUNT | INTRODUCED LAYER | IN BASE IMAGE |
+---------+-------------------+---------------+------------+------------------+---------------+
| stdlib  | 1.22.4            | Fix Available |          6 | # 2 Layer        | --            |
+---------+-------------------+---------------+------------+------------------+---------------+
+---------------------------------------------------------------------------------------------+
| Source:artifact:go/bin/ptf-vulnerable                                                       |
+---------+-------------------+---------------+------------+------------------+---------------+
| PACKAGE | INSTALLED VERSION | FIX AVAILABLE | VULN COUNT | INTRODUCED LAYER | IN BASE IMAGE |
+---------+-------------------+---------------+------------+------------------+---------------+
| stdlib  | 1.22.4            | Fix Available |          6 | # 7 Layer        | --            |
+---------+-------------------+---------------+------------+------------------+---------------+
Alpine:v3.20
+---------------------------------------------------------------------------------------------+
| Source:os:lib/apk/db/installed                                                              |
+---------+-------------------+---------------+------------+------------------+---------------+
| PACKAGE | INSTALLED VERSION | FIX AVAILABLE | VULN COUNT | INTRODUCED LAYER | IN BASE IMAGE |
+---------+-------------------+---------------+------------+------------------+---------------+
| openssl | 3.3.1-r0          | Fix Available |          3 | # 0 Layer        | alpine        |
+---------+-------------------+---------------+------------+------------------+---------------+

For the most comprehensive scan results, we recommend using the HTML output: `osv-scanner scan image --serve <image_name>`.
You can also view the full vulnerability list in your terminal with: `osv-scanner scan image --format vertical <image_name>`.

---

[TestRun_OCIImage/scanning_image_with_go_binary - 2]
Warning: `scan` exists as both a subcommand of OSV-Scanner and as a file on the filesystem. `scan` is assumed to be a subcommand here. If you intended for `scan` to be an argument to `scan`, you must specify `scan scan` in your command line.

---

[TestRun_OCIImage/scanning_node_modules_using_npm_with_no_packages - 1]
Scanning local image tarball "../../internal/image/fixtures/test-node_modules-npm-empty.tar"

Container Scanning Result (Alpine Linux v3.19):
Total 2 packages affected by 10 vulnerabilities (0 Critical, 0 High, 4 Medium, 0 Low, 6 Unknown) from 1 ecosystems.
10 vulnerabilities have fixes available.

Alpine:v3.19
+---------------------------------------------------------------------------------------------+
| Source:os:lib/apk/db/installed                                                              |
+---------+-------------------+---------------+------------+------------------+---------------+
| PACKAGE | INSTALLED VERSION | FIX AVAILABLE | VULN COUNT | INTRODUCED LAYER | IN BASE IMAGE |
+---------+-------------------+---------------+------------+------------------+---------------+
| busybox | 1.36.1-r15        | Fix Available |          4 | # 0 Layer        | alpine        |
| openssl | 3.1.4-r5          | Fix Available |          6 | # 0 Layer        | alpine        |
+---------+-------------------+---------------+------------+------------------+---------------+

For the most comprehensive scan results, we recommend using the HTML output: `osv-scanner scan image --serve <image_name>`.
You can also view the full vulnerability list in your terminal with: `osv-scanner scan image --format vertical <image_name>`.

---

[TestRun_OCIImage/scanning_node_modules_using_npm_with_no_packages - 2]
Warning: `scan` exists as both a subcommand of OSV-Scanner and as a file on the filesystem. `scan` is assumed to be a subcommand here. If you intended for `scan` to be an argument to `scan`, you must specify `scan scan` in your command line.

---

[TestRun_OCIImage/scanning_node_modules_using_npm_with_some_packages - 1]
Scanning local image tarball "../../internal/image/fixtures/test-node_modules-npm-full.tar"

Container Scanning Result (Alpine Linux v3.19):
Total 4 packages affected by 13 vulnerabilities (2 Critical, 0 High, 5 Medium, 0 Low, 6 Unknown) from 2 ecosystems.
12 vulnerabilities have fixes available.

npm
+-------------------------------------------------------------------------------------------------+
| Source:artifact:prod/app/node_modules/.package-lock.json                                        |
+----------+-------------------+------------------+------------+------------------+---------------+
| PACKAGE  | INSTALLED VERSION | FIX AVAILABLE    | VULN COUNT | INTRODUCED LAYER | IN BASE IMAGE |
+----------+-------------------+------------------+------------+------------------+---------------+
| cryo     | 0.0.6             | No fix available |          1 | # 14 Layer       | --            |
| minimist | 0.0.8             | Fix Available    |          2 | # 13 Layer       | --            |
+----------+-------------------+------------------+------------+------------------+---------------+
Alpine:v3.19
+---------------------------------------------------------------------------------------------+
| Source:os:lib/apk/db/installed                                                              |
+---------+-------------------+---------------+------------+------------------+---------------+
| PACKAGE | INSTALLED VERSION | FIX AVAILABLE | VULN COUNT | INTRODUCED LAYER | IN BASE IMAGE |
+---------+-------------------+---------------+------------+------------------+---------------+
| busybox | 1.36.1-r15        | Fix Available |          4 | # 0 Layer        | alpine        |
| openssl | 3.1.4-r5          | Fix Available |          6 | # 0 Layer        | alpine        |
+---------+-------------------+---------------+------------+------------------+---------------+

For the most comprehensive scan results, we recommend using the HTML output: `osv-scanner scan image --serve <image_name>`.
You can also view the full vulnerability list in your terminal with: `osv-scanner scan image --format vertical <image_name>`.

---

[TestRun_OCIImage/scanning_node_modules_using_npm_with_some_packages - 2]
Warning: `scan` exists as both a subcommand of OSV-Scanner and as a file on the filesystem. `scan` is assumed to be a subcommand here. If you intended for `scan` to be an argument to `scan`, you must specify `scan scan` in your command line.

---

[TestRun_OCIImage/scanning_node_modules_using_pnpm_with_no_packages - 1]
Scanning local image tarball "../../internal/image/fixtures/test-node_modules-pnpm-empty.tar"

Container Scanning Result (Alpine Linux v3.19):
Total 2 packages affected by 10 vulnerabilities (0 Critical, 0 High, 4 Medium, 0 Low, 6 Unknown) from 1 ecosystems.
10 vulnerabilities have fixes available.

Alpine:v3.19
+---------------------------------------------------------------------------------------------+
| Source:os:lib/apk/db/installed                                                              |
+---------+-------------------+---------------+------------+------------------+---------------+
| PACKAGE | INSTALLED VERSION | FIX AVAILABLE | VULN COUNT | INTRODUCED LAYER | IN BASE IMAGE |
+---------+-------------------+---------------+------------+------------------+---------------+
| busybox | 1.36.1-r15        | Fix Available |          4 | # 0 Layer        | alpine        |
| openssl | 3.1.4-r5          | Fix Available |          6 | # 0 Layer        | alpine        |
+---------+-------------------+---------------+------------+------------------+---------------+

For the most comprehensive scan results, we recommend using the HTML output: `osv-scanner scan image --serve <image_name>`.
You can also view the full vulnerability list in your terminal with: `osv-scanner scan image --format vertical <image_name>`.

---

[TestRun_OCIImage/scanning_node_modules_using_pnpm_with_no_packages - 2]
Warning: `scan` exists as both a subcommand of OSV-Scanner and as a file on the filesystem. `scan` is assumed to be a subcommand here. If you intended for `scan` to be an argument to `scan`, you must specify `scan scan` in your command line.

---

[TestRun_OCIImage/scanning_node_modules_using_pnpm_with_some_packages - 1]
Scanning local image tarball "../../internal/image/fixtures/test-node_modules-pnpm-full.tar"

Container Scanning Result (Alpine Linux v3.19):
Total 2 packages affected by 10 vulnerabilities (0 Critical, 0 High, 4 Medium, 0 Low, 6 Unknown) from 1 ecosystems.
10 vulnerabilities have fixes available.

Alpine:v3.19
+---------------------------------------------------------------------------------------------+
| Source:os:lib/apk/db/installed                                                              |
+---------+-------------------+---------------+------------+------------------+---------------+
| PACKAGE | INSTALLED VERSION | FIX AVAILABLE | VULN COUNT | INTRODUCED LAYER | IN BASE IMAGE |
+---------+-------------------+---------------+------------+------------------+---------------+
| busybox | 1.36.1-r15        | Fix Available |          4 | # 0 Layer        | alpine        |
| openssl | 3.1.4-r5          | Fix Available |          6 | # 0 Layer        | alpine        |
+---------+-------------------+---------------+------------+------------------+---------------+

For the most comprehensive scan results, we recommend using the HTML output: `osv-scanner scan image --serve <image_name>`.
You can also view the full vulnerability list in your terminal with: `osv-scanner scan image --format vertical <image_name>`.

---

[TestRun_OCIImage/scanning_node_modules_using_pnpm_with_some_packages - 2]
Warning: `scan` exists as both a subcommand of OSV-Scanner and as a file on the filesystem. `scan` is assumed to be a subcommand here. If you intended for `scan` to be an argument to `scan`, you must specify `scan scan` in your command line.

---

[TestRun_OCIImage/scanning_node_modules_using_yarn_with_no_packages - 1]
Scanning local image tarball "../../internal/image/fixtures/test-node_modules-yarn-empty.tar"

Container Scanning Result (Alpine Linux v3.19):
Total 2 packages affected by 10 vulnerabilities (0 Critical, 0 High, 4 Medium, 0 Low, 6 Unknown) from 1 ecosystems.
10 vulnerabilities have fixes available.

Alpine:v3.19
+---------------------------------------------------------------------------------------------+
| Source:os:lib/apk/db/installed                                                              |
+---------+-------------------+---------------+------------+------------------+---------------+
| PACKAGE | INSTALLED VERSION | FIX AVAILABLE | VULN COUNT | INTRODUCED LAYER | IN BASE IMAGE |
+---------+-------------------+---------------+------------+------------------+---------------+
| busybox | 1.36.1-r15        | Fix Available |          4 | # 0 Layer        | alpine        |
| openssl | 3.1.4-r5          | Fix Available |          6 | # 0 Layer        | alpine        |
+---------+-------------------+---------------+------------+------------------+---------------+

For the most comprehensive scan results, we recommend using the HTML output: `osv-scanner scan image --serve <image_name>`.
You can also view the full vulnerability list in your terminal with: `osv-scanner scan image --format vertical <image_name>`.

---

[TestRun_OCIImage/scanning_node_modules_using_yarn_with_no_packages - 2]
Warning: `scan` exists as both a subcommand of OSV-Scanner and as a file on the filesystem. `scan` is assumed to be a subcommand here. If you intended for `scan` to be an argument to `scan`, you must specify `scan scan` in your command line.

---

[TestRun_OCIImage/scanning_node_modules_using_yarn_with_some_packages - 1]
Scanning local image tarball "../../internal/image/fixtures/test-node_modules-yarn-full.tar"

Container Scanning Result (Alpine Linux v3.19):
Total 2 packages affected by 10 vulnerabilities (0 Critical, 0 High, 4 Medium, 0 Low, 6 Unknown) from 1 ecosystems.
10 vulnerabilities have fixes available.

Alpine:v3.19
+---------------------------------------------------------------------------------------------+
| Source:os:lib/apk/db/installed                                                              |
+---------+-------------------+---------------+------------+------------------+---------------+
| PACKAGE | INSTALLED VERSION | FIX AVAILABLE | VULN COUNT | INTRODUCED LAYER | IN BASE IMAGE |
+---------+-------------------+---------------+------------+------------------+---------------+
| busybox | 1.36.1-r15        | Fix Available |          4 | # 0 Layer        | alpine        |
| openssl | 3.1.4-r5          | Fix Available |          6 | # 0 Layer        | alpine        |
+---------+-------------------+---------------+------------+------------------+---------------+

For the most comprehensive scan results, we recommend using the HTML output: `osv-scanner scan image --serve <image_name>`.
You can also view the full vulnerability list in your terminal with: `osv-scanner scan image --format vertical <image_name>`.

---

[TestRun_OCIImage/scanning_node_modules_using_yarn_with_some_packages - 2]
Warning: `scan` exists as both a subcommand of OSV-Scanner and as a file on the filesystem. `scan` is assumed to be a subcommand here. If you intended for `scan` to be an argument to `scan`, you must specify `scan scan` in your command line.
=======
[TestRun_MoreLockfiles/cabal.project.freeze - 1]
Scanned <rootdir>/fixtures/locks-scalibr/cabal.project.freeze file and found 6 packages
+--------------------------------+------+-----------+-----------------+---------+---------------------------------------------+
| OSV URL                        | CVSS | ECOSYSTEM | PACKAGE         | VERSION | SOURCE                                      |
+--------------------------------+------+-----------+-----------------+---------+---------------------------------------------+
| https://osv.dev/HSEC-2024-0009 |      | Hackage   | biscuit-haskell | 0.3.0.0 | fixtures/locks-scalibr/cabal.project.freeze |
+--------------------------------+------+-----------+-----------------+---------+---------------------------------------------+

---

[TestRun_MoreLockfiles/cabal.project.freeze - 2]

---

[TestRun_MoreLockfiles/depsjson - 1]
Scanned <rootdir>/fixtures/locks-scalibr/depsjson file as a deps.json and found 4 packages
+-------------------------------------+------+-----------+--------------------------+---------+---------------------------------+
| OSV URL                             | CVSS | ECOSYSTEM | PACKAGE                  | VERSION | SOURCE                          |
+-------------------------------------+------+-----------+--------------------------+---------+---------------------------------+
| https://osv.dev/GHSA-4cv2-4hjh-77rx |      | NuGet     | System.Linq.Dynamic.Core | 1.3.7   | fixtures/locks-scalibr/depsjson |
+-------------------------------------+------+-----------+--------------------------+---------+---------------------------------+

---

[TestRun_MoreLockfiles/depsjson - 2]

---

[TestRun_MoreLockfiles/stack.yaml.lock - 1]
Scanned <rootdir>/fixtures/locks-scalibr/stack.yaml.lock file and found 4 packages
No issues found

---

[TestRun_MoreLockfiles/stack.yaml.lock - 2]

---

[TestRun_MoreLockfiles/uv.lock - 1]
Scanned <rootdir>/fixtures/locks-scalibr/uv.lock file and found 2 packages
No issues found

---

[TestRun_MoreLockfiles/uv.lock - 2]
>>>>>>> 9d55ac1a

---

[TestRun_SubCommands/scan_with_a_flag - 1]
Scanning dir ./fixtures/locks-one-with-nested
Scanned <rootdir>/fixtures/locks-one-with-nested/nested/composer.lock file and found 1 package
Scanned <rootdir>/fixtures/locks-one-with-nested/yarn.lock file and found 1 package
No issues found

---

[TestRun_SubCommands/scan_with_a_flag - 2]
Warning: `scan` exists as both a subcommand of OSV-Scanner and as a file on the filesystem. `scan` is assumed to be a subcommand here. If you intended for `scan` to be an argument to `scan`, you must specify `scan scan` in your command line.

---

[TestRun_SubCommands/with_no_subcommand - 1]
Scanning dir ./fixtures/locks-many/composer.lock
Scanned <rootdir>/fixtures/locks-many/composer.lock file and found 1 package
Loaded filter from: <rootdir>/fixtures/locks-many/osv-scanner.toml
No issues found

---

[TestRun_SubCommands/with_no_subcommand - 2]

---

[TestRun_SubCommands/with_scan_subcommand - 1]
Scanning dir ./fixtures/locks-many/composer.lock
Scanned <rootdir>/fixtures/locks-many/composer.lock file and found 1 package
Loaded filter from: <rootdir>/fixtures/locks-many/osv-scanner.toml
No issues found

---

[TestRun_SubCommands/with_scan_subcommand - 2]
Warning: `scan` exists as both a subcommand of OSV-Scanner and as a file on the filesystem. `scan` is assumed to be a subcommand here. If you intended for `scan` to be an argument to `scan`, you must specify `scan scan` in your command line.

---<|MERGE_RESOLUTION|>--- conflicted
+++ resolved
@@ -2919,7 +2919,44 @@
 
 ---
 
-<<<<<<< HEAD
+[TestRun_MoreLockfiles/cabal.project.freeze - 2]
+
+---
+
+[TestRun_MoreLockfiles/depsjson - 1]
+Scanned <rootdir>/fixtures/locks-scalibr/depsjson file as a deps.json and found 4 packages
++-------------------------------------+------+-----------+--------------------------+---------+---------------------------------+
+| OSV URL                             | CVSS | ECOSYSTEM | PACKAGE                  | VERSION | SOURCE                          |
++-------------------------------------+------+-----------+--------------------------+---------+---------------------------------+
+| https://osv.dev/GHSA-4cv2-4hjh-77rx |      | NuGet     | System.Linq.Dynamic.Core | 1.3.7   | fixtures/locks-scalibr/depsjson |
++-------------------------------------+------+-----------+--------------------------+---------+---------------------------------+
+
+---
+
+[TestRun_MoreLockfiles/depsjson - 2]
+
+---
+
+[TestRun_MoreLockfiles/stack.yaml.lock - 1]
+Scanned <rootdir>/fixtures/locks-scalibr/stack.yaml.lock file and found 4 packages
+No issues found
+
+---
+
+[TestRun_MoreLockfiles/stack.yaml.lock - 2]
+
+---
+
+[TestRun_MoreLockfiles/uv.lock - 1]
+Scanned <rootdir>/fixtures/locks-scalibr/uv.lock file and found 2 packages
+No issues found
+
+---
+
+[TestRun_MoreLockfiles/uv.lock - 2]
+
+---
+
 [TestRun_OCIImage/Alpine_3.10_image_tar_with_3.18_version_file - 1]
 Scanning local image tarball "../../internal/image/fixtures/test-alpine.tar"
 
@@ -3364,53 +3401,6 @@
 
 [TestRun_OCIImage/scanning_node_modules_using_yarn_with_some_packages - 2]
 Warning: `scan` exists as both a subcommand of OSV-Scanner and as a file on the filesystem. `scan` is assumed to be a subcommand here. If you intended for `scan` to be an argument to `scan`, you must specify `scan scan` in your command line.
-=======
-[TestRun_MoreLockfiles/cabal.project.freeze - 1]
-Scanned <rootdir>/fixtures/locks-scalibr/cabal.project.freeze file and found 6 packages
-+--------------------------------+------+-----------+-----------------+---------+---------------------------------------------+
-| OSV URL                        | CVSS | ECOSYSTEM | PACKAGE         | VERSION | SOURCE                                      |
-+--------------------------------+------+-----------+-----------------+---------+---------------------------------------------+
-| https://osv.dev/HSEC-2024-0009 |      | Hackage   | biscuit-haskell | 0.3.0.0 | fixtures/locks-scalibr/cabal.project.freeze |
-+--------------------------------+------+-----------+-----------------+---------+---------------------------------------------+
-
----
-
-[TestRun_MoreLockfiles/cabal.project.freeze - 2]
-
----
-
-[TestRun_MoreLockfiles/depsjson - 1]
-Scanned <rootdir>/fixtures/locks-scalibr/depsjson file as a deps.json and found 4 packages
-+-------------------------------------+------+-----------+--------------------------+---------+---------------------------------+
-| OSV URL                             | CVSS | ECOSYSTEM | PACKAGE                  | VERSION | SOURCE                          |
-+-------------------------------------+------+-----------+--------------------------+---------+---------------------------------+
-| https://osv.dev/GHSA-4cv2-4hjh-77rx |      | NuGet     | System.Linq.Dynamic.Core | 1.3.7   | fixtures/locks-scalibr/depsjson |
-+-------------------------------------+------+-----------+--------------------------+---------+---------------------------------+
-
----
-
-[TestRun_MoreLockfiles/depsjson - 2]
-
----
-
-[TestRun_MoreLockfiles/stack.yaml.lock - 1]
-Scanned <rootdir>/fixtures/locks-scalibr/stack.yaml.lock file and found 4 packages
-No issues found
-
----
-
-[TestRun_MoreLockfiles/stack.yaml.lock - 2]
-
----
-
-[TestRun_MoreLockfiles/uv.lock - 1]
-Scanned <rootdir>/fixtures/locks-scalibr/uv.lock file and found 2 packages
-No issues found
-
----
-
-[TestRun_MoreLockfiles/uv.lock - 2]
->>>>>>> 9d55ac1a
 
 ---
 
