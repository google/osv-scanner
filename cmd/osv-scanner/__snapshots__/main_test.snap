
[TestRun/#00 - 1]
NAME:
   osv-scanner scan - scans projects and container images for dependencies, and checks them against the OSV database.

USAGE:
   osv-scanner scan command [command options]

DESCRIPTION:
   scans projects and container images for dependencies, and checks them against the OSV database.

COMMANDS:
   source   scans a source project's dependencies for known vulnerabilities using the OSV database.
   image    detects vulnerabilities in a container image's dependencies, pulling the image if it's not found locally
   help, h  Shows a list of commands or help for one command

OPTIONS:
   --help, -h  show help

---

[TestRun/#00 - 2]

---

[TestRun/.gitignored_files - 1]
Scanning dir ./fixtures/locks-gitignore
Scanned <rootdir>/fixtures/locks-gitignore/Gemfile.lock file and found 1 package
Scanned <rootdir>/fixtures/locks-gitignore/subdir/yarn.lock file and found 1 package
No issues found

---

[TestRun/.gitignored_files - 2]

---

[TestRun/Empty_cyclonedx_1.4_output - 1]
{
  "$schema": "http://cyclonedx.org/schema/bom-1.4.schema.json",
  "bomFormat": "CycloneDX",
  "specVersion": "1.4",
  "version": 1,
  "components": [],
  "vulnerabilities": []
}

---

[TestRun/Empty_cyclonedx_1.4_output - 2]
Scanning dir ./fixtures/locks-many/composer.lock
Scanned <rootdir>/fixtures/locks-many/composer.lock file and found 1 package
Loaded filter from: <rootdir>/fixtures/locks-many/osv-scanner.toml

---

[TestRun/Empty_cyclonedx_1.5_output - 1]
{
  "$schema": "http://cyclonedx.org/schema/bom-1.5.schema.json",
  "bomFormat": "CycloneDX",
  "specVersion": "1.5",
  "version": 1,
  "components": [],
  "vulnerabilities": []
}

---

[TestRun/Empty_cyclonedx_1.5_output - 2]
Scanning dir ./fixtures/locks-many/composer.lock
Scanned <rootdir>/fixtures/locks-many/composer.lock file and found 1 package
Loaded filter from: <rootdir>/fixtures/locks-many/osv-scanner.toml

---

[TestRun/Empty_gh-annotations_output - 1]

---

[TestRun/Empty_gh-annotations_output - 2]
Scanning dir ./fixtures/locks-many/composer.lock
Scanned <rootdir>/fixtures/locks-many/composer.lock file and found 1 package
Loaded filter from: <rootdir>/fixtures/locks-many/osv-scanner.toml

---

[TestRun/Empty_sarif_output - 1]
{
  "version": "2.1.0",
  "$schema": "https://raw.githubusercontent.com/oasis-tcs/sarif-spec/main/sarif-2.1/schema/sarif-schema-2.1.0.json",
  "runs": [
    {
      "tool": {
        "driver": {
          "informationUri": "https://github.com/google/osv-scanner",
          "name": "osv-scanner",
          "rules": [],
          "version": "1.9.1"
        }
      },
      "results": []
    }
  ]
}

---

[TestRun/Empty_sarif_output - 2]
Scanning dir ./fixtures/locks-many/composer.lock
Scanned <rootdir>/fixtures/locks-many/composer.lock file and found 1 package
Loaded filter from: <rootdir>/fixtures/locks-many/osv-scanner.toml

---

[TestRun/Go_project_with_an_overridden_go_version - 1]
Scanning dir ./fixtures/go-project
Scanned <rootdir>/fixtures/go-project/go.mod file and found 1 package
+------------------------------+------+-----------+---------+---------+----------------------------+
| OSV URL                      | CVSS | ECOSYSTEM | PACKAGE | VERSION | SOURCE                     |
+------------------------------+------+-----------+---------+---------+----------------------------+
| Uncalled vulnerabilities     |      |           |         |         |                            |
+------------------------------+------+-----------+---------+---------+----------------------------+
| https://osv.dev/GO-2024-2598 |      | Go        | stdlib  | 1.21.7  | fixtures/go-project/go.mod |
| https://osv.dev/GO-2024-2599 |      | Go        | stdlib  | 1.21.7  | fixtures/go-project/go.mod |
| https://osv.dev/GO-2024-2600 |      | Go        | stdlib  | 1.21.7  | fixtures/go-project/go.mod |
| https://osv.dev/GO-2024-2609 |      | Go        | stdlib  | 1.21.7  | fixtures/go-project/go.mod |
| https://osv.dev/GO-2024-2610 |      | Go        | stdlib  | 1.21.7  | fixtures/go-project/go.mod |
| https://osv.dev/GO-2024-2687 |      | Go        | stdlib  | 1.21.7  | fixtures/go-project/go.mod |
| https://osv.dev/GO-2024-2887 |      | Go        | stdlib  | 1.21.7  | fixtures/go-project/go.mod |
| https://osv.dev/GO-2024-2888 |      | Go        | stdlib  | 1.21.7  | fixtures/go-project/go.mod |
| https://osv.dev/GO-2024-2963 |      | Go        | stdlib  | 1.21.7  | fixtures/go-project/go.mod |
| https://osv.dev/GO-2024-3105 |      | Go        | stdlib  | 1.21.7  | fixtures/go-project/go.mod |
| https://osv.dev/GO-2024-3106 |      | Go        | stdlib  | 1.21.7  | fixtures/go-project/go.mod |
| https://osv.dev/GO-2024-3107 |      | Go        | stdlib  | 1.21.7  | fixtures/go-project/go.mod |
+------------------------------+------+-----------+---------+---------+----------------------------+

---

[TestRun/Go_project_with_an_overridden_go_version - 2]

---

[TestRun/Go_project_with_an_overridden_go_version,_recursive - 1]
Scanning dir ./fixtures/go-project
Scanned <rootdir>/fixtures/go-project/go.mod file and found 1 package
Scanned <rootdir>/fixtures/go-project/nested/go.mod file and found 1 package
+------------------------------+------+-----------+---------+---------+-----------------------------------+
| OSV URL                      | CVSS | ECOSYSTEM | PACKAGE | VERSION | SOURCE                            |
+------------------------------+------+-----------+---------+---------+-----------------------------------+
| Uncalled vulnerabilities     |      |           |         |         |                                   |
+------------------------------+------+-----------+---------+---------+-----------------------------------+
| https://osv.dev/GO-2024-2598 |      | Go        | stdlib  | 1.21.7  | fixtures/go-project/go.mod        |
| https://osv.dev/GO-2024-2599 |      | Go        | stdlib  | 1.21.7  | fixtures/go-project/go.mod        |
| https://osv.dev/GO-2024-2600 |      | Go        | stdlib  | 1.21.7  | fixtures/go-project/go.mod        |
| https://osv.dev/GO-2024-2609 |      | Go        | stdlib  | 1.21.7  | fixtures/go-project/go.mod        |
| https://osv.dev/GO-2024-2610 |      | Go        | stdlib  | 1.21.7  | fixtures/go-project/go.mod        |
| https://osv.dev/GO-2024-2687 |      | Go        | stdlib  | 1.21.7  | fixtures/go-project/go.mod        |
| https://osv.dev/GO-2024-2887 |      | Go        | stdlib  | 1.21.7  | fixtures/go-project/go.mod        |
| https://osv.dev/GO-2024-2888 |      | Go        | stdlib  | 1.21.7  | fixtures/go-project/go.mod        |
| https://osv.dev/GO-2024-2963 |      | Go        | stdlib  | 1.21.7  | fixtures/go-project/go.mod        |
| https://osv.dev/GO-2024-3105 |      | Go        | stdlib  | 1.21.7  | fixtures/go-project/go.mod        |
| https://osv.dev/GO-2024-3106 |      | Go        | stdlib  | 1.21.7  | fixtures/go-project/go.mod        |
| https://osv.dev/GO-2024-3107 |      | Go        | stdlib  | 1.21.7  | fixtures/go-project/go.mod        |
| https://osv.dev/GO-2024-2598 |      | Go        | stdlib  | 1.21.7  | fixtures/go-project/nested/go.mod |
| https://osv.dev/GO-2024-2599 |      | Go        | stdlib  | 1.21.7  | fixtures/go-project/nested/go.mod |
| https://osv.dev/GO-2024-2600 |      | Go        | stdlib  | 1.21.7  | fixtures/go-project/nested/go.mod |
| https://osv.dev/GO-2024-2609 |      | Go        | stdlib  | 1.21.7  | fixtures/go-project/nested/go.mod |
| https://osv.dev/GO-2024-2610 |      | Go        | stdlib  | 1.21.7  | fixtures/go-project/nested/go.mod |
| https://osv.dev/GO-2024-2687 |      | Go        | stdlib  | 1.21.7  | fixtures/go-project/nested/go.mod |
| https://osv.dev/GO-2024-2887 |      | Go        | stdlib  | 1.21.7  | fixtures/go-project/nested/go.mod |
| https://osv.dev/GO-2024-2888 |      | Go        | stdlib  | 1.21.7  | fixtures/go-project/nested/go.mod |
| https://osv.dev/GO-2024-2963 |      | Go        | stdlib  | 1.21.7  | fixtures/go-project/nested/go.mod |
| https://osv.dev/GO-2024-3105 |      | Go        | stdlib  | 1.21.7  | fixtures/go-project/nested/go.mod |
| https://osv.dev/GO-2024-3106 |      | Go        | stdlib  | 1.21.7  | fixtures/go-project/nested/go.mod |
| https://osv.dev/GO-2024-3107 |      | Go        | stdlib  | 1.21.7  | fixtures/go-project/nested/go.mod |
+------------------------------+------+-----------+---------+---------+-----------------------------------+

---

[TestRun/Go_project_with_an_overridden_go_version,_recursive - 2]

---

[TestRun/PURL_SBOM_case_sensitivity_(api) - 1]
Scanning dir ./fixtures/sbom-insecure/alpine.cdx.xml
Scanned <rootdir>/fixtures/sbom-insecure/alpine.cdx.xml file and found 15 packages
Filtered 1 local/unscannable package/s from the scan.
+--------------------------------+------+-----------+---------+-----------+---------------------------------------+
| OSV URL                        | CVSS | ECOSYSTEM | PACKAGE | VERSION   | SOURCE                                |
+--------------------------------+------+-----------+---------+-----------+---------------------------------------+
| https://osv.dev/CVE-2018-25032 | 7.5  | Alpine    | zlib    | 1.2.10-r0 | fixtures/sbom-insecure/alpine.cdx.xml |
| https://osv.dev/CVE-2022-37434 | 9.8  | Alpine    | zlib    | 1.2.10-r0 | fixtures/sbom-insecure/alpine.cdx.xml |
+--------------------------------+------+-----------+---------+-----------+---------------------------------------+

---

[TestRun/PURL_SBOM_case_sensitivity_(api) - 2]

---

[TestRun/PURL_SBOM_case_sensitivity_(local) - 1]
Scanning dir ./fixtures/sbom-insecure/alpine.cdx.xml
Scanned <rootdir>/fixtures/sbom-insecure/alpine.cdx.xml file and found 15 packages
Filtered 1 local/unscannable package/s from the scan.
Loaded Alpine local db from <tempdir>/osv-scanner/Alpine/all.zip
+--------------------------------+------+-----------+---------+-----------+---------------------------------------+
| OSV URL                        | CVSS | ECOSYSTEM | PACKAGE | VERSION   | SOURCE                                |
+--------------------------------+------+-----------+---------+-----------+---------------------------------------+
| https://osv.dev/CVE-2016-9840  | 8.8  | Alpine    | zlib    | 1.2.10-r0 | fixtures/sbom-insecure/alpine.cdx.xml |
| https://osv.dev/CVE-2016-9841  | 9.8  | Alpine    | zlib    | 1.2.10-r0 | fixtures/sbom-insecure/alpine.cdx.xml |
| https://osv.dev/CVE-2016-9842  | 8.8  | Alpine    | zlib    | 1.2.10-r0 | fixtures/sbom-insecure/alpine.cdx.xml |
| https://osv.dev/CVE-2016-9843  | 9.8  | Alpine    | zlib    | 1.2.10-r0 | fixtures/sbom-insecure/alpine.cdx.xml |
| https://osv.dev/CVE-2018-25032 | 7.5  | Alpine    | zlib    | 1.2.10-r0 | fixtures/sbom-insecure/alpine.cdx.xml |
| https://osv.dev/CVE-2022-37434 | 9.8  | Alpine    | zlib    | 1.2.10-r0 | fixtures/sbom-insecure/alpine.cdx.xml |
+--------------------------------+------+-----------+---------+-----------+---------------------------------------+

---

[TestRun/PURL_SBOM_case_sensitivity_(local) - 2]

---

[TestRun/Sarif_with_vulns - 1]
{
  "version": "2.1.0",
  "$schema": "https://raw.githubusercontent.com/oasis-tcs/sarif-spec/main/sarif-2.1/schema/sarif-schema-2.1.0.json",
  "runs": [
    {
      "tool": {
        "driver": {
          "informationUri": "https://github.com/google/osv-scanner",
          "name": "osv-scanner",
          "rules": [
            {
              "id": "CVE-2021-23424",
              "name": "CVE-2021-23424",
              "shortDescription": {
                "text": "CVE-2021-23424: Uncontrolled Resource Consumption in ansi-html"
              },
              "fullDescription": {
                "text": "This affects all versions of package ansi-html. If an attacker provides a malicious string, it will get stuck processing the input for an extremely long time.",
                "markdown": "This affects all versions of package ansi-html. If an attacker provides a malicious string, it will get stuck processing the input for an extremely long time."
              },
              "deprecatedIds": [
                "CVE-2021-23424",
                "GHSA-whgm-jr23-g3j9"
              ],
              "help": {
                "text": "**Your dependency is vulnerable to [CVE-2021-23424](https://osv.dev/list?q=CVE-2021-23424)**./n/n## [GHSA-whgm-jr23-g3j9](https://osv.dev/vulnerability/GHSA-whgm-jr23-g3j9)/n/n/u003cdetails/u003e/n/u003csummary/u003eDetails/u003c/summary/u003e/n/n/u003e This affects all versions of package ansi-html. If an attacker provides a malicious string, it will get stuck processing the input for an extremely long time./n/n/u003c/details/u003e/n/n---/n/n### Affected Packages/n/n| Source | Package Name | Package Version |/n| --- | --- | --- |/n| lockfile:<rootdir>/fixtures/locks-many/package-lock.json | ansi-html | 0.0.1 |/n/n## Remediation/n/nTo fix these vulnerabilities, update the vulnerabilities past the listed fixed versions below./n/n### Fixed Versions/n/n| Vulnerability ID | Package Name | Fixed Version |/n| --- | --- | --- |/n| GHSA-whgm-jr23-g3j9 | ansi-html | 0.0.8 |/n/nIf you believe these vulnerabilities do not affect your code and wish to ignore them, add them to the ignore list in an/n`osv-scanner.toml` file located in the same directory as the lockfile containing the vulnerable dependency./n/nSee the format and more options in our documentation here: https://google.github.io/osv-scanner/configuration//n/nAdd or append these values to the following config files to ignore this vulnerability:/n/n`<rootdir>/fixtures/locks-many/osv-scanner.toml`/n/n```/n[[IgnoredVulns]]/nid = /"CVE-2021-23424/"/nreason = /"Your reason for ignoring this vulnerability/"/n```/n",
                "markdown": "**Your dependency is vulnerable to [CVE-2021-23424](https://osv.dev/list?q=CVE-2021-23424)**./n/n## [GHSA-whgm-jr23-g3j9](https://osv.dev/vulnerability/GHSA-whgm-jr23-g3j9)/n/n/u003cdetails/u003e/n/u003csummary/u003eDetails/u003c/summary/u003e/n/n/u003e This affects all versions of package ansi-html. If an attacker provides a malicious string, it will get stuck processing the input for an extremely long time./n/n/u003c/details/u003e/n/n---/n/n### Affected Packages/n/n| Source | Package Name | Package Version |/n| --- | --- | --- |/n| lockfile:<rootdir>/fixtures/locks-many/package-lock.json | ansi-html | 0.0.1 |/n/n## Remediation/n/nTo fix these vulnerabilities, update the vulnerabilities past the listed fixed versions below./n/n### Fixed Versions/n/n| Vulnerability ID | Package Name | Fixed Version |/n| --- | --- | --- |/n| GHSA-whgm-jr23-g3j9 | ansi-html | 0.0.8 |/n/nIf you believe these vulnerabilities do not affect your code and wish to ignore them, add them to the ignore list in an/n`osv-scanner.toml` file located in the same directory as the lockfile containing the vulnerable dependency./n/nSee the format and more options in our documentation here: https://google.github.io/osv-scanner/configuration//n/nAdd or append these values to the following config files to ignore this vulnerability:/n/n`<rootdir>/fixtures/locks-many/osv-scanner.toml`/n/n```/n[[IgnoredVulns]]/nid = /"CVE-2021-23424/"/nreason = /"Your reason for ignoring this vulnerability/"/n```/n"
              }
            }
          ],
          "version": "1.9.1"
        }
      },
      "artifacts": [
        {
          "location": {
            "uri": "file://<rootdir>/fixtures/locks-many/package-lock.json"
          },
          "length": -1
        }
      ],
      "results": [
        {
          "ruleId": "CVE-2021-23424",
          "ruleIndex": 0,
          "level": "warning",
          "message": {
            "text": "Package 'ansi-html@0.0.1' is vulnerable to 'CVE-2021-23424' (also known as 'GHSA-whgm-jr23-g3j9')."
          },
          "locations": [
            {
              "physicalLocation": {
                "artifactLocation": {
                  "uri": "file://<rootdir>/fixtures/locks-many/package-lock.json"
                }
              }
            }
          ]
        }
      ]
    }
  ]
}

---

[TestRun/Sarif_with_vulns - 2]
Scanning dir ./fixtures/locks-many/package-lock.json
Scanned <rootdir>/fixtures/locks-many/package-lock.json file and found 1 package

---

[TestRun/Scan_locks-many - 1]
Scanning dir ./fixtures/locks-many
Scanned <rootdir>/fixtures/locks-many/Gemfile.lock file and found 1 package
Scanned <rootdir>/fixtures/locks-many/alpine.cdx.xml file and found 15 packages
Scanned <rootdir>/fixtures/locks-many/composer.lock file and found 1 package
Scanned <rootdir>/fixtures/locks-many/package-lock.json file and found 1 package
Scanned <rootdir>/fixtures/locks-many/yarn.lock file and found 1 package
Filtered 1 local/unscannable package/s from the scan.
Loaded filter from: <rootdir>/fixtures/locks-many/osv-scanner.toml
GHSA-whgm-jr23-g3j9 and 1 alias have been filtered out because: Test manifest file
Filtered 1 vulnerability from output
No issues found

---

[TestRun/Scan_locks-many - 2]

---

[TestRun/all_supported_lockfiles_in_the_directory_should_be_checked - 1]
Scanning dir ./fixtures/locks-many-with-invalid
Scanned <rootdir>/fixtures/locks-many-with-invalid/Gemfile.lock file and found 1 package
Scanned <rootdir>/fixtures/locks-many-with-invalid/yarn.lock file and found 1 package

---

[TestRun/all_supported_lockfiles_in_the_directory_should_be_checked - 2]
Error during extraction: (extracting as php/composerlock) could not extract from <rootdir>/fixtures/locks-many-with-invalid/composer.lock: invalid character ',' looking for beginning of object key string

---

[TestRun/config_file_can_be_broad - 1]
Scanned <rootdir>/fixtures/locks-insecure/osv-scanner-flutter-deps.json file as a osv-scanner and found 3 packages
Scanning dir ./fixtures/locks-many
Scanned <rootdir>/fixtures/locks-many/Gemfile.lock file and found 1 package
Scanned <rootdir>/fixtures/locks-many/alpine.cdx.xml file and found 15 packages
Scanned <rootdir>/fixtures/locks-many/composer.lock file and found 1 package
Scanned <rootdir>/fixtures/locks-many/package-lock.json file and found 1 package
Scanned <rootdir>/fixtures/locks-many/yarn.lock file and found 1 package
Scanning dir ./fixtures/locks-insecure
Scanned <rootdir>/fixtures/locks-insecure/composer.lock file and found 1 package
Scanning dir ./fixtures/maven-transitive
Scanned <rootdir>/fixtures/maven-transitive/pom.xml file and found 3 packages
Filtered 1 local/unscannable package/s from the scan.
Package npm/ansi-html/0.0.1 has been filtered out because: (no reason given)
Package npm/balanced-match/1.0.2 has been filtered out because: (no reason given)
Package Maven/org.apache.logging.log4j:log4j-api/2.14.1 has been filtered out because: it makes the table output really really long
Package Maven/org.apache.logging.log4j:log4j-core/2.14.1 has been filtered out because: it makes the table output really really long
Package Maven/org.apache.logging.log4j:log4j-web/2.14.1 has been filtered out because: it makes the table output really really long
Filtered 5 ignored package/s from the scan.
overriding license for package Alpine/alpine-baselayout/3.4.0-r0 with MIT
overriding license for package Alpine/alpine-baselayout-data/3.4.0-r0 with MIT
overriding license for package Alpine/alpine-keys/2.4-r1 with MIT
overriding license for package Alpine/apk-tools/2.12.10-r1 with MIT
overriding license for package Alpine/busybox-binsh/1.36.1-r27 with MIT
overriding license for package Alpine/ca-certificates-bundle/20220614-r4 with MIT
overriding license for package Alpine/libc-utils/0.7.2-r3 with MIT
overriding license for package Alpine/libcrypto3/3.0.8-r0 with MIT
overriding license for package Alpine/libssl3/3.0.8-r0 with MIT
overriding license for package Alpine/musl/1.2.3-r4 with MIT
overriding license for package Alpine/musl-utils/1.2.3-r4 with MIT
overriding license for package Alpine/scanelf/1.3.5-r1 with MIT
overriding license for package Alpine/ssl_client/1.36.1-r27 with MIT
overriding license for package Alpine/zlib/1.2.13-r0 with MIT
overriding license for package Packagist/sentry/sdk/2.0.4 with 0BSD
overriding license for package Packagist/league/flysystem/1.0.8 with 0BSD
+-------------------------------------+------+-----------+------------------+---------+---------------------------------------+
| OSV URL                             | CVSS | ECOSYSTEM | PACKAGE          | VERSION | SOURCE                                |
+-------------------------------------+------+-----------+------------------+---------+---------------------------------------+
| https://osv.dev/GHSA-9f46-5r25-5wfm | 9.8  | Packagist | league/flysystem | 1.0.8   | fixtures/locks-insecure/composer.lock |
+-------------------------------------+------+-----------+------------------+---------+---------------------------------------+
+-------------------+-----------+------------------------------------------------+---------+-------------------------------------------------------+
| LICENSE VIOLATION | ECOSYSTEM | PACKAGE                                        | VERSION | SOURCE                                                |
+-------------------+-----------+------------------------------------------------+---------+-------------------------------------------------------+
| 0BSD              | Packagist | league/flysystem                               | 1.0.8   | fixtures/locks-insecure/composer.lock                 |
| UNKNOWN           |           | https://chromium.googlesource.com/chromium/src |         | fixtures/locks-insecure/osv-scanner-flutter-deps.json |
| UNKNOWN           |           | https://github.com/brendan-duncan/archive.git  |         | fixtures/locks-insecure/osv-scanner-flutter-deps.json |
| UNKNOWN           |           | https://github.com/flutter/buildroot.git       |         | fixtures/locks-insecure/osv-scanner-flutter-deps.json |
| UNKNOWN           | RubyGems  | ast                                            | 2.4.2   | fixtures/locks-many/Gemfile.lock                      |
| 0BSD              | Packagist | sentry/sdk                                     | 2.0.4   | fixtures/locks-many/composer.lock                     |
+-------------------+-----------+------------------------------------------------+---------+-------------------------------------------------------+

---

[TestRun/config_file_can_be_broad - 2]

---

[TestRun/config_file_is_invalid - 1]
Scanning dir ./fixtures/config-invalid
Scanned <rootdir>/fixtures/config-invalid/composer.lock file and found 1 package

---

[TestRun/config_file_is_invalid - 2]
Ignored invalid config file at: <rootdir>/fixtures/config-invalid/osv-scanner.toml

---

[TestRun/config_file_is_invalid#01 - 1]
Scanning dir ./fixtures/config-invalid
Scanned <rootdir>/fixtures/config-invalid/composer.lock file and found 1 package
Config file <rootdir>/fixtures/config-invalid/osv-scanner.toml is invalid because: toml: line 1: expected '.' or '=', but got '!' instead

---

[TestRun/config_file_is_invalid#01 - 2]
Ignored invalid config file at: <rootdir>/fixtures/config-invalid/osv-scanner.toml

---

[TestRun/config_files_cannot_have_unknown_keys - 1]

---

[TestRun/config_files_cannot_have_unknown_keys - 2]
Failed to read config file: unknown keys in config file: RustVersionOverride, PackageOverrides.skip, PackageOverrides.license.skip
unknown keys in config file: RustVersionOverride, PackageOverrides.skip, PackageOverrides.license.skip

---

[TestRun/config_files_should_not_have_multiple_ignores_with_the_same_id - 1]
warning: ./fixtures/osv-scanner-duplicate-config.toml has multiple ignores for GO-2022-0274 - only the first will be used!
Scanning dir ./fixtures/locks-many
Scanned <rootdir>/fixtures/locks-many/Gemfile.lock file and found 1 package
Scanned <rootdir>/fixtures/locks-many/alpine.cdx.xml file and found 15 packages
Scanned <rootdir>/fixtures/locks-many/composer.lock file and found 1 package
Scanned <rootdir>/fixtures/locks-many/package-lock.json file and found 1 package
Scanned <rootdir>/fixtures/locks-many/yarn.lock file and found 1 package
Filtered 1 local/unscannable package/s from the scan.
GHSA-whgm-jr23-g3j9 and 1 alias have been filtered out because: (no reason given)
Filtered 1 vulnerability from output
No issues found

---

[TestRun/config_files_should_not_have_multiple_ignores_with_the_same_id - 2]

---

[TestRun/cyclonedx_1.4_output - 1]
{
  "$schema": "http://cyclonedx.org/schema/bom-1.4.schema.json",
  "bomFormat": "CycloneDX",
  "specVersion": "1.4",
  "version": 1,
  "components": [
    {
      "bom-ref": "pkg:composer/league/flysystem@1.0.8",
      "type": "library",
      "name": "league/flysystem",
      "version": "1.0.8",
      "licenses": [],
      "purl": "pkg:composer/league/flysystem@1.0.8"
    }
  ],
  "vulnerabilities": [
    {
      "id": "GHSA-9f46-5r25-5wfm",
      "references": [
        {
          "id": "CVE-2021-32708",
          "source": {}
        }
      ],
      "ratings": [
        {
          "method": "CVSSv3",
          "vector": "CVSS:3.1/AV:N/AC:L/PR:N/UI:N/S:U/C:H/I:H/A:H"
        }
      ],
      "description": "Time-of-check Time-of-use (TOCTOU) Race Condition in league/flysystem",
      "detail": "### Impact/n/nThe whitespace normalisation using in 1.x and 2.x removes any unicode whitespace. Under certain specific conditions this could potentially allow a malicious user to execute code remotely./n/nThe conditions: /n/n- A user is allowed to supply the path or filename of an uploaded file./n- The supplied path or filename is not checked against unicode chars./n- The supplied pathname checked against an extension deny-list, not an allow-list./n- The supplied path or filename contains a unicode whitespace char in the extension./n- The uploaded file is stored in a directory that allows PHP code to be executed./n/nGiven these conditions are met a user can upload and execute arbitrary code on the system under attack./n/n### Patches/n/nThe unicode whitespace removal has been replaced with a rejection (exception)./n/nThe library has been patched in:/n- 1.x: https://github.com/thephpleague/flysystem/commit/f3ad69181b8afed2c9edf7be5a2918144ff4ea32/n- 2.x: https://github.com/thephpleague/flysystem/commit/a3c694de9f7e844b76f9d1b61296ebf6e8d89d74/n/n### Workarounds/n/nFor 1.x users, upgrade to 1.1.4. For 2.x users, upgrade to 2.1.1./n",
      "advisories": [
        {
          "url": "https://nvd.nist.gov/vuln/detail/CVE-2021-32708"
        }
      ],
      "published": "2021-06-29T03:13:28Z",
      "updated": "2024-02-16T08:21:35Z",
      "credits": {
        "organizations": []
      },
      "affects": [
        {
          "ref": "pkg:composer/league/flysystem"
        },
        {
          "ref": "pkg:composer/league/flysystem"
        }
      ]
    }
  ]
}

---

[TestRun/cyclonedx_1.4_output - 2]
Scanning dir ./fixtures/locks-insecure
Scanned <rootdir>/fixtures/locks-insecure/composer.lock file and found 1 package

---

[TestRun/cyclonedx_1.5_output - 1]
{
  "$schema": "http://cyclonedx.org/schema/bom-1.5.schema.json",
  "bomFormat": "CycloneDX",
  "specVersion": "1.5",
  "version": 1,
  "components": [
    {
      "bom-ref": "pkg:composer/league/flysystem@1.0.8",
      "type": "library",
      "name": "league/flysystem",
      "version": "1.0.8",
      "licenses": [],
      "purl": "pkg:composer/league/flysystem@1.0.8"
    }
  ],
  "vulnerabilities": [
    {
      "id": "GHSA-9f46-5r25-5wfm",
      "references": [
        {
          "id": "CVE-2021-32708",
          "source": {}
        }
      ],
      "ratings": [
        {
          "method": "CVSSv3",
          "vector": "CVSS:3.1/AV:N/AC:L/PR:N/UI:N/S:U/C:H/I:H/A:H"
        }
      ],
      "description": "Time-of-check Time-of-use (TOCTOU) Race Condition in league/flysystem",
      "detail": "### Impact/n/nThe whitespace normalisation using in 1.x and 2.x removes any unicode whitespace. Under certain specific conditions this could potentially allow a malicious user to execute code remotely./n/nThe conditions: /n/n- A user is allowed to supply the path or filename of an uploaded file./n- The supplied path or filename is not checked against unicode chars./n- The supplied pathname checked against an extension deny-list, not an allow-list./n- The supplied path or filename contains a unicode whitespace char in the extension./n- The uploaded file is stored in a directory that allows PHP code to be executed./n/nGiven these conditions are met a user can upload and execute arbitrary code on the system under attack./n/n### Patches/n/nThe unicode whitespace removal has been replaced with a rejection (exception)./n/nThe library has been patched in:/n- 1.x: https://github.com/thephpleague/flysystem/commit/f3ad69181b8afed2c9edf7be5a2918144ff4ea32/n- 2.x: https://github.com/thephpleague/flysystem/commit/a3c694de9f7e844b76f9d1b61296ebf6e8d89d74/n/n### Workarounds/n/nFor 1.x users, upgrade to 1.1.4. For 2.x users, upgrade to 2.1.1./n",
      "advisories": [
        {
          "url": "https://nvd.nist.gov/vuln/detail/CVE-2021-32708"
        }
      ],
      "published": "2021-06-29T03:13:28Z",
      "updated": "2024-02-16T08:21:35Z",
      "credits": {
        "organizations": []
      },
      "affects": [
        {
          "ref": "pkg:composer/league/flysystem"
        },
        {
          "ref": "pkg:composer/league/flysystem"
        }
      ]
    }
  ]
}

---

[TestRun/cyclonedx_1.5_output - 2]
Scanning dir ./fixtures/locks-insecure
Scanned <rootdir>/fixtures/locks-insecure/composer.lock file and found 1 package

---

[TestRun/folder_of_supported_sbom_with_vulns - 1]
Scanning dir ./fixtures/sbom-insecure/
Scanned <rootdir>/fixtures/sbom-insecure/alpine.cdx.xml file and found 15 packages
Scanned <rootdir>/fixtures/sbom-insecure/bad-purls.cdx.xml file and found 15 packages
Scanned <rootdir>/fixtures/sbom-insecure/postgres-stretch.cdx.xml file and found 136 packages
Scanned <rootdir>/fixtures/sbom-insecure/with-duplicates.cdx.xml file and found 15 packages
Filtered 9 local/unscannable package/s from the scan.
+-------------------------------------+------+-----------+--------------------------------+------------------------------------+-------------------------------------------------+
| OSV URL                             | CVSS | ECOSYSTEM | PACKAGE                        | VERSION                            | SOURCE                                          |
+-------------------------------------+------+-----------+--------------------------------+------------------------------------+-------------------------------------------------+
| https://osv.dev/CVE-2018-25032      | 7.5  | Alpine    | zlib                           | 1.2.10-r0                          | fixtures/sbom-insecure/alpine.cdx.xml           |
| https://osv.dev/CVE-2022-37434      | 9.8  | Alpine    | zlib                           | 1.2.10-r0                          | fixtures/sbom-insecure/alpine.cdx.xml           |
| https://osv.dev/CVE-2018-0501       | 5.9  | Debian    | apt                            | 1.4.11                             | fixtures/sbom-insecure/postgres-stretch.cdx.xml |
| https://osv.dev/CVE-2019-3462       | 8.1  | Debian    | apt                            | 1.4.11                             | fixtures/sbom-insecure/postgres-stretch.cdx.xml |
| https://osv.dev/DSA-4808-1          | 5.7  | Debian    | apt                            | 1.4.11                             | fixtures/sbom-insecure/postgres-stretch.cdx.xml |
| https://osv.dev/DSA-4685-1          | 5.5  | Debian    | apt                            | 1.4.11                             | fixtures/sbom-insecure/postgres-stretch.cdx.xml |
| https://osv.dev/CVE-2022-3715       | 7.8  | Debian    | bash                           | 4.4-5                              | fixtures/sbom-insecure/postgres-stretch.cdx.xml |
| https://osv.dev/CVE-2016-2781       | 6.5  | Debian    | coreutils                      | 8.26-3                             | fixtures/sbom-insecure/postgres-stretch.cdx.xml |
| https://osv.dev/CVE-2024-0684       | 5.5  | Debian    | coreutils                      | 8.26-3                             | fixtures/sbom-insecure/postgres-stretch.cdx.xml |
| https://osv.dev/DLA-3482-1          |      | Debian    | debian-archive-keyring         | 2017.5+deb9u2                      | fixtures/sbom-insecure/postgres-stretch.cdx.xml |
| https://osv.dev/DSA-5147-1          | 9.8  | Debian    | dpkg                           | 1.18.25                            | fixtures/sbom-insecure/postgres-stretch.cdx.xml |
| https://osv.dev/DLA-3022-1          |      | Debian    | dpkg                           | 1.18.25                            | fixtures/sbom-insecure/postgres-stretch.cdx.xml |
| https://osv.dev/DSA-4535-1          | 6.7  | Debian    | e2fsprogs                      | 1.43.4-2+deb9u2                    | fixtures/sbom-insecure/postgres-stretch.cdx.xml |
| https://osv.dev/CVE-2019-5188       | 6.7  | Debian    | e2fsprogs                      | 1.43.4-2+deb9u2                    | fixtures/sbom-insecure/postgres-stretch.cdx.xml |
| https://osv.dev/CVE-2022-1304       | 7.8  | Debian    | e2fsprogs                      | 1.43.4-2+deb9u2                    | fixtures/sbom-insecure/postgres-stretch.cdx.xml |
| https://osv.dev/DLA-3910-1          |      | Debian    | e2fsprogs                      | 1.43.4-2+deb9u2                    | fixtures/sbom-insecure/postgres-stretch.cdx.xml |
| https://osv.dev/GO-2022-0274        | 6.0  | Go        | github.com/opencontainers/runc | v1.0.1                             | fixtures/sbom-insecure/postgres-stretch.cdx.xml |
| https://osv.dev/GHSA-v95c-p5hm-xq8f |      |           |                                |                                    |                                                 |
| https://osv.dev/GO-2022-0452        | 5.9  | Go        | github.com/opencontainers/runc | v1.0.1                             | fixtures/sbom-insecure/postgres-stretch.cdx.xml |
| https://osv.dev/GHSA-f3fp-gc8g-vw66 |      |           |                                |                                    |                                                 |
| https://osv.dev/GO-2023-1683        | 6.1  | Go        | github.com/opencontainers/runc | v1.0.1                             | fixtures/sbom-insecure/postgres-stretch.cdx.xml |
| https://osv.dev/GHSA-g2j6-57v7-gm8c |      |           |                                |                                    |                                                 |
| https://osv.dev/GO-2023-1682        | 2.5  | Go        | github.com/opencontainers/runc | v1.0.1                             | fixtures/sbom-insecure/postgres-stretch.cdx.xml |
| https://osv.dev/GHSA-m8cg-xc2p-r3fc |      |           |                                |                                    |                                                 |
| https://osv.dev/GO-2023-1627        | 7.0  | Go        | github.com/opencontainers/runc | v1.0.1                             | fixtures/sbom-insecure/postgres-stretch.cdx.xml |
| https://osv.dev/GHSA-vpvm-3wq2-2wvm |      |           |                                |                                    |                                                 |
| https://osv.dev/GO-2024-2491        | 8.6  | Go        | github.com/opencontainers/runc | v1.0.1                             | fixtures/sbom-insecure/postgres-stretch.cdx.xml |
| https://osv.dev/GHSA-xr7r-f8xq-vfvv |      |           |                                |                                    |                                                 |
| https://osv.dev/GO-2024-3110        | 4.8  | Go        | github.com/opencontainers/runc | v1.0.1                             | fixtures/sbom-insecure/postgres-stretch.cdx.xml |
| https://osv.dev/GHSA-jfvp-7x6p-h2pv |      |           |                                |                                    |                                                 |
| https://osv.dev/GO-2022-0493        | 5.3  | Go        | golang.org/x/sys               | v0.0.0-20210817142637-7d9622a276b7 | fixtures/sbom-insecure/postgres-stretch.cdx.xml |
| https://osv.dev/GHSA-p782-xgp4-8hr8 |      |           |                                |                                    |                                                 |
| https://osv.dev/DSA-5122-1          | 8.8  | Debian    | gzip                           | 1.6-5+deb9u1                       | fixtures/sbom-insecure/postgres-stretch.cdx.xml |
| https://osv.dev/CVE-2017-0379       | 7.5  | Debian    | libgcrypt20                    | 1.7.6-2+deb9u4                     | fixtures/sbom-insecure/postgres-stretch.cdx.xml |
| https://osv.dev/CVE-2017-7526       | 6.8  | Debian    | libgcrypt20                    | 1.7.6-2+deb9u4                     | fixtures/sbom-insecure/postgres-stretch.cdx.xml |
| https://osv.dev/CVE-2018-0495       | 4.7  | Debian    | libgcrypt20                    | 1.7.6-2+deb9u4                     | fixtures/sbom-insecure/postgres-stretch.cdx.xml |
| https://osv.dev/CVE-2019-13627      | 6.3  | Debian    | libgcrypt20                    | 1.7.6-2+deb9u4                     | fixtures/sbom-insecure/postgres-stretch.cdx.xml |
| https://osv.dev/CVE-2021-33560      | 7.5  | Debian    | libgcrypt20                    | 1.7.6-2+deb9u4                     | fixtures/sbom-insecure/postgres-stretch.cdx.xml |
| https://osv.dev/CVE-2021-40528      | 5.9  | Debian    | libgcrypt20                    | 1.7.6-2+deb9u4                     | fixtures/sbom-insecure/postgres-stretch.cdx.xml |
| https://osv.dev/CVE-2024-2236       |      | Debian    | libgcrypt20                    | 1.7.6-2+deb9u4                     | fixtures/sbom-insecure/postgres-stretch.cdx.xml |
| https://osv.dev/CVE-2017-10790      | 7.5  | Debian    | libtasn1-6                     | 4.10-1.1+deb9u1                    | fixtures/sbom-insecure/postgres-stretch.cdx.xml |
| https://osv.dev/CVE-2018-6003       | 7.5  | Debian    | libtasn1-6                     | 4.10-1.1+deb9u1                    | fixtures/sbom-insecure/postgres-stretch.cdx.xml |
| https://osv.dev/CVE-2021-46848      | 9.1  | Debian    | libtasn1-6                     | 4.10-1.1+deb9u1                    | fixtures/sbom-insecure/postgres-stretch.cdx.xml |
| https://osv.dev/DLA-3263-1          |      | Debian    | libtasn1-6                     | 4.10-1.1+deb9u1                    | fixtures/sbom-insecure/postgres-stretch.cdx.xml |
| https://osv.dev/CVE-2016-3709       | 6.1  | Debian    | libxml2                        | 2.9.4+dfsg1-2.2+deb9u6             | fixtures/sbom-insecure/postgres-stretch.cdx.xml |
| https://osv.dev/CVE-2016-9318       | 5.5  | Debian    | libxml2                        | 2.9.4+dfsg1-2.2+deb9u6             | fixtures/sbom-insecure/postgres-stretch.cdx.xml |
| https://osv.dev/CVE-2017-0663       | 7.8  | Debian    | libxml2                        | 2.9.4+dfsg1-2.2+deb9u6             | fixtures/sbom-insecure/postgres-stretch.cdx.xml |
| https://osv.dev/CVE-2017-15412      | 8.8  | Debian    | libxml2                        | 2.9.4+dfsg1-2.2+deb9u6             | fixtures/sbom-insecure/postgres-stretch.cdx.xml |
| https://osv.dev/CVE-2017-16931      | 9.8  | Debian    | libxml2                        | 2.9.4+dfsg1-2.2+deb9u6             | fixtures/sbom-insecure/postgres-stretch.cdx.xml |
| https://osv.dev/CVE-2017-16932      | 7.5  | Debian    | libxml2                        | 2.9.4+dfsg1-2.2+deb9u6             | fixtures/sbom-insecure/postgres-stretch.cdx.xml |
| https://osv.dev/CVE-2017-18258      | 6.5  | Debian    | libxml2                        | 2.9.4+dfsg1-2.2+deb9u6             | fixtures/sbom-insecure/postgres-stretch.cdx.xml |
| https://osv.dev/CVE-2017-5130       | 8.8  | Debian    | libxml2                        | 2.9.4+dfsg1-2.2+deb9u6             | fixtures/sbom-insecure/postgres-stretch.cdx.xml |
| https://osv.dev/CVE-2017-7375       | 9.8  | Debian    | libxml2                        | 2.9.4+dfsg1-2.2+deb9u6             | fixtures/sbom-insecure/postgres-stretch.cdx.xml |
| https://osv.dev/CVE-2017-7376       | 9.8  | Debian    | libxml2                        | 2.9.4+dfsg1-2.2+deb9u6             | fixtures/sbom-insecure/postgres-stretch.cdx.xml |
| https://osv.dev/CVE-2017-8872       | 9.1  | Debian    | libxml2                        | 2.9.4+dfsg1-2.2+deb9u6             | fixtures/sbom-insecure/postgres-stretch.cdx.xml |
| https://osv.dev/CVE-2017-9047       | 7.5  | Debian    | libxml2                        | 2.9.4+dfsg1-2.2+deb9u6             | fixtures/sbom-insecure/postgres-stretch.cdx.xml |
| https://osv.dev/CVE-2017-9048       | 7.5  | Debian    | libxml2                        | 2.9.4+dfsg1-2.2+deb9u6             | fixtures/sbom-insecure/postgres-stretch.cdx.xml |
| https://osv.dev/CVE-2017-9049       | 7.5  | Debian    | libxml2                        | 2.9.4+dfsg1-2.2+deb9u6             | fixtures/sbom-insecure/postgres-stretch.cdx.xml |
| https://osv.dev/CVE-2017-9050       | 7.5  | Debian    | libxml2                        | 2.9.4+dfsg1-2.2+deb9u6             | fixtures/sbom-insecure/postgres-stretch.cdx.xml |
| https://osv.dev/CVE-2018-14404      | 7.5  | Debian    | libxml2                        | 2.9.4+dfsg1-2.2+deb9u6             | fixtures/sbom-insecure/postgres-stretch.cdx.xml |
| https://osv.dev/CVE-2018-14567      | 6.5  | Debian    | libxml2                        | 2.9.4+dfsg1-2.2+deb9u6             | fixtures/sbom-insecure/postgres-stretch.cdx.xml |
| https://osv.dev/CVE-2019-19956      | 7.5  | Debian    | libxml2                        | 2.9.4+dfsg1-2.2+deb9u6             | fixtures/sbom-insecure/postgres-stretch.cdx.xml |
| https://osv.dev/CVE-2019-20388      | 7.5  | Debian    | libxml2                        | 2.9.4+dfsg1-2.2+deb9u6             | fixtures/sbom-insecure/postgres-stretch.cdx.xml |
| https://osv.dev/CVE-2020-7595       | 7.5  | Debian    | libxml2                        | 2.9.4+dfsg1-2.2+deb9u6             | fixtures/sbom-insecure/postgres-stretch.cdx.xml |
| https://osv.dev/CVE-2021-3516       | 7.8  | Debian    | libxml2                        | 2.9.4+dfsg1-2.2+deb9u6             | fixtures/sbom-insecure/postgres-stretch.cdx.xml |
| https://osv.dev/CVE-2021-3517       | 8.6  | Debian    | libxml2                        | 2.9.4+dfsg1-2.2+deb9u6             | fixtures/sbom-insecure/postgres-stretch.cdx.xml |
| https://osv.dev/CVE-2021-3518       | 8.8  | Debian    | libxml2                        | 2.9.4+dfsg1-2.2+deb9u6             | fixtures/sbom-insecure/postgres-stretch.cdx.xml |
| https://osv.dev/CVE-2021-3537       | 5.9  | Debian    | libxml2                        | 2.9.4+dfsg1-2.2+deb9u6             | fixtures/sbom-insecure/postgres-stretch.cdx.xml |
| https://osv.dev/CVE-2021-3541       | 6.5  | Debian    | libxml2                        | 2.9.4+dfsg1-2.2+deb9u6             | fixtures/sbom-insecure/postgres-stretch.cdx.xml |
| https://osv.dev/CVE-2022-2309       | 7.5  | Debian    | libxml2                        | 2.9.4+dfsg1-2.2+deb9u6             | fixtures/sbom-insecure/postgres-stretch.cdx.xml |
| https://osv.dev/CVE-2022-23308      | 7.5  | Debian    | libxml2                        | 2.9.4+dfsg1-2.2+deb9u6             | fixtures/sbom-insecure/postgres-stretch.cdx.xml |
| https://osv.dev/DSA-5142-1          | 6.5  | Debian    | libxml2                        | 2.9.4+dfsg1-2.2+deb9u6             | fixtures/sbom-insecure/postgres-stretch.cdx.xml |
| https://osv.dev/DSA-5271-1          | 7.8  | Debian    | libxml2                        | 2.9.4+dfsg1-2.2+deb9u6             | fixtures/sbom-insecure/postgres-stretch.cdx.xml |
| https://osv.dev/DSA-5391-1          | 6.5  | Debian    | libxml2                        | 2.9.4+dfsg1-2.2+deb9u6             | fixtures/sbom-insecure/postgres-stretch.cdx.xml |
| https://osv.dev/CVE-2024-25062      | 7.5  | Debian    | libxml2                        | 2.9.4+dfsg1-2.2+deb9u6             | fixtures/sbom-insecure/postgres-stretch.cdx.xml |
| https://osv.dev/DLA-3012-1          |      | Debian    | libxml2                        | 2.9.4+dfsg1-2.2+deb9u6             | fixtures/sbom-insecure/postgres-stretch.cdx.xml |
| https://osv.dev/DLA-3172-1          |      | Debian    | libxml2                        | 2.9.4+dfsg1-2.2+deb9u6             | fixtures/sbom-insecure/postgres-stretch.cdx.xml |
| https://osv.dev/DLA-3405-1          |      | Debian    | libxml2                        | 2.9.4+dfsg1-2.2+deb9u6             | fixtures/sbom-insecure/postgres-stretch.cdx.xml |
| https://osv.dev/DLA-3878-1          |      | Debian    | libxml2                        | 2.9.4+dfsg1-2.2+deb9u6             | fixtures/sbom-insecure/postgres-stretch.cdx.xml |
| https://osv.dev/CVE-2018-0732       | 7.5  | Debian    | openssl                        | 1.1.0l-1~deb9u5                    | fixtures/sbom-insecure/postgres-stretch.cdx.xml |
| https://osv.dev/CVE-2018-0734       | 5.9  | Debian    | openssl                        | 1.1.0l-1~deb9u5                    | fixtures/sbom-insecure/postgres-stretch.cdx.xml |
| https://osv.dev/CVE-2018-0735       | 5.9  | Debian    | openssl                        | 1.1.0l-1~deb9u5                    | fixtures/sbom-insecure/postgres-stretch.cdx.xml |
| https://osv.dev/CVE-2018-5407       | 4.7  | Debian    | openssl                        | 1.1.0l-1~deb9u5                    | fixtures/sbom-insecure/postgres-stretch.cdx.xml |
| https://osv.dev/CVE-2019-1543       | 7.4  | Debian    | openssl                        | 1.1.0l-1~deb9u5                    | fixtures/sbom-insecure/postgres-stretch.cdx.xml |
| https://osv.dev/DSA-4539-1          | 4.7  | Debian    | openssl                        | 1.1.0l-1~deb9u5                    | fixtures/sbom-insecure/postgres-stretch.cdx.xml |
| https://osv.dev/CVE-2019-1549       | 5.3  | Debian    | openssl                        | 1.1.0l-1~deb9u5                    | fixtures/sbom-insecure/postgres-stretch.cdx.xml |
| https://osv.dev/DSA-4855-1          | 7.5  | Debian    | openssl                        | 1.1.0l-1~deb9u5                    | fixtures/sbom-insecure/postgres-stretch.cdx.xml |
| https://osv.dev/DSA-4661-1          | 7.5  | Debian    | openssl                        | 1.1.0l-1~deb9u5                    | fixtures/sbom-insecure/postgres-stretch.cdx.xml |
| https://osv.dev/DSA-4807-1          | 5.9  | Debian    | openssl                        | 1.1.0l-1~deb9u5                    | fixtures/sbom-insecure/postgres-stretch.cdx.xml |
| https://osv.dev/DSA-4875-1          | 5.9  | Debian    | openssl                        | 1.1.0l-1~deb9u5                    | fixtures/sbom-insecure/postgres-stretch.cdx.xml |
| https://osv.dev/CVE-2021-3450       | 7.4  | Debian    | openssl                        | 1.1.0l-1~deb9u5                    | fixtures/sbom-insecure/postgres-stretch.cdx.xml |
| https://osv.dev/DSA-4963-1          | 9.8  | Debian    | openssl                        | 1.1.0l-1~deb9u5                    | fixtures/sbom-insecure/postgres-stretch.cdx.xml |
| https://osv.dev/DSA-5103-1          | 5.9  | Debian    | openssl                        | 1.1.0l-1~deb9u5                    | fixtures/sbom-insecure/postgres-stretch.cdx.xml |
| https://osv.dev/DSA-5139-1          | 9.8  | Debian    | openssl                        | 1.1.0l-1~deb9u5                    | fixtures/sbom-insecure/postgres-stretch.cdx.xml |
| https://osv.dev/DSA-5169-1          | 9.8  | Debian    | openssl                        | 1.1.0l-1~deb9u5                    | fixtures/sbom-insecure/postgres-stretch.cdx.xml |
| https://osv.dev/DSA-5343-1          | 7.5  | Debian    | openssl                        | 1.1.0l-1~deb9u5                    | fixtures/sbom-insecure/postgres-stretch.cdx.xml |
| https://osv.dev/CVE-2022-2274       | 9.8  | Debian    | openssl                        | 1.1.0l-1~deb9u5                    | fixtures/sbom-insecure/postgres-stretch.cdx.xml |
| https://osv.dev/CVE-2022-3358       | 7.5  | Debian    | openssl                        | 1.1.0l-1~deb9u5                    | fixtures/sbom-insecure/postgres-stretch.cdx.xml |
| https://osv.dev/CVE-2022-3602       | 7.5  | Debian    | openssl                        | 1.1.0l-1~deb9u5                    | fixtures/sbom-insecure/postgres-stretch.cdx.xml |
| https://osv.dev/CVE-2022-3786       | 7.5  | Debian    | openssl                        | 1.1.0l-1~deb9u5                    | fixtures/sbom-insecure/postgres-stretch.cdx.xml |
| https://osv.dev/CVE-2022-3996       | 7.5  | Debian    | openssl                        | 1.1.0l-1~deb9u5                    | fixtures/sbom-insecure/postgres-stretch.cdx.xml |
| https://osv.dev/CVE-2022-4203       | 4.9  | Debian    | openssl                        | 1.1.0l-1~deb9u5                    | fixtures/sbom-insecure/postgres-stretch.cdx.xml |
| https://osv.dev/CVE-2023-0216       | 7.5  | Debian    | openssl                        | 1.1.0l-1~deb9u5                    | fixtures/sbom-insecure/postgres-stretch.cdx.xml |
| https://osv.dev/CVE-2023-0217       | 7.5  | Debian    | openssl                        | 1.1.0l-1~deb9u5                    | fixtures/sbom-insecure/postgres-stretch.cdx.xml |
| https://osv.dev/CVE-2023-0401       | 7.5  | Debian    | openssl                        | 1.1.0l-1~deb9u5                    | fixtures/sbom-insecure/postgres-stretch.cdx.xml |
| https://osv.dev/DSA-5417-1          | 7.5  | Debian    | openssl                        | 1.1.0l-1~deb9u5                    | fixtures/sbom-insecure/postgres-stretch.cdx.xml |
| https://osv.dev/CVE-2023-1255       | 5.9  | Debian    | openssl                        | 1.1.0l-1~deb9u5                    | fixtures/sbom-insecure/postgres-stretch.cdx.xml |
| https://osv.dev/CVE-2023-2975       | 5.3  | Debian    | openssl                        | 1.1.0l-1~deb9u5                    | fixtures/sbom-insecure/postgres-stretch.cdx.xml |
| https://osv.dev/CVE-2023-3446       | 5.3  | Debian    | openssl                        | 1.1.0l-1~deb9u5                    | fixtures/sbom-insecure/postgres-stretch.cdx.xml |
| https://osv.dev/CVE-2023-3817       | 5.3  | Debian    | openssl                        | 1.1.0l-1~deb9u5                    | fixtures/sbom-insecure/postgres-stretch.cdx.xml |
| https://osv.dev/DSA-5532-1          | 7.5  | Debian    | openssl                        | 1.1.0l-1~deb9u5                    | fixtures/sbom-insecure/postgres-stretch.cdx.xml |
| https://osv.dev/CVE-2023-5678       | 5.3  | Debian    | openssl                        | 1.1.0l-1~deb9u5                    | fixtures/sbom-insecure/postgres-stretch.cdx.xml |
| https://osv.dev/CVE-2023-6129       | 6.5  | Debian    | openssl                        | 1.1.0l-1~deb9u5                    | fixtures/sbom-insecure/postgres-stretch.cdx.xml |
| https://osv.dev/CVE-2023-6237       |      | Debian    | openssl                        | 1.1.0l-1~deb9u5                    | fixtures/sbom-insecure/postgres-stretch.cdx.xml |
| https://osv.dev/CVE-2024-0727       | 5.5  | Debian    | openssl                        | 1.1.0l-1~deb9u5                    | fixtures/sbom-insecure/postgres-stretch.cdx.xml |
| https://osv.dev/CVE-2024-13176      |      | Debian    | openssl                        | 1.1.0l-1~deb9u5                    | fixtures/sbom-insecure/postgres-stretch.cdx.xml |
| https://osv.dev/CVE-2024-2511       |      | Debian    | openssl                        | 1.1.0l-1~deb9u5                    | fixtures/sbom-insecure/postgres-stretch.cdx.xml |
| https://osv.dev/CVE-2024-4603       |      | Debian    | openssl                        | 1.1.0l-1~deb9u5                    | fixtures/sbom-insecure/postgres-stretch.cdx.xml |
| https://osv.dev/CVE-2024-4741       |      | Debian    | openssl                        | 1.1.0l-1~deb9u5                    | fixtures/sbom-insecure/postgres-stretch.cdx.xml |
| https://osv.dev/CVE-2024-5535       |      | Debian    | openssl                        | 1.1.0l-1~deb9u5                    | fixtures/sbom-insecure/postgres-stretch.cdx.xml |
| https://osv.dev/DSA-5764-1          |      | Debian    | openssl                        | 1.1.0l-1~deb9u5                    | fixtures/sbom-insecure/postgres-stretch.cdx.xml |
| https://osv.dev/CVE-2024-9143       |      | Debian    | openssl                        | 1.1.0l-1~deb9u5                    | fixtures/sbom-insecure/postgres-stretch.cdx.xml |
| https://osv.dev/DLA-3008-1          |      | Debian    | openssl                        | 1.1.0l-1~deb9u5                    | fixtures/sbom-insecure/postgres-stretch.cdx.xml |
| https://osv.dev/DLA-3325-1          |      | Debian    | openssl                        | 1.1.0l-1~deb9u5                    | fixtures/sbom-insecure/postgres-stretch.cdx.xml |
| https://osv.dev/DLA-3449-1          |      | Debian    | openssl                        | 1.1.0l-1~deb9u5                    | fixtures/sbom-insecure/postgres-stretch.cdx.xml |
| https://osv.dev/DLA-3530-1          |      | Debian    | openssl                        | 1.1.0l-1~deb9u5                    | fixtures/sbom-insecure/postgres-stretch.cdx.xml |
| https://osv.dev/DLA-3942-1          |      | Debian    | openssl                        | 1.1.0l-1~deb9u5                    | fixtures/sbom-insecure/postgres-stretch.cdx.xml |
| https://osv.dev/DLA-3942-2          |      | Debian    | openssl                        | 1.1.0l-1~deb9u5                    | fixtures/sbom-insecure/postgres-stretch.cdx.xml |
| https://osv.dev/DSA-4539-3          |      | Debian    | openssl                        | 1.1.0l-1~deb9u5                    | fixtures/sbom-insecure/postgres-stretch.cdx.xml |
| https://osv.dev/CVE-2017-12837      | 7.5  | Debian    | perl                           | 5.24.1-3+deb9u7                    | fixtures/sbom-insecure/postgres-stretch.cdx.xml |
| https://osv.dev/CVE-2017-12883      | 9.1  | Debian    | perl                           | 5.24.1-3+deb9u7                    | fixtures/sbom-insecure/postgres-stretch.cdx.xml |
| https://osv.dev/CVE-2018-12015      | 7.5  | Debian    | perl                           | 5.24.1-3+deb9u7                    | fixtures/sbom-insecure/postgres-stretch.cdx.xml |
| https://osv.dev/CVE-2018-18311      | 9.8  | Debian    | perl                           | 5.24.1-3+deb9u7                    | fixtures/sbom-insecure/postgres-stretch.cdx.xml |
| https://osv.dev/CVE-2018-18312      | 9.8  | Debian    | perl                           | 5.24.1-3+deb9u7                    | fixtures/sbom-insecure/postgres-stretch.cdx.xml |
| https://osv.dev/CVE-2018-18313      | 9.1  | Debian    | perl                           | 5.24.1-3+deb9u7                    | fixtures/sbom-insecure/postgres-stretch.cdx.xml |
| https://osv.dev/CVE-2018-18314      | 9.8  | Debian    | perl                           | 5.24.1-3+deb9u7                    | fixtures/sbom-insecure/postgres-stretch.cdx.xml |
| https://osv.dev/CVE-2018-6797       | 9.8  | Debian    | perl                           | 5.24.1-3+deb9u7                    | fixtures/sbom-insecure/postgres-stretch.cdx.xml |
| https://osv.dev/CVE-2018-6798       | 7.5  | Debian    | perl                           | 5.24.1-3+deb9u7                    | fixtures/sbom-insecure/postgres-stretch.cdx.xml |
| https://osv.dev/CVE-2018-6913       | 9.8  | Debian    | perl                           | 5.24.1-3+deb9u7                    | fixtures/sbom-insecure/postgres-stretch.cdx.xml |
| https://osv.dev/CVE-2020-10543      | 8.2  | Debian    | perl                           | 5.24.1-3+deb9u7                    | fixtures/sbom-insecure/postgres-stretch.cdx.xml |
| https://osv.dev/CVE-2020-10878      | 8.6  | Debian    | perl                           | 5.24.1-3+deb9u7                    | fixtures/sbom-insecure/postgres-stretch.cdx.xml |
| https://osv.dev/CVE-2020-12723      | 7.5  | Debian    | perl                           | 5.24.1-3+deb9u7                    | fixtures/sbom-insecure/postgres-stretch.cdx.xml |
| https://osv.dev/CVE-2020-16156      | 7.8  | Debian    | perl                           | 5.24.1-3+deb9u7                    | fixtures/sbom-insecure/postgres-stretch.cdx.xml |
| https://osv.dev/CVE-2021-36770      | 7.8  | Debian    | perl                           | 5.24.1-3+deb9u7                    | fixtures/sbom-insecure/postgres-stretch.cdx.xml |
| https://osv.dev/CVE-2023-31484      | 8.1  | Debian    | perl                           | 5.24.1-3+deb9u7                    | fixtures/sbom-insecure/postgres-stretch.cdx.xml |
| https://osv.dev/CVE-2023-47038      | 7.8  | Debian    | perl                           | 5.24.1-3+deb9u7                    | fixtures/sbom-insecure/postgres-stretch.cdx.xml |
| https://osv.dev/DLA-3926-1          |      | Debian    | perl                           | 5.24.1-3+deb9u7                    | fixtures/sbom-insecure/postgres-stretch.cdx.xml |
| https://osv.dev/DLA-3072-1          |      | Debian    | postgresql-11                  | 11.15-1.pgdg90+1                   | fixtures/sbom-insecure/postgres-stretch.cdx.xml |
| https://osv.dev/DLA-3189-1          |      | Debian    | postgresql-11                  | 11.15-1.pgdg90+1                   | fixtures/sbom-insecure/postgres-stretch.cdx.xml |
| https://osv.dev/DLA-3316-1          |      | Debian    | postgresql-11                  | 11.15-1.pgdg90+1                   | fixtures/sbom-insecure/postgres-stretch.cdx.xml |
| https://osv.dev/DLA-3422-1          |      | Debian    | postgresql-11                  | 11.15-1.pgdg90+1                   | fixtures/sbom-insecure/postgres-stretch.cdx.xml |
| https://osv.dev/DLA-3600-1          |      | Debian    | postgresql-11                  | 11.15-1.pgdg90+1                   | fixtures/sbom-insecure/postgres-stretch.cdx.xml |
| https://osv.dev/DLA-3651-1          |      | Debian    | postgresql-11                  | 11.15-1.pgdg90+1                   | fixtures/sbom-insecure/postgres-stretch.cdx.xml |
| https://osv.dev/DLA-3764-1          |      | Debian    | postgresql-11                  | 11.15-1.pgdg90+1                   | fixtures/sbom-insecure/postgres-stretch.cdx.xml |
| https://osv.dev/DSA-5135-1          |      | Debian    | postgresql-11                  | 11.15-1.pgdg90+1                   | fixtures/sbom-insecure/postgres-stretch.cdx.xml |
| https://osv.dev/CVE-2017-17512      | 8.8  | Debian    | sensible-utils                 | 0.0.9+deb9u1                       | fixtures/sbom-insecure/postgres-stretch.cdx.xml |
| https://osv.dev/CVE-2018-20482      | 4.7  | Debian    | tar                            | 1.29b-1.1+deb9u1                   | fixtures/sbom-insecure/postgres-stretch.cdx.xml |
| https://osv.dev/CVE-2023-39804      |      | Debian    | tar                            | 1.29b-1.1+deb9u1                   | fixtures/sbom-insecure/postgres-stretch.cdx.xml |
| https://osv.dev/DLA-3755-1          |      | Debian    | tar                            | 1.29b-1.1+deb9u1                   | fixtures/sbom-insecure/postgres-stretch.cdx.xml |
| https://osv.dev/DLA-3051-1          |      | Debian    | tzdata                         | 2021a-0+deb9u3                     | fixtures/sbom-insecure/postgres-stretch.cdx.xml |
| https://osv.dev/DLA-3134-1          |      | Debian    | tzdata                         | 2021a-0+deb9u3                     | fixtures/sbom-insecure/postgres-stretch.cdx.xml |
| https://osv.dev/DLA-3161-1          |      | Debian    | tzdata                         | 2021a-0+deb9u3                     | fixtures/sbom-insecure/postgres-stretch.cdx.xml |
| https://osv.dev/DLA-3366-1          |      | Debian    | tzdata                         | 2021a-0+deb9u3                     | fixtures/sbom-insecure/postgres-stretch.cdx.xml |
| https://osv.dev/DLA-3412-1          |      | Debian    | tzdata                         | 2021a-0+deb9u3                     | fixtures/sbom-insecure/postgres-stretch.cdx.xml |
| https://osv.dev/DLA-3684-1          |      | Debian    | tzdata                         | 2021a-0+deb9u3                     | fixtures/sbom-insecure/postgres-stretch.cdx.xml |
| https://osv.dev/DLA-3788-1          |      | Debian    | tzdata                         | 2021a-0+deb9u3                     | fixtures/sbom-insecure/postgres-stretch.cdx.xml |
| https://osv.dev/DLA-3972-1          |      | Debian    | tzdata                         | 2021a-0+deb9u3                     | fixtures/sbom-insecure/postgres-stretch.cdx.xml |
| https://osv.dev/DLA-4016-1          |      | Debian    | ucf                            | 3.0036                             | fixtures/sbom-insecure/postgres-stretch.cdx.xml |
| https://osv.dev/CVE-2016-2779       | 7.8  | Debian    | util-linux                     | 2.29.2-1+deb9u1                    | fixtures/sbom-insecure/postgres-stretch.cdx.xml |
| https://osv.dev/DSA-5055-1          | 5.5  | Debian    | util-linux                     | 2.29.2-1+deb9u1                    | fixtures/sbom-insecure/postgres-stretch.cdx.xml |
| https://osv.dev/DSA-5650-1          |      | Debian    | util-linux                     | 2.29.2-1+deb9u1                    | fixtures/sbom-insecure/postgres-stretch.cdx.xml |
| https://osv.dev/DLA-3782-1          |      | Debian    | util-linux                     | 2.29.2-1+deb9u1                    | fixtures/sbom-insecure/postgres-stretch.cdx.xml |
| https://osv.dev/DSA-5123-1          | 8.8  | Debian    | xz-utils                       | 5.2.2-1.2+deb9u1                   | fixtures/sbom-insecure/postgres-stretch.cdx.xml |
| https://osv.dev/CVE-2024-3094       | 10.0 | Debian    | xz-utils                       | 5.2.2-1.2+deb9u1                   | fixtures/sbom-insecure/postgres-stretch.cdx.xml |
| https://osv.dev/CVE-2018-25032      | 7.5  | Alpine    | zlib                           | 1.2.10-r0                          | fixtures/sbom-insecure/with-duplicates.cdx.xml  |
| https://osv.dev/CVE-2022-37434      | 9.8  | Alpine    | zlib                           | 1.2.10-r0                          | fixtures/sbom-insecure/with-duplicates.cdx.xml  |
+-------------------------------------+------+-----------+--------------------------------+------------------------------------+-------------------------------------------------+
| Unimportant vulnerabilities         |      |           |                                |                                    |                                                 |
+-------------------------------------+------+-----------+--------------------------------+------------------------------------+-------------------------------------------------+
| https://osv.dev/CVE-2011-3374       | 3.7  | Debian    | apt                            | 1.4.11                             | fixtures/sbom-insecure/postgres-stretch.cdx.xml |
| https://osv.dev/CVE-2019-18276      | 7.8  | Debian    | bash                           | 4.4-5                              | fixtures/sbom-insecure/postgres-stretch.cdx.xml |
| https://osv.dev/CVE-2017-18018      | 4.7  | Debian    | coreutils                      | 8.26-3                             | fixtures/sbom-insecure/postgres-stretch.cdx.xml |
| https://osv.dev/CVE-2018-6829       | 7.5  | Debian    | libgcrypt20                    | 1.7.6-2+deb9u4                     | fixtures/sbom-insecure/postgres-stretch.cdx.xml |
| https://osv.dev/CVE-2018-1000654    | 5.5  | Debian    | libtasn1-6                     | 4.10-1.1+deb9u1                    | fixtures/sbom-insecure/postgres-stretch.cdx.xml |
| https://osv.dev/CVE-2020-24977      | 6.5  | Debian    | libxml2                        | 2.9.4+dfsg1-2.2+deb9u6             | fixtures/sbom-insecure/postgres-stretch.cdx.xml |
| https://osv.dev/CVE-2024-34459      |      | Debian    | libxml2                        | 2.9.4+dfsg1-2.2+deb9u6             | fixtures/sbom-insecure/postgres-stretch.cdx.xml |
| https://osv.dev/CVE-2011-4116       | 7.5  | Debian    | perl                           | 5.24.1-3+deb9u7                    | fixtures/sbom-insecure/postgres-stretch.cdx.xml |
| https://osv.dev/CVE-2022-48522      | 9.8  | Debian    | perl                           | 5.24.1-3+deb9u7                    | fixtures/sbom-insecure/postgres-stretch.cdx.xml |
| https://osv.dev/CVE-2023-31486      | 8.1  | Debian    | perl                           | 5.24.1-3+deb9u7                    | fixtures/sbom-insecure/postgres-stretch.cdx.xml |
| https://osv.dev/CVE-2005-2541       |      | Debian    | tar                            | 1.29b-1.1+deb9u1                   | fixtures/sbom-insecure/postgres-stretch.cdx.xml |
| https://osv.dev/CVE-2019-9923       | 7.5  | Debian    | tar                            | 1.29b-1.1+deb9u1                   | fixtures/sbom-insecure/postgres-stretch.cdx.xml |
| https://osv.dev/CVE-2021-20193      | 3.3  | Debian    | tar                            | 1.29b-1.1+deb9u1                   | fixtures/sbom-insecure/postgres-stretch.cdx.xml |
| https://osv.dev/CVE-2022-48303      | 5.5  | Debian    | tar                            | 1.29b-1.1+deb9u1                   | fixtures/sbom-insecure/postgres-stretch.cdx.xml |
| https://osv.dev/CVE-2018-7738       | 7.8  | Debian    | util-linux                     | 2.29.2-1+deb9u1                    | fixtures/sbom-insecure/postgres-stretch.cdx.xml |
| https://osv.dev/CVE-2022-0563       | 5.5  | Debian    | util-linux                     | 2.29.2-1+deb9u1                    | fixtures/sbom-insecure/postgres-stretch.cdx.xml |
+-------------------------------------+------+-----------+--------------------------------+------------------------------------+-------------------------------------------------+

---

[TestRun/folder_of_supported_sbom_with_vulns - 2]

---

[TestRun/gh-annotations_with_vulns - 1]

---

[TestRun/gh-annotations_with_vulns - 2]
Scanning dir ./fixtures/locks-many/package-lock.json
Scanned <rootdir>/fixtures/locks-many/package-lock.json file and found 1 package
::error file=fixtures/locks-many/package-lock.json::fixtures/locks-many/package-lock.json%0A+-----------+-------------------------------------+------+-----------------+---------------+%0A| PACKAGE   | VULNERABILITY ID                    | CVSS | CURRENT VERSION | FIXED VERSION |%0A+-----------+-------------------------------------+------+-----------------+---------------+%0A| ansi-html | https://osv.dev/GHSA-whgm-jr23-g3j9 | 7.5  | 0.0.1           | 0.0.8         |%0A+-----------+-------------------------------------+------+-----------------+---------------+
---

[TestRun/ignores_without_reason_should_be_explicitly_called_out - 1]
Scanning dir ./fixtures/locks-many/package-lock.json
Scanned <rootdir>/fixtures/locks-many/package-lock.json file and found 1 package
Scanning dir ./fixtures/locks-many/composer.lock
Scanned <rootdir>/fixtures/locks-many/composer.lock file and found 1 package
Package Packagist/sentry/sdk/2.0.4 has been filtered out because: (no reason given)
Filtered 1 ignored package/s from the scan.
GHSA-whgm-jr23-g3j9 and 1 alias have been filtered out because: (no reason given)
Filtered 1 vulnerability from output
No issues found

---

[TestRun/ignores_without_reason_should_be_explicitly_called_out - 2]

---

[TestRun/ignoring_.gitignore - 1]
Scanning dir ./fixtures/locks-gitignore
Scanned <rootdir>/fixtures/locks-gitignore/Gemfile.lock file and found 1 package
Scanned <rootdir>/fixtures/locks-gitignore/composer.lock file and found 1 package
Scanned <rootdir>/fixtures/locks-gitignore/ignored/Gemfile.lock file and found 1 package
Scanned <rootdir>/fixtures/locks-gitignore/ignored/yarn.lock file and found 1 package
Scanned <rootdir>/fixtures/locks-gitignore/subdir/Gemfile.lock file and found 1 package
Scanned <rootdir>/fixtures/locks-gitignore/subdir/composer.lock file and found 1 package
Scanned <rootdir>/fixtures/locks-gitignore/subdir/yarn.lock file and found 1 package
Scanned <rootdir>/fixtures/locks-gitignore/yarn.lock file and found 1 package
No issues found

---

[TestRun/ignoring_.gitignore - 2]

---

[TestRun/invalid_--verbosity_value - 1]

---

[TestRun/invalid_--verbosity_value - 2]
invalid verbosity level "unknown" - must be one of: error, warn, info, verbose

---

[TestRun/json_output_1 - 1]
{
  "results": [],
  "experimental_config": {
    "licenses": {
      "summary": false,
      "allowlist": null
    }
  }
}

---

[TestRun/json_output_1 - 2]
Scanning dir ./fixtures/locks-many/composer.lock
Scanned <rootdir>/fixtures/locks-many/composer.lock file and found 1 package
Loaded filter from: <rootdir>/fixtures/locks-many/osv-scanner.toml

---

[TestRun/json_output_2 - 1]
{
  "results": [],
  "experimental_config": {
    "licenses": {
      "summary": false,
      "allowlist": null
    }
  }
}

---

[TestRun/json_output_2 - 2]
Scanning dir ./fixtures/locks-many/composer.lock
Scanned <rootdir>/fixtures/locks-many/composer.lock file and found 1 package
Loaded filter from: <rootdir>/fixtures/locks-many/osv-scanner.toml

---

[TestRun/nested_directories_are_checked_when_`--recursive`_is_passed - 1]
Scanning dir ./fixtures/locks-one-with-nested
Scanned <rootdir>/fixtures/locks-one-with-nested/nested/composer.lock file and found 1 package
Scanned <rootdir>/fixtures/locks-one-with-nested/yarn.lock file and found 1 package
No issues found

---

[TestRun/nested_directories_are_checked_when_`--recursive`_is_passed - 2]

---

[TestRun/one_specific_supported_lockfile - 1]
Scanning dir ./fixtures/locks-many/composer.lock
Scanned <rootdir>/fixtures/locks-many/composer.lock file and found 1 package
Loaded filter from: <rootdir>/fixtures/locks-many/osv-scanner.toml
No issues found

---

[TestRun/one_specific_supported_lockfile - 2]

---

[TestRun/one_specific_supported_lockfile_with_ignore - 1]
Scanning dir ./fixtures/locks-test-ignore/package-lock.json
Scanned <rootdir>/fixtures/locks-test-ignore/package-lock.json file and found 1 package
Loaded filter from: <rootdir>/fixtures/locks-test-ignore/osv-scanner.toml
CVE-2021-23424 and 1 alias have been filtered out because: Test manifest file (alpine.cdx.xml)
Filtered 1 vulnerability from output
No issues found

---

[TestRun/one_specific_supported_lockfile_with_ignore - 2]

---

[TestRun/one_specific_supported_sbom_with_duplicate_PURLs - 1]
Scanned <rootdir>/fixtures/sbom-insecure/with-duplicates.cdx.xml file and found 15 packages
Filtered 1 local/unscannable package/s from the scan.
+--------------------------------+------+-----------+---------+-----------+------------------------------------------------+
| OSV URL                        | CVSS | ECOSYSTEM | PACKAGE | VERSION   | SOURCE                                         |
+--------------------------------+------+-----------+---------+-----------+------------------------------------------------+
| https://osv.dev/CVE-2018-25032 | 7.5  | Alpine    | zlib    | 1.2.10-r0 | fixtures/sbom-insecure/with-duplicates.cdx.xml |
| https://osv.dev/CVE-2022-37434 | 9.8  | Alpine    | zlib    | 1.2.10-r0 | fixtures/sbom-insecure/with-duplicates.cdx.xml |
+--------------------------------+------+-----------+---------+-----------+------------------------------------------------+

---

[TestRun/one_specific_supported_sbom_with_duplicate_PURLs - 2]

---

[TestRun/one_specific_supported_sbom_with_invalid_PURLs - 1]
Scanned <rootdir>/fixtures/sbom-insecure/bad-purls.cdx.xml file and found 15 packages
Filtered 7 local/unscannable package/s from the scan.
No issues found

---

[TestRun/one_specific_supported_sbom_with_invalid_PURLs - 2]

---

[TestRun/one_specific_supported_sbom_with_vulns - 1]
Scanned <rootdir>/fixtures/sbom-insecure/alpine.cdx.xml file and found 15 packages
Filtered 1 local/unscannable package/s from the scan.
+--------------------------------+------+-----------+---------+-----------+---------------------------------------+
| OSV URL                        | CVSS | ECOSYSTEM | PACKAGE | VERSION   | SOURCE                                |
+--------------------------------+------+-----------+---------+-----------+---------------------------------------+
| https://osv.dev/CVE-2018-25032 | 7.5  | Alpine    | zlib    | 1.2.10-r0 | fixtures/sbom-insecure/alpine.cdx.xml |
| https://osv.dev/CVE-2022-37434 | 9.8  | Alpine    | zlib    | 1.2.10-r0 | fixtures/sbom-insecure/alpine.cdx.xml |
+--------------------------------+------+-----------+---------+-----------+---------------------------------------+

---

[TestRun/one_specific_supported_sbom_with_vulns - 2]

---

[TestRun/one_specific_unsupported_lockfile - 1]
Scanning dir ./fixtures/locks-many/not-a-lockfile.toml

---

[TestRun/one_specific_unsupported_lockfile - 2]
No package sources found, --help for usage information.

---

[TestRun/only_the_files_in_the_given_directories_are_checked_by_default_(no_recursion) - 1]
Scanning dir ./fixtures/locks-one-with-nested
Scanned <rootdir>/fixtures/locks-one-with-nested/yarn.lock file and found 1 package
No issues found

---

[TestRun/only_the_files_in_the_given_directories_are_checked_by_default_(no_recursion) - 2]

---

[TestRun/output_format:_markdown_table - 1]
Scanning dir ./fixtures/locks-many/package-lock.json
Scanned <rootdir>/fixtures/locks-many/package-lock.json file and found 1 package
| OSV URL | CVSS | Ecosystem | Package | Version | Source |
| --- | --- | --- | --- | --- | --- |
| https://osv.dev/GHSA-whgm-jr23-g3j9 | 7.5 | npm | ansi-html | 0.0.1 | fixtures/locks-many/package-lock.json |

---

[TestRun/output_format:_markdown_table - 2]

---

[TestRun/output_format:_unsupported - 1]

---

[TestRun/output_format:_unsupported - 2]
unsupported output format "unknown" - must be one of: table, html, vertical, json, markdown, sarif, gh-annotations, cyclonedx-1-4, cyclonedx-1-5

---

[TestRun/requirements.txt_can_have_all_kinds_of_names - 1]
Scanning dir ./fixtures/locks-requirements
Scanned <rootdir>/fixtures/locks-requirements/my-requirements.txt file and found 1 package
Scanned <rootdir>/fixtures/locks-requirements/requirements-dev.txt file and found 1 package
Scanned <rootdir>/fixtures/locks-requirements/requirements.prod.txt file and found 1 package
Scanned <rootdir>/fixtures/locks-requirements/requirements.txt file and found 3 packages
Scanned <rootdir>/fixtures/locks-requirements/the_requirements_for_test.txt file and found 1 package
+-------------------------------------+------+-----------+------------+---------+---------------------------------------------------+
| OSV URL                             | CVSS | ECOSYSTEM | PACKAGE    | VERSION | SOURCE                                            |
+-------------------------------------+------+-----------+------------+---------+---------------------------------------------------+
| https://osv.dev/PYSEC-2023-62       | 8.7  | PyPI      | flask      | 1.0.0   | fixtures/locks-requirements/my-requirements.txt   |
| https://osv.dev/GHSA-m2qf-hxjv-5gpq |      |           |            |         |                                                   |
| https://osv.dev/PYSEC-2024-48       | 5.3  | PyPI      | black      | 1.0.0   | fixtures/locks-requirements/requirements-dev.txt  |
| https://osv.dev/GHSA-fj7x-q9j7-g6q6 |      |           |            |         |                                                   |
| https://osv.dev/PYSEC-2022-190      | 9.8  | PyPI      | django     | 2.2.24  | fixtures/locks-requirements/requirements.prod.txt |
| https://osv.dev/GHSA-2gwj-7jmv-h26r |      |           |            |         |                                                   |
| https://osv.dev/PYSEC-2022-1        | 8.7  | PyPI      | django     | 2.2.24  | fixtures/locks-requirements/requirements.prod.txt |
| https://osv.dev/GHSA-53qw-q765-4fww |      |           |            |         |                                                   |
| https://osv.dev/PYSEC-2022-20       | 8.7  | PyPI      | django     | 2.2.24  | fixtures/locks-requirements/requirements.prod.txt |
| https://osv.dev/GHSA-6cw3-g6wv-c2xv |      |           |            |         |                                                   |
| https://osv.dev/PYSEC-2022-2        | 8.7  | PyPI      | django     | 2.2.24  | fixtures/locks-requirements/requirements.prod.txt |
| https://osv.dev/GHSA-8c5j-9r9f-c6w8 |      |           |            |         |                                                   |
| https://osv.dev/GHSA-8x94-hmjh-97hq | 8.8  | PyPI      | django     | 2.2.24  | fixtures/locks-requirements/requirements.prod.txt |
| https://osv.dev/PYSEC-2022-19       | 6.1  | PyPI      | django     | 2.2.24  | fixtures/locks-requirements/requirements.prod.txt |
| https://osv.dev/GHSA-95rw-fx8r-36v6 |      |           |            |         |                                                   |
| https://osv.dev/PYSEC-2022-3        | 6.9  | PyPI      | django     | 2.2.24  | fixtures/locks-requirements/requirements.prod.txt |
| https://osv.dev/GHSA-jrh2-hc4r-7jwx |      |           |            |         |                                                   |
| https://osv.dev/GHSA-rrqc-c2jx-6jgv | 6.3  | PyPI      | django     | 2.2.24  | fixtures/locks-requirements/requirements.prod.txt |
| https://osv.dev/PYSEC-2021-439      | 7.3  | PyPI      | django     | 2.2.24  | fixtures/locks-requirements/requirements.prod.txt |
| https://osv.dev/GHSA-v6rh-hp5x-86rv |      |           |            |         |                                                   |
| https://osv.dev/PYSEC-2022-191      | 9.8  | PyPI      | django     | 2.2.24  | fixtures/locks-requirements/requirements.prod.txt |
| https://osv.dev/GHSA-w24h-v9qh-8gxj |      |           |            |         |                                                   |
| https://osv.dev/PYSEC-2023-62       | 8.7  | PyPI      | flask      | 1.0.0   | fixtures/locks-requirements/requirements.txt      |
| https://osv.dev/GHSA-m2qf-hxjv-5gpq |      |           |            |         |                                                   |
| https://osv.dev/GHSA-84pr-m4jr-85g5 | 5.3  | PyPI      | flask-cors | 1.0.0   | fixtures/locks-requirements/requirements.txt      |
| https://osv.dev/PYSEC-2024-71       | 8.7  | PyPI      | flask-cors | 1.0.0   | fixtures/locks-requirements/requirements.txt      |
| https://osv.dev/GHSA-hxwh-jpp2-84pm |      |           |            |         |                                                   |
| https://osv.dev/PYSEC-2020-43       | 8.7  | PyPI      | flask-cors | 1.0.0   | fixtures/locks-requirements/requirements.txt      |
| https://osv.dev/GHSA-xc3p-ff3m-f46v |      |           |            |         |                                                   |
| https://osv.dev/PYSEC-2020-73       |      | PyPI      | pandas     | 0.23.4  | fixtures/locks-requirements/requirements.txt      |
+-------------------------------------+------+-----------+------------+---------+---------------------------------------------------+

---

[TestRun/requirements.txt_can_have_all_kinds_of_names - 2]

---

[TestRun/verbosity_level_=_error - 1]
No issues found

---

[TestRun/verbosity_level_=_error - 2]

---

[TestRun/verbosity_level_=_info - 1]
Scanning dir ./fixtures/locks-many/composer.lock
Scanned <rootdir>/fixtures/locks-many/composer.lock file and found 1 package
Loaded filter from: <rootdir>/fixtures/locks-many/osv-scanner.toml
No issues found

---

[TestRun/verbosity_level_=_info - 2]

---

[TestRun/version - 1]
osv-scanner version: 1.9.1
commit: n/a
built at: n/a

---

[TestRun/version - 2]

---

[TestRunCallAnalysis/Run_with_govulncheck - 1]
Scanning dir ./fixtures/call-analysis-go-project
Scanned <rootdir>/fixtures/call-analysis-go-project/go.mod file and found 4 packages
+-------------------------------------+------+-----------+-----------------------------+---------+------------------------------------------+
| OSV URL                             | CVSS | ECOSYSTEM | PACKAGE                     | VERSION | SOURCE                                   |
+-------------------------------------+------+-----------+-----------------------------+---------+------------------------------------------+
| https://osv.dev/GO-2023-1558        | 5.9  | Go        | github.com/ipfs/go-bitfield | 1.0.0   | fixtures/call-analysis-go-project/go.mod |
| https://osv.dev/GHSA-2h6c-j3gf-xp9r |      |           |                             |         |                                          |
| https://osv.dev/GO-2023-2375        |      | Go        | stdlib                      | 1.19    | fixtures/call-analysis-go-project/go.mod |
| https://osv.dev/GO-2023-2102        |      | Go        | stdlib                      | 1.19    | fixtures/call-analysis-go-project/go.mod |
| https://osv.dev/GO-2023-2185        |      | Go        | stdlib                      | 1.19    | fixtures/call-analysis-go-project/go.mod |
| https://osv.dev/GO-2023-2382        |      | Go        | stdlib                      | 1.19    | fixtures/call-analysis-go-project/go.mod |
| https://osv.dev/GO-2024-2598        |      | Go        | stdlib                      | 1.19    | fixtures/call-analysis-go-project/go.mod |
| https://osv.dev/GO-2024-2599        |      | Go        | stdlib                      | 1.19    | fixtures/call-analysis-go-project/go.mod |
| https://osv.dev/GO-2024-2687        |      | Go        | stdlib                      | 1.19    | fixtures/call-analysis-go-project/go.mod |
| https://osv.dev/GO-2024-2887        |      | Go        | stdlib                      | 1.19    | fixtures/call-analysis-go-project/go.mod |
+-------------------------------------+------+-----------+-----------------------------+---------+------------------------------------------+
| Uncalled vulnerabilities            |      |           |                             |         |                                          |
+-------------------------------------+------+-----------+-----------------------------+---------+------------------------------------------+
| https://osv.dev/GO-2021-0053        | 8.6  | Go        | github.com/gogo/protobuf    | 1.3.1   | fixtures/call-analysis-go-project/go.mod |
| https://osv.dev/GHSA-c3h9-896r-86jm |      |           |                             |         |                                          |
| https://osv.dev/GO-2023-1572        | 5.5  | Go        | golang.org/x/image          | 0.4.0   | fixtures/call-analysis-go-project/go.mod |
| https://osv.dev/GHSA-qgc7-mgm3-q253 |      |           |                             |         |                                          |
| https://osv.dev/GO-2023-1990        | 6.5  | Go        | golang.org/x/image          | 0.4.0   | fixtures/call-analysis-go-project/go.mod |
| https://osv.dev/GHSA-j3p8-6mrq-6g7h |      |           |                             |         |                                          |
| https://osv.dev/GO-2023-1989        | 6.5  | Go        | golang.org/x/image          | 0.4.0   | fixtures/call-analysis-go-project/go.mod |
| https://osv.dev/GHSA-x92r-3vfx-4cv3 |      |           |                             |         |                                          |
| https://osv.dev/GO-2024-2937        | 8.7  | Go        | golang.org/x/image          | 0.4.0   | fixtures/call-analysis-go-project/go.mod |
| https://osv.dev/GHSA-9phm-fm57-rhg8 |      |           |                             |         |                                          |
| https://osv.dev/GO-2023-2041        |      | Go        | stdlib                      | 1.19    | fixtures/call-analysis-go-project/go.mod |
| https://osv.dev/GO-2023-2043        |      | Go        | stdlib                      | 1.19    | fixtures/call-analysis-go-project/go.mod |
| https://osv.dev/GO-2023-2186        |      | Go        | stdlib                      | 1.19    | fixtures/call-analysis-go-project/go.mod |
| https://osv.dev/GO-2024-2600        |      | Go        | stdlib                      | 1.19    | fixtures/call-analysis-go-project/go.mod |
| https://osv.dev/GO-2024-2609        |      | Go        | stdlib                      | 1.19    | fixtures/call-analysis-go-project/go.mod |
| https://osv.dev/GO-2024-2610        |      | Go        | stdlib                      | 1.19    | fixtures/call-analysis-go-project/go.mod |
| https://osv.dev/GO-2024-2888        |      | Go        | stdlib                      | 1.19    | fixtures/call-analysis-go-project/go.mod |
| https://osv.dev/GO-2024-2963        |      | Go        | stdlib                      | 1.19    | fixtures/call-analysis-go-project/go.mod |
| https://osv.dev/GO-2024-3105        |      | Go        | stdlib                      | 1.19    | fixtures/call-analysis-go-project/go.mod |
| https://osv.dev/GO-2024-3106        |      | Go        | stdlib                      | 1.19    | fixtures/call-analysis-go-project/go.mod |
| https://osv.dev/GO-2024-3107        |      | Go        | stdlib                      | 1.19    | fixtures/call-analysis-go-project/go.mod |
+-------------------------------------+------+-----------+-----------------------------+---------+------------------------------------------+

---

[TestRunCallAnalysis/Run_with_govulncheck - 2]

---

[TestRun_Docker/Fake_alpine_image - 1]
Checking if docker image ("alpine:non-existent-tag") exists locally...

---

[TestRun_Docker/Fake_alpine_image - 2]
Warning: `scan` exists as both a subcommand of OSV-Scanner and as a file on the filesystem. `scan` is assumed to be a subcommand here. If you intended for `scan` to be an argument to `scan`, you must specify `scan scan` in your command line.
Docker command exited with code ("/usr/bin/docker pull -q alpine:non-existent-tag"): 1
STDERR:
> Error response from daemon: manifest for alpine:non-existent-tag not found: manifest unknown: manifest unknown
failed to pull container image: failed to run docker command

---

[TestRun_Docker/Fake_image_entirely - 1]
Checking if docker image ("this-image-definitely-does-not-exist-abcde") exists locally...

---

[TestRun_Docker/Fake_image_entirely - 2]
Warning: `scan` exists as both a subcommand of OSV-Scanner and as a file on the filesystem. `scan` is assumed to be a subcommand here. If you intended for `scan` to be an argument to `scan`, you must specify `scan scan` in your command line.
Docker command exited with code ("/usr/bin/docker pull -q this-image-definitely-does-not-exist-abcde"): 1
STDERR:
> Error response from daemon: pull access denied for this-image-definitely-does-not-exist-abcde, repository does not exist or may require 'docker login': denied: requested access to the resource is denied
failed to pull container image: failed to run docker command

---

[TestRun_Docker/Real_Alpine_image - 1]
Checking if docker image ("alpine:3.18.9") exists locally...
Saving docker image ("alpine:3.18.9") to temporary file...
Scanning image "alpine:3.18.9"
Container Scanning Result (Alpine Linux v3.18):
Total 1 packages affected by 1 vulnerabilities (0 Critical, 0 High, 0 Medium, 0 Low, 1 Unknown) from 1 ecosystems.
1 vulnerabilities have fixes available.

Alpine:v3.18
+---------------------------------------------------------------------------------------------+
| Source:os:lib/apk/db/installed                                                              |
+---------+-------------------+---------------+------------+------------------+---------------+
| PACKAGE | INSTALLED VERSION | FIX AVAILABLE | VULN COUNT | INTRODUCED LAYER | IN BASE IMAGE |
+---------+-------------------+---------------+------------+------------------+---------------+
| openssl | 3.1.7-r0          | Fix Available |          1 | # 0 Layer        | alpine        |
+---------+-------------------+---------------+------------+------------------+---------------+

For the most comprehensive scan results, we recommend using the HTML output: `osv-scanner --format html --output results.html`.
You can also view the full vulnerability list in your terminal with: `osv-scanner --format vertical`.

---

[TestRun_Docker/Real_Alpine_image - 2]
Warning: `scan` exists as both a subcommand of OSV-Scanner and as a file on the filesystem. `scan` is assumed to be a subcommand here. If you intended for `scan` to be an argument to `scan`, you must specify `scan scan` in your command line.

---

[TestRun_Docker/Real_empty_image - 1]
Checking if docker image ("hello-world") exists locally...
Saving docker image ("hello-world") to temporary file...
Scanning image "hello-world"

---

[TestRun_Docker/Real_empty_image - 2]
Warning: `scan` exists as both a subcommand of OSV-Scanner and as a file on the filesystem. `scan` is assumed to be a subcommand here. If you intended for `scan` to be an argument to `scan`, you must specify `scan scan` in your command line.
No package sources found, --help for usage information.

---

[TestRun_Docker/Real_empty_image_with_tag - 1]
Checking if docker image ("hello-world:linux") exists locally...
Saving docker image ("hello-world:linux") to temporary file...
Scanning image "hello-world:linux"

---

[TestRun_Docker/Real_empty_image_with_tag - 2]
Warning: `scan` exists as both a subcommand of OSV-Scanner and as a file on the filesystem. `scan` is assumed to be a subcommand here. If you intended for `scan` to be an argument to `scan`, you must specify `scan scan` in your command line.
No package sources found, --help for usage information.

---

[TestRun_GithubActions/scanning_osv-scanner_custom_format - 1]
Scanned <rootdir>/fixtures/locks-insecure/osv-scanner-flutter-deps.json file as a osv-scanner and found 3 packages
+--------------------------------+------+-----------+----------------------------+----------------------------+-------------------------------------------------------+
| OSV URL                        | CVSS | ECOSYSTEM | PACKAGE                    | VERSION                    | SOURCE                                                |
+--------------------------------+------+-----------+----------------------------+----------------------------+-------------------------------------------------------+
| https://osv.dev/CVE-2023-39137 | 7.8  | GIT       |  https://github.com/brendan-duncan/archive.git@9de7a054 | fixtures/locks-insecure/osv-scanner-flutter-deps.json |
| https://osv.dev/CVE-2023-39139 | 7.8  | GIT       |  https://github.com/brendan-duncan/archive.git@9de7a054 | fixtures/locks-insecure/osv-scanner-flutter-deps.json |
+--------------------------------+------+-----------+---------------------------------------------------------+-------------------------------------------------------+

---

[TestRun_GithubActions/scanning_osv-scanner_custom_format - 2]

---

[TestRun_GithubActions/scanning_osv-scanner_custom_format_output_json - 1]
{
  "version": "2.1.0",
  "$schema": "https://raw.githubusercontent.com/oasis-tcs/sarif-spec/main/sarif-2.1/schema/sarif-schema-2.1.0.json",
  "runs": [
    {
      "tool": {
        "driver": {
          "informationUri": "https://github.com/google/osv-scanner",
          "name": "osv-scanner",
          "rules": [
            {
              "id": "CVE-2023-39137",
              "name": "CVE-2023-39137",
              "shortDescription": {
                "text": "CVE-2023-39137"
              },
              "fullDescription": {
                "text": "An issue in Archive v3.3.7 allows attackers to spoof zip filenames which can lead to inconsistent filename parsing.",
                "markdown": "An issue in Archive v3.3.7 allows attackers to spoof zip filenames which can lead to inconsistent filename parsing."
              },
              "deprecatedIds": [
                "CVE-2023-39137",
                "GHSA-r285-q736-9v95"
              ],
              "help": {
                "text": "**Your dependency is vulnerable to [CVE-2023-39137](https://osv.dev/list?q=CVE-2023-39137)**./n/n## [CVE-2023-39137](https://osv.dev/vulnerability/CVE-2023-39137)/n/n/u003cdetails/u003e/n/u003csummary/u003eDetails/u003c/summary/u003e/n/n/u003e An issue in Archive v3.3.7 allows attackers to spoof zip filenames which can lead to inconsistent filename parsing./n/n/u003c/details/u003e/n/n---/n/n### Affected Packages/n/n| Source | Package Name | Package Version |/n| --- | --- | --- |/n| lockfile:<rootdir>/fixtures/locks-insecure/osv-scanner-flutter-deps.json | https://github.com/brendan-duncan/archive.git | 9de7a0544457c6aba755ccb65abb41b0dc1db70d |/n/n## Remediation/n/nIf you believe these vulnerabilities do not affect your code and wish to ignore them, add them to the ignore list in an/n`osv-scanner.toml` file located in the same directory as the lockfile containing the vulnerable dependency./n/nSee the format and more options in our documentation here: https://google.github.io/osv-scanner/configuration//n/nAdd or append these values to the following config files to ignore this vulnerability:/n/n`<rootdir>/fixtures/locks-insecure/osv-scanner.toml`/n/n```/n[[IgnoredVulns]]/nid = /"CVE-2023-39137/"/nreason = /"Your reason for ignoring this vulnerability/"/n```/n",
                "markdown": "**Your dependency is vulnerable to [CVE-2023-39137](https://osv.dev/list?q=CVE-2023-39137)**./n/n## [CVE-2023-39137](https://osv.dev/vulnerability/CVE-2023-39137)/n/n/u003cdetails/u003e/n/u003csummary/u003eDetails/u003c/summary/u003e/n/n/u003e An issue in Archive v3.3.7 allows attackers to spoof zip filenames which can lead to inconsistent filename parsing./n/n/u003c/details/u003e/n/n---/n/n### Affected Packages/n/n| Source | Package Name | Package Version |/n| --- | --- | --- |/n| lockfile:<rootdir>/fixtures/locks-insecure/osv-scanner-flutter-deps.json | https://github.com/brendan-duncan/archive.git | 9de7a0544457c6aba755ccb65abb41b0dc1db70d |/n/n## Remediation/n/nIf you believe these vulnerabilities do not affect your code and wish to ignore them, add them to the ignore list in an/n`osv-scanner.toml` file located in the same directory as the lockfile containing the vulnerable dependency./n/nSee the format and more options in our documentation here: https://google.github.io/osv-scanner/configuration//n/nAdd or append these values to the following config files to ignore this vulnerability:/n/n`<rootdir>/fixtures/locks-insecure/osv-scanner.toml`/n/n```/n[[IgnoredVulns]]/nid = /"CVE-2023-39137/"/nreason = /"Your reason for ignoring this vulnerability/"/n```/n"
              }
            },
            {
              "id": "CVE-2023-39139",
              "name": "CVE-2023-39139",
              "shortDescription": {
                "text": "CVE-2023-39139"
              },
              "fullDescription": {
                "text": "An issue in Archive v3.3.7 allows attackers to execute a path traversal via extracting a crafted zip file.",
                "markdown": "An issue in Archive v3.3.7 allows attackers to execute a path traversal via extracting a crafted zip file."
              },
              "deprecatedIds": [
                "CVE-2023-39139",
                "GHSA-9v85-q87q-g4vg"
              ],
              "help": {
                "text": "**Your dependency is vulnerable to [CVE-2023-39139](https://osv.dev/list?q=CVE-2023-39139)**./n/n## [CVE-2023-39139](https://osv.dev/vulnerability/CVE-2023-39139)/n/n/u003cdetails/u003e/n/u003csummary/u003eDetails/u003c/summary/u003e/n/n/u003e An issue in Archive v3.3.7 allows attackers to execute a path traversal via extracting a crafted zip file./n/n/u003c/details/u003e/n/n---/n/n### Affected Packages/n/n| Source | Package Name | Package Version |/n| --- | --- | --- |/n| lockfile:<rootdir>/fixtures/locks-insecure/osv-scanner-flutter-deps.json | https://github.com/brendan-duncan/archive.git | 9de7a0544457c6aba755ccb65abb41b0dc1db70d |/n/n## Remediation/n/nIf you believe these vulnerabilities do not affect your code and wish to ignore them, add them to the ignore list in an/n`osv-scanner.toml` file located in the same directory as the lockfile containing the vulnerable dependency./n/nSee the format and more options in our documentation here: https://google.github.io/osv-scanner/configuration//n/nAdd or append these values to the following config files to ignore this vulnerability:/n/n`<rootdir>/fixtures/locks-insecure/osv-scanner.toml`/n/n```/n[[IgnoredVulns]]/nid = /"CVE-2023-39139/"/nreason = /"Your reason for ignoring this vulnerability/"/n```/n",
                "markdown": "**Your dependency is vulnerable to [CVE-2023-39139](https://osv.dev/list?q=CVE-2023-39139)**./n/n## [CVE-2023-39139](https://osv.dev/vulnerability/CVE-2023-39139)/n/n/u003cdetails/u003e/n/u003csummary/u003eDetails/u003c/summary/u003e/n/n/u003e An issue in Archive v3.3.7 allows attackers to execute a path traversal via extracting a crafted zip file./n/n/u003c/details/u003e/n/n---/n/n### Affected Packages/n/n| Source | Package Name | Package Version |/n| --- | --- | --- |/n| lockfile:<rootdir>/fixtures/locks-insecure/osv-scanner-flutter-deps.json | https://github.com/brendan-duncan/archive.git | 9de7a0544457c6aba755ccb65abb41b0dc1db70d |/n/n## Remediation/n/nIf you believe these vulnerabilities do not affect your code and wish to ignore them, add them to the ignore list in an/n`osv-scanner.toml` file located in the same directory as the lockfile containing the vulnerable dependency./n/nSee the format and more options in our documentation here: https://google.github.io/osv-scanner/configuration//n/nAdd or append these values to the following config files to ignore this vulnerability:/n/n`<rootdir>/fixtures/locks-insecure/osv-scanner.toml`/n/n```/n[[IgnoredVulns]]/nid = /"CVE-2023-39139/"/nreason = /"Your reason for ignoring this vulnerability/"/n```/n"
              }
            }
          ],
          "version": "1.9.1"
        }
      },
      "artifacts": [
        {
          "location": {
            "uri": "file://<rootdir>/fixtures/locks-insecure/osv-scanner-flutter-deps.json"
          },
          "length": -1
        }
      ],
      "results": [
        {
          "ruleId": "CVE-2023-39137",
          "ruleIndex": 0,
          "level": "warning",
          "message": {
            "text": "Package 'https://github.com/brendan-duncan/archive.git@9de7a054' is vulnerable to 'CVE-2023-39137' (also known as 'GHSA-r285-q736-9v95')."
          },
          "locations": [
            {
              "physicalLocation": {
                "artifactLocation": {
                  "uri": "file://<rootdir>/fixtures/locks-insecure/osv-scanner-flutter-deps.json"
                }
              }
            }
          ]
        },
        {
          "ruleId": "CVE-2023-39139",
          "ruleIndex": 1,
          "level": "warning",
          "message": {
            "text": "Package 'https://github.com/brendan-duncan/archive.git@9de7a054' is vulnerable to 'CVE-2023-39139' (also known as 'GHSA-9v85-q87q-g4vg')."
          },
          "locations": [
            {
              "physicalLocation": {
                "artifactLocation": {
                  "uri": "file://<rootdir>/fixtures/locks-insecure/osv-scanner-flutter-deps.json"
                }
              }
            }
          ]
        }
      ]
    }
  ]
}

---

[TestRun_GithubActions/scanning_osv-scanner_custom_format_output_json - 2]
Scanned <rootdir>/fixtures/locks-insecure/osv-scanner-flutter-deps.json file as a osv-scanner and found 3 packages

---

[TestRun_InsertDefaultCommand - 1]

---

[TestRun_InsertDefaultCommand - 2]

---

[TestRun_InsertDefaultCommand - 3]

---

[TestRun_InsertDefaultCommand - 4]

---

[TestRun_InsertDefaultCommand - 5]

---

[TestRun_InsertDefaultCommand - 6]
Warning: `scan` exists as both a subcommand of OSV-Scanner and as a file on the filesystem. `scan` is assumed to be a subcommand here. If you intended for `scan` to be an argument to `scan`, you must specify `scan scan` in your command line.

---

[TestRun_InsertDefaultCommand - 7]

---

[TestRun_InsertDefaultCommand - 8]

---

[TestRun_InsertDefaultCommand - 9]

---

[TestRun_InsertDefaultCommand - 10]

---

[TestRun_InsertDefaultCommand - 11]

---

[TestRun_InsertDefaultCommand - 12]

---

[TestRun_InsertDefaultCommand - 13]

---

[TestRun_InsertDefaultCommand - 14]

---

[TestRun_InsertDefaultCommand - 15]

---

[TestRun_InsertDefaultCommand - 16]

---

[TestRun_Licenses/Licenses_in_summary_mode_json - 1]
{
  "results": [
    {
      "source": {
        "path": "<rootdir>/fixtures/locks-licenses/package-lock.json",
        "type": "lockfile"
      },
      "packages": [
        {
          "package": {
            "name": "babel",
            "version": "6.23.0",
            "ecosystem": "npm"
          },
          "licenses": [
            "MIT"
          ]
        },
        {
          "package": {
            "name": "human-signals",
            "version": "5.0.0",
            "ecosystem": "npm"
          },
          "licenses": [
            "Apache-2.0"
          ]
        },
        {
          "package": {
            "name": "ms",
            "version": "2.1.3",
            "ecosystem": "npm"
          },
          "licenses": [
            "MIT"
          ]
        },
        {
          "package": {
            "name": "type-fest",
            "version": "4.26.1",
            "ecosystem": "npm"
          },
          "licenses": [
            "CC0-1.0 OR MIT"
          ]
        }
      ]
    }
  ],
  "experimental_config": {
    "licenses": {
      "summary": true,
      "allowlist": []
    }
  }
}

---

[TestRun_Licenses/Licenses_in_summary_mode_json - 2]
Scanning dir ./fixtures/locks-licenses/package-lock.json
Scanned <rootdir>/fixtures/locks-licenses/package-lock.json file and found 4 packages

---

[TestRun_Licenses/Licenses_with_expressions - 1]
Scanning dir ./fixtures/locks-licenses/package-lock.json
Scanned <rootdir>/fixtures/locks-licenses/package-lock.json file and found 4 packages
overriding license for package npm/babel/6.23.0 with MIT AND (LGPL-2.1-or-later OR BSD-3-Clause)
overriding license for package npm/human-signals/5.0.0 with LGPL-2.1-only OR MIT OR BSD-3-Clause
overriding license for package npm/ms/2.1.3 with MIT WITH Bison-exception-2.2
+------------------------------+-----------+---------+---------+-------------------------------------------+
| LICENSE VIOLATION            | ECOSYSTEM | PACKAGE | VERSION | SOURCE                                    |
+------------------------------+-----------+---------+---------+-------------------------------------------+
| MIT WITH Bison-exception-2.2 | npm       | ms      | 2.1.3   | fixtures/locks-licenses/package-lock.json |
+------------------------------+-----------+---------+---------+-------------------------------------------+

---

[TestRun_Licenses/Licenses_with_expressions - 2]

---

[TestRun_Licenses/Licenses_with_invalid_expression - 1]
Scanning dir ./fixtures/locks-licenses/package-lock.json
Scanned <rootdir>/fixtures/locks-licenses/package-lock.json file and found 4 packages
overriding license for package npm/babel/6.23.0 with MIT AND (LGPL-2.1-or-later OR BSD-3-Clause))
overriding license for package npm/human-signals/5.0.0 with LGPL-2.1-only OR OR BSD-3-Clause
overriding license for package npm/ms/2.1.3 with MIT WITH (Bison-exception-2.2 AND somethingelse)
+--------------------------------------------------+-----------+---------------+---------+-------------------------------------------+
| LICENSE VIOLATION                                | ECOSYSTEM | PACKAGE       | VERSION | SOURCE                                    |
+--------------------------------------------------+-----------+---------------+---------+-------------------------------------------+
| LGPL-2.1-only OR OR BSD-3-Clause                 | npm       | human-signals | 5.0.0   | fixtures/locks-licenses/package-lock.json |
| MIT WITH (Bison-exception-2.2 AND somethingelse) | npm       | ms            | 2.1.3   | fixtures/locks-licenses/package-lock.json |
+--------------------------------------------------+-----------+---------------+---------+-------------------------------------------+

---

[TestRun_Licenses/Licenses_with_invalid_expression - 2]
license LGPL-2.1-only OR OR BSD-3-Clause for package npm/human-signals/5.0.0 is invalid: unexpected OR after OR
license MIT WITH (Bison-exception-2.2 AND somethingelse) for package npm/ms/2.1.3 is invalid: unexpected ( after WITH

---

[TestRun_Licenses/No_license_violations_and_show-all-packages_in_json - 1]
{
  "results": [
    {
      "source": {
        "path": "<rootdir>/fixtures/locks-licenses/package-lock.json",
        "type": "lockfile"
      },
      "packages": [
        {
          "package": {
            "name": "babel",
            "version": "6.23.0",
            "ecosystem": "npm"
          },
          "licenses": [
            "MIT"
          ]
        },
        {
          "package": {
            "name": "human-signals",
            "version": "5.0.0",
            "ecosystem": "npm"
          },
          "licenses": [
            "Apache-2.0"
          ]
        },
        {
          "package": {
            "name": "ms",
            "version": "2.1.3",
            "ecosystem": "npm"
          },
          "licenses": [
            "MIT"
          ]
        },
        {
          "package": {
            "name": "type-fest",
            "version": "4.26.1",
            "ecosystem": "npm"
          },
          "licenses": [
            "CC0-1.0 OR MIT"
          ]
        }
      ]
    }
  ],
  "experimental_config": {
    "licenses": {
      "summary": false,
      "allowlist": [
        "MIT",
        "Apache-2.0"
      ]
    }
  }
}

---

[TestRun_Licenses/No_license_violations_and_show-all-packages_in_json - 2]
Scanning dir ./fixtures/locks-licenses/package-lock.json
Scanned <rootdir>/fixtures/locks-licenses/package-lock.json file and found 4 packages

---

[TestRun_Licenses/No_vulnerabilities_with_license_summary - 1]
Scanning dir ./fixtures/locks-many
Scanned <rootdir>/fixtures/locks-many/Gemfile.lock file and found 1 package
Scanned <rootdir>/fixtures/locks-many/alpine.cdx.xml file and found 15 packages
Scanned <rootdir>/fixtures/locks-many/composer.lock file and found 1 package
Scanned <rootdir>/fixtures/locks-many/package-lock.json file and found 1 package
Scanned <rootdir>/fixtures/locks-many/yarn.lock file and found 1 package
Filtered 1 local/unscannable package/s from the scan.
Loaded filter from: <rootdir>/fixtures/locks-many/osv-scanner.toml
GHSA-whgm-jr23-g3j9 and 1 alias have been filtered out because: Test manifest file
Filtered 1 vulnerability from output
+------------+-------------------------+
| LICENSE    | NO. OF PACKAGE VERSIONS |
+------------+-------------------------+
| Apache-2.0 |                       1 |
| MIT        |                       1 |
| UNKNOWN    |                      16 |
+------------+-------------------------+

---

[TestRun_Licenses/No_vulnerabilities_with_license_summary - 2]

---

[TestRun_Licenses/No_vulnerabilities_with_license_summary_in_markdown - 1]
Scanning dir ./fixtures/locks-many
Scanned <rootdir>/fixtures/locks-many/Gemfile.lock file and found 1 package
Scanned <rootdir>/fixtures/locks-many/alpine.cdx.xml file and found 15 packages
Scanned <rootdir>/fixtures/locks-many/composer.lock file and found 1 package
Scanned <rootdir>/fixtures/locks-many/package-lock.json file and found 1 package
Scanned <rootdir>/fixtures/locks-many/yarn.lock file and found 1 package
Filtered 1 local/unscannable package/s from the scan.
Loaded filter from: <rootdir>/fixtures/locks-many/osv-scanner.toml
GHSA-whgm-jr23-g3j9 and 1 alias have been filtered out because: Test manifest file
Filtered 1 vulnerability from output
| License | No. of package versions |
| --- | ---:|
| Apache-2.0 | 1 |
| MIT | 1 |
| UNKNOWN | 16 |

---

[TestRun_Licenses/No_vulnerabilities_with_license_summary_in_markdown - 2]

---

[TestRun_Licenses/Some_packages_with_ignored_licenses - 1]
Scanning dir ./fixtures/locks-many
Scanned <rootdir>/fixtures/locks-many/Gemfile.lock file and found 1 package
Scanned <rootdir>/fixtures/locks-many/alpine.cdx.xml file and found 15 packages
Scanned <rootdir>/fixtures/locks-many/composer.lock file and found 1 package
Scanned <rootdir>/fixtures/locks-many/package-lock.json file and found 1 package
Scanned <rootdir>/fixtures/locks-many/yarn.lock file and found 1 package
Scanning dir ./fixtures/locks-insecure
Scanned <rootdir>/fixtures/locks-insecure/composer.lock file and found 1 package
Filtered 1 local/unscannable package/s from the scan.
Package npm/ansi-html/0.0.1 has been filtered out because: (no reason given)
Package npm/balanced-match/1.0.2 has been filtered out because: (no reason given)
Filtered 2 ignored package/s from the scan.
ignoring license for package Alpine/alpine-baselayout/3.4.0-r0
ignoring license for package Alpine/alpine-baselayout-data/3.4.0-r0
ignoring license for package Alpine/alpine-keys/2.4-r1
ignoring license for package Alpine/apk-tools/2.12.10-r1
ignoring license for package Alpine/busybox-binsh/1.36.1-r27
ignoring license for package Alpine/ca-certificates-bundle/20220614-r4
ignoring license for package Alpine/libc-utils/0.7.2-r3
ignoring license for package Alpine/libcrypto3/3.0.8-r0
ignoring license for package Alpine/libssl3/3.0.8-r0
overriding license for package Alpine/musl/1.2.3-r4 with UNKNOWN
ignoring license for package Alpine/musl-utils/1.2.3-r4
ignoring license for package Alpine/scanelf/1.3.5-r1
ignoring license for package Alpine/ssl_client/1.36.1-r27
ignoring license for package Alpine/zlib/1.2.13-r0
overriding license for package Packagist/sentry/sdk/2.0.4 with 0BSD
overriding license for package Packagist/league/flysystem/1.0.8 with 0BSD
+-------------------------------------+------+-----------+------------------+---------+---------------------------------------+
| OSV URL                             | CVSS | ECOSYSTEM | PACKAGE          | VERSION | SOURCE                                |
+-------------------------------------+------+-----------+------------------+---------+---------------------------------------+
| https://osv.dev/GHSA-9f46-5r25-5wfm | 9.8  | Packagist | league/flysystem | 1.0.8   | fixtures/locks-insecure/composer.lock |
+-------------------------------------+------+-----------+------------------+---------+---------------------------------------+
+-------------------+-----------+------------------+----------+---------------------------------------+
| LICENSE VIOLATION | ECOSYSTEM | PACKAGE          | VERSION  | SOURCE                                |
+-------------------+-----------+------------------+----------+---------------------------------------+
| 0BSD              | Packagist | league/flysystem | 1.0.8    | fixtures/locks-insecure/composer.lock |
| UNKNOWN           | RubyGems  | ast              | 2.4.2    | fixtures/locks-many/Gemfile.lock      |
| UNKNOWN           | Alpine    | musl             | 1.2.3-r4 | fixtures/locks-many/alpine.cdx.xml    |
| 0BSD              | Packagist | sentry/sdk       | 2.0.4    | fixtures/locks-many/composer.lock     |
+-------------------+-----------+------------------+----------+---------------------------------------+

---

[TestRun_Licenses/Some_packages_with_ignored_licenses - 2]

---

[TestRun_Licenses/Some_packages_with_license_violations_and_show-all-packages_in_json - 1]
{
  "results": [
    {
      "source": {
        "path": "<rootdir>/fixtures/locks-licenses/package-lock.json",
        "type": "lockfile"
      },
      "packages": [
        {
          "package": {
            "name": "babel",
            "version": "6.23.0",
            "ecosystem": "npm"
          },
          "licenses": [
            "MIT"
          ]
        },
        {
          "package": {
            "name": "human-signals",
            "version": "5.0.0",
            "ecosystem": "npm"
          },
          "licenses": [
            "Apache-2.0"
          ],
          "license_violations": [
            "Apache-2.0"
          ]
        },
        {
          "package": {
            "name": "ms",
            "version": "2.1.3",
            "ecosystem": "npm"
          },
          "licenses": [
            "MIT"
          ]
        },
        {
          "package": {
            "name": "type-fest",
            "version": "4.26.1",
            "ecosystem": "npm"
          },
          "licenses": [
            "CC0-1.0 OR MIT"
          ]
        }
      ]
    }
  ],
  "experimental_config": {
    "licenses": {
      "summary": false,
      "allowlist": [
        "MIT"
      ]
    }
  }
}

---

[TestRun_Licenses/Some_packages_with_license_violations_and_show-all-packages_in_json - 2]
Scanning dir ./fixtures/locks-licenses/package-lock.json
Scanned <rootdir>/fixtures/locks-licenses/package-lock.json file and found 4 packages

---

[TestRun_Licenses/Some_packages_with_license_violations_in_json - 1]
{
  "results": [
    {
      "source": {
        "path": "<rootdir>/fixtures/locks-licenses/package-lock.json",
        "type": "lockfile"
      },
      "packages": [
        {
          "package": {
            "name": "human-signals",
            "version": "5.0.0",
            "ecosystem": "npm"
          },
          "licenses": [
            "Apache-2.0"
          ],
          "license_violations": [
            "Apache-2.0"
          ]
        }
      ]
    }
  ],
  "experimental_config": {
    "licenses": {
      "summary": false,
      "allowlist": [
        "MIT"
      ]
    }
  }
}

---

[TestRun_Licenses/Some_packages_with_license_violations_in_json - 2]
Scanning dir ./fixtures/locks-licenses/package-lock.json
Scanned <rootdir>/fixtures/locks-licenses/package-lock.json file and found 4 packages

---

[TestRun_Licenses/Vulnerabilities_and_all_license_violations_allowlisted - 1]
Scanning dir ./fixtures/locks-many/package-lock.json
Scanned <rootdir>/fixtures/locks-many/package-lock.json file and found 1 package
+-------------------------------------+------+-----------+-----------+---------+---------------------------------------+
| OSV URL                             | CVSS | ECOSYSTEM | PACKAGE   | VERSION | SOURCE                                |
+-------------------------------------+------+-----------+-----------+---------+---------------------------------------+
| https://osv.dev/GHSA-whgm-jr23-g3j9 | 7.5  | npm       | ansi-html | 0.0.1   | fixtures/locks-many/package-lock.json |
+-------------------------------------+------+-----------+-----------+---------+---------------------------------------+

---

[TestRun_Licenses/Vulnerabilities_and_all_license_violations_allowlisted - 2]

---

[TestRun_Licenses/Vulnerabilities_and_license_summary - 1]
Scanning dir ./fixtures/locks-many/package-lock.json
Scanned <rootdir>/fixtures/locks-many/package-lock.json file and found 1 package
+-------------------------------------+------+-----------+-----------+---------+---------------------------------------+
| OSV URL                             | CVSS | ECOSYSTEM | PACKAGE   | VERSION | SOURCE                                |
+-------------------------------------+------+-----------+-----------+---------+---------------------------------------+
| https://osv.dev/GHSA-whgm-jr23-g3j9 | 7.5  | npm       | ansi-html | 0.0.1   | fixtures/locks-many/package-lock.json |
+-------------------------------------+------+-----------+-----------+---------+---------------------------------------+
+------------+-------------------------+
| LICENSE    | NO. OF PACKAGE VERSIONS |
+------------+-------------------------+
| Apache-2.0 |                       1 |
+------------+-------------------------+

---

[TestRun_Licenses/Vulnerabilities_and_license_summary - 2]

---

[TestRun_Licenses/Vulnerabilities_and_license_violations_with_allowlist - 1]
Scanning dir ./fixtures/locks-many/package-lock.json
Scanned <rootdir>/fixtures/locks-many/package-lock.json file and found 1 package
+-------------------------------------+------+-----------+-----------+---------+---------------------------------------+
| OSV URL                             | CVSS | ECOSYSTEM | PACKAGE   | VERSION | SOURCE                                |
+-------------------------------------+------+-----------+-----------+---------+---------------------------------------+
| https://osv.dev/GHSA-whgm-jr23-g3j9 | 7.5  | npm       | ansi-html | 0.0.1   | fixtures/locks-many/package-lock.json |
+-------------------------------------+------+-----------+-----------+---------+---------------------------------------+
+-------------------+-----------+-----------+---------+---------------------------------------+
| LICENSE VIOLATION | ECOSYSTEM | PACKAGE   | VERSION | SOURCE                                |
+-------------------+-----------+-----------+---------+---------------------------------------+
| Apache-2.0        | npm       | ansi-html | 0.0.1   | fixtures/locks-many/package-lock.json |
+-------------------+-----------+-----------+---------+---------------------------------------+

---

[TestRun_Licenses/Vulnerabilities_and_license_violations_with_allowlist - 2]

---

[TestRun_LocalDatabases/.gitignored_files - 1]
Scanning dir ./fixtures/locks-gitignore
Scanned <rootdir>/fixtures/locks-gitignore/Gemfile.lock file and found 1 package
Scanned <rootdir>/fixtures/locks-gitignore/subdir/yarn.lock file and found 1 package
Loaded RubyGems local db from <tempdir>/osv-scanner/RubyGems/all.zip
Loaded npm local db from <tempdir>/osv-scanner/npm/all.zip
No issues found

---

[TestRun_LocalDatabases/.gitignored_files - 2]

---

[TestRun_LocalDatabases/.gitignored_files - 3]
Scanning dir ./fixtures/locks-gitignore
Scanned <rootdir>/fixtures/locks-gitignore/Gemfile.lock file and found 1 package
Scanned <rootdir>/fixtures/locks-gitignore/subdir/yarn.lock file and found 1 package
Loaded RubyGems local db from <tempdir>/osv-scanner/RubyGems/all.zip
Loaded npm local db from <tempdir>/osv-scanner/npm/all.zip
No issues found

---

[TestRun_LocalDatabases/.gitignored_files - 4]

---

[TestRun_LocalDatabases/all_supported_lockfiles_in_the_directory_should_be_checked - 1]
Scanning dir ./fixtures/locks-many
Scanned <rootdir>/fixtures/locks-many/Gemfile.lock file and found 1 package
Scanned <rootdir>/fixtures/locks-many/alpine.cdx.xml file and found 15 packages
Scanned <rootdir>/fixtures/locks-many/composer.lock file and found 1 package
Scanned <rootdir>/fixtures/locks-many/package-lock.json file and found 1 package
Scanned <rootdir>/fixtures/locks-many/yarn.lock file and found 1 package
Filtered 1 local/unscannable package/s from the scan.
Loaded filter from: <rootdir>/fixtures/locks-many/osv-scanner.toml
Loaded RubyGems local db from <tempdir>/osv-scanner/RubyGems/all.zip
Loaded Alpine local db from <tempdir>/osv-scanner/Alpine/all.zip
Loaded Packagist local db from <tempdir>/osv-scanner/Packagist/all.zip
Loaded npm local db from <tempdir>/osv-scanner/npm/all.zip
GHSA-whgm-jr23-g3j9 and 1 alias have been filtered out because: Test manifest file
Filtered 1 vulnerability from output
No issues found

---

[TestRun_LocalDatabases/all_supported_lockfiles_in_the_directory_should_be_checked - 2]

---

[TestRun_LocalDatabases/all_supported_lockfiles_in_the_directory_should_be_checked - 3]
Scanning dir ./fixtures/locks-many
Scanned <rootdir>/fixtures/locks-many/Gemfile.lock file and found 1 package
Scanned <rootdir>/fixtures/locks-many/alpine.cdx.xml file and found 15 packages
Scanned <rootdir>/fixtures/locks-many/composer.lock file and found 1 package
Scanned <rootdir>/fixtures/locks-many/package-lock.json file and found 1 package
Scanned <rootdir>/fixtures/locks-many/yarn.lock file and found 1 package
Filtered 1 local/unscannable package/s from the scan.
Loaded filter from: <rootdir>/fixtures/locks-many/osv-scanner.toml
Loaded RubyGems local db from <tempdir>/osv-scanner/RubyGems/all.zip
Loaded Alpine local db from <tempdir>/osv-scanner/Alpine/all.zip
Loaded Packagist local db from <tempdir>/osv-scanner/Packagist/all.zip
Loaded npm local db from <tempdir>/osv-scanner/npm/all.zip
GHSA-whgm-jr23-g3j9 and 1 alias have been filtered out because: Test manifest file
Filtered 1 vulnerability from output
No issues found

---

[TestRun_LocalDatabases/all_supported_lockfiles_in_the_directory_should_be_checked - 4]

---

[TestRun_LocalDatabases/all_supported_lockfiles_in_the_directory_should_be_checked#01 - 1]
Scanning dir ./fixtures/locks-many-with-invalid
Scanned <rootdir>/fixtures/locks-many-with-invalid/Gemfile.lock file and found 1 package
Scanned <rootdir>/fixtures/locks-many-with-invalid/yarn.lock file and found 1 package
Loaded RubyGems local db from <tempdir>/osv-scanner/RubyGems/all.zip
Loaded npm local db from <tempdir>/osv-scanner/npm/all.zip

---

[TestRun_LocalDatabases/all_supported_lockfiles_in_the_directory_should_be_checked#01 - 2]
Error during extraction: (extracting as php/composerlock) could not extract from <rootdir>/fixtures/locks-many-with-invalid/composer.lock: invalid character ',' looking for beginning of object key string

---

[TestRun_LocalDatabases/all_supported_lockfiles_in_the_directory_should_be_checked#01 - 3]
Scanning dir ./fixtures/locks-many-with-invalid
Scanned <rootdir>/fixtures/locks-many-with-invalid/Gemfile.lock file and found 1 package
Scanned <rootdir>/fixtures/locks-many-with-invalid/yarn.lock file and found 1 package
Loaded RubyGems local db from <tempdir>/osv-scanner/RubyGems/all.zip
Loaded npm local db from <tempdir>/osv-scanner/npm/all.zip

---

[TestRun_LocalDatabases/all_supported_lockfiles_in_the_directory_should_be_checked#01 - 4]
Error during extraction: (extracting as php/composerlock) could not extract from <rootdir>/fixtures/locks-many-with-invalid/composer.lock: invalid character ',' looking for beginning of object key string

---

[TestRun_LocalDatabases/database_should_be_downloaded_only_when_offline_is_set - 1]

---

[TestRun_LocalDatabases/database_should_be_downloaded_only_when_offline_is_set - 2]
databases can only be downloaded when running in offline mode

---

[TestRun_LocalDatabases/database_should_be_downloaded_only_when_offline_is_set - 3]

---

[TestRun_LocalDatabases/database_should_be_downloaded_only_when_offline_is_set - 4]
databases can only be downloaded when running in offline mode

---

[TestRun_LocalDatabases/ignoring_.gitignore - 1]
Scanning dir ./fixtures/locks-gitignore
Scanned <rootdir>/fixtures/locks-gitignore/Gemfile.lock file and found 1 package
Scanned <rootdir>/fixtures/locks-gitignore/composer.lock file and found 1 package
Scanned <rootdir>/fixtures/locks-gitignore/ignored/Gemfile.lock file and found 1 package
Scanned <rootdir>/fixtures/locks-gitignore/ignored/yarn.lock file and found 1 package
Scanned <rootdir>/fixtures/locks-gitignore/subdir/Gemfile.lock file and found 1 package
Scanned <rootdir>/fixtures/locks-gitignore/subdir/composer.lock file and found 1 package
Scanned <rootdir>/fixtures/locks-gitignore/subdir/yarn.lock file and found 1 package
Scanned <rootdir>/fixtures/locks-gitignore/yarn.lock file and found 1 package
Loaded RubyGems local db from <tempdir>/osv-scanner/RubyGems/all.zip
Loaded Packagist local db from <tempdir>/osv-scanner/Packagist/all.zip
Loaded npm local db from <tempdir>/osv-scanner/npm/all.zip
No issues found

---

[TestRun_LocalDatabases/ignoring_.gitignore - 2]

---

[TestRun_LocalDatabases/ignoring_.gitignore - 3]
Scanning dir ./fixtures/locks-gitignore
Scanned <rootdir>/fixtures/locks-gitignore/Gemfile.lock file and found 1 package
Scanned <rootdir>/fixtures/locks-gitignore/composer.lock file and found 1 package
Scanned <rootdir>/fixtures/locks-gitignore/ignored/Gemfile.lock file and found 1 package
Scanned <rootdir>/fixtures/locks-gitignore/ignored/yarn.lock file and found 1 package
Scanned <rootdir>/fixtures/locks-gitignore/subdir/Gemfile.lock file and found 1 package
Scanned <rootdir>/fixtures/locks-gitignore/subdir/composer.lock file and found 1 package
Scanned <rootdir>/fixtures/locks-gitignore/subdir/yarn.lock file and found 1 package
Scanned <rootdir>/fixtures/locks-gitignore/yarn.lock file and found 1 package
Loaded RubyGems local db from <tempdir>/osv-scanner/RubyGems/all.zip
Loaded Packagist local db from <tempdir>/osv-scanner/Packagist/all.zip
Loaded npm local db from <tempdir>/osv-scanner/npm/all.zip
No issues found

---

[TestRun_LocalDatabases/ignoring_.gitignore - 4]

---

[TestRun_LocalDatabases/nested_directories_are_checked_when_`--recursive`_is_passed - 1]
Scanning dir ./fixtures/locks-one-with-nested
Scanned <rootdir>/fixtures/locks-one-with-nested/nested/composer.lock file and found 1 package
Scanned <rootdir>/fixtures/locks-one-with-nested/yarn.lock file and found 1 package
Loaded Packagist local db from <tempdir>/osv-scanner/Packagist/all.zip
Loaded npm local db from <tempdir>/osv-scanner/npm/all.zip
No issues found

---

[TestRun_LocalDatabases/nested_directories_are_checked_when_`--recursive`_is_passed - 2]

---

[TestRun_LocalDatabases/nested_directories_are_checked_when_`--recursive`_is_passed - 3]
Scanning dir ./fixtures/locks-one-with-nested
Scanned <rootdir>/fixtures/locks-one-with-nested/nested/composer.lock file and found 1 package
Scanned <rootdir>/fixtures/locks-one-with-nested/yarn.lock file and found 1 package
Loaded Packagist local db from <tempdir>/osv-scanner/Packagist/all.zip
Loaded npm local db from <tempdir>/osv-scanner/npm/all.zip
No issues found

---

[TestRun_LocalDatabases/nested_directories_are_checked_when_`--recursive`_is_passed - 4]

---

[TestRun_LocalDatabases/one_specific_supported_lockfile - 1]
Scanning dir ./fixtures/locks-many/composer.lock
Scanned <rootdir>/fixtures/locks-many/composer.lock file and found 1 package
Loaded filter from: <rootdir>/fixtures/locks-many/osv-scanner.toml
Loaded Packagist local db from <tempdir>/osv-scanner/Packagist/all.zip
No issues found

---

[TestRun_LocalDatabases/one_specific_supported_lockfile - 2]

---

[TestRun_LocalDatabases/one_specific_supported_lockfile - 3]
Scanning dir ./fixtures/locks-many/composer.lock
Scanned <rootdir>/fixtures/locks-many/composer.lock file and found 1 package
Loaded filter from: <rootdir>/fixtures/locks-many/osv-scanner.toml
Loaded Packagist local db from <tempdir>/osv-scanner/Packagist/all.zip
No issues found

---

[TestRun_LocalDatabases/one_specific_supported_lockfile - 4]

---

[TestRun_LocalDatabases/one_specific_supported_sbom_with_vulns - 1]
Scanning dir ./fixtures/sbom-insecure/postgres-stretch.cdx.xml
Scanned <rootdir>/fixtures/sbom-insecure/postgres-stretch.cdx.xml file and found 136 packages
Loaded Debian local db from <tempdir>/osv-scanner/Debian/all.zip
Loaded Go local db from <tempdir>/osv-scanner/Go/all.zip
Loaded OSS-Fuzz local db from <tempdir>/osv-scanner/OSS-Fuzz/all.zip
+-------------------------------------+------+-----------+--------------------------------+------------------------------------+-------------------------------------------------+
| OSV URL                             | CVSS | ECOSYSTEM | PACKAGE                        | VERSION                            | SOURCE                                          |
+-------------------------------------+------+-----------+--------------------------------+------------------------------------+-------------------------------------------------+
| https://osv.dev/CVE-2018-0501       | 5.9  | Debian    | apt                            | 1.4.11                             | fixtures/sbom-insecure/postgres-stretch.cdx.xml |
| https://osv.dev/CVE-2019-3462       | 8.1  | Debian    | apt                            | 1.4.11                             | fixtures/sbom-insecure/postgres-stretch.cdx.xml |
| https://osv.dev/DSA-4808-1          | 5.7  | Debian    | apt                            | 1.4.11                             | fixtures/sbom-insecure/postgres-stretch.cdx.xml |
| https://osv.dev/DSA-4685-1          | 5.5  | Debian    | apt                            | 1.4.11                             | fixtures/sbom-insecure/postgres-stretch.cdx.xml |
| https://osv.dev/CVE-2022-3715       | 7.8  | Debian    | bash                           | 4.4-5                              | fixtures/sbom-insecure/postgres-stretch.cdx.xml |
| https://osv.dev/CVE-2016-2781       | 6.5  | Debian    | coreutils                      | 8.26-3                             | fixtures/sbom-insecure/postgres-stretch.cdx.xml |
| https://osv.dev/CVE-2024-0684       | 5.5  | Debian    | coreutils                      | 8.26-3                             | fixtures/sbom-insecure/postgres-stretch.cdx.xml |
| https://osv.dev/DLA-3482-1          |      | Debian    | debian-archive-keyring         | 2017.5+deb9u2                      | fixtures/sbom-insecure/postgres-stretch.cdx.xml |
| https://osv.dev/DSA-5147-1          | 9.8  | Debian    | dpkg                           | 1.18.25                            | fixtures/sbom-insecure/postgres-stretch.cdx.xml |
| https://osv.dev/DLA-3022-1          |      | Debian    | dpkg                           | 1.18.25                            | fixtures/sbom-insecure/postgres-stretch.cdx.xml |
| https://osv.dev/DSA-4535-1          | 6.7  | Debian    | e2fsprogs                      | 1.43.4-2+deb9u2                    | fixtures/sbom-insecure/postgres-stretch.cdx.xml |
| https://osv.dev/CVE-2019-5188       | 6.7  | Debian    | e2fsprogs                      | 1.43.4-2+deb9u2                    | fixtures/sbom-insecure/postgres-stretch.cdx.xml |
| https://osv.dev/CVE-2022-1304       | 7.8  | Debian    | e2fsprogs                      | 1.43.4-2+deb9u2                    | fixtures/sbom-insecure/postgres-stretch.cdx.xml |
| https://osv.dev/DLA-3910-1          |      | Debian    | e2fsprogs                      | 1.43.4-2+deb9u2                    | fixtures/sbom-insecure/postgres-stretch.cdx.xml |
| https://osv.dev/GHSA-f3fp-gc8g-vw66 | 5.9  | Go        | github.com/opencontainers/runc | v1.0.1                             | fixtures/sbom-insecure/postgres-stretch.cdx.xml |
| https://osv.dev/GHSA-g2j6-57v7-gm8c | 6.1  | Go        | github.com/opencontainers/runc | v1.0.1                             | fixtures/sbom-insecure/postgres-stretch.cdx.xml |
| https://osv.dev/GHSA-jfvp-7x6p-h2pv | 4.8  | Go        | github.com/opencontainers/runc | v1.0.1                             | fixtures/sbom-insecure/postgres-stretch.cdx.xml |
| https://osv.dev/GHSA-m8cg-xc2p-r3fc | 2.5  | Go        | github.com/opencontainers/runc | v1.0.1                             | fixtures/sbom-insecure/postgres-stretch.cdx.xml |
| https://osv.dev/GHSA-v95c-p5hm-xq8f | 6.0  | Go        | github.com/opencontainers/runc | v1.0.1                             | fixtures/sbom-insecure/postgres-stretch.cdx.xml |
| https://osv.dev/GHSA-vpvm-3wq2-2wvm | 7.0  | Go        | github.com/opencontainers/runc | v1.0.1                             | fixtures/sbom-insecure/postgres-stretch.cdx.xml |
| https://osv.dev/GHSA-xr7r-f8xq-vfvv | 8.6  | Go        | github.com/opencontainers/runc | v1.0.1                             | fixtures/sbom-insecure/postgres-stretch.cdx.xml |
| https://osv.dev/GHSA-p782-xgp4-8hr8 | 5.3  | Go        | golang.org/x/sys               | v0.0.0-20210817142637-7d9622a276b7 | fixtures/sbom-insecure/postgres-stretch.cdx.xml |
| https://osv.dev/DSA-5122-1          | 8.8  | Debian    | gzip                           | 1.6-5+deb9u1                       | fixtures/sbom-insecure/postgres-stretch.cdx.xml |
| https://osv.dev/CVE-2017-0379       | 7.5  | Debian    | libgcrypt20                    | 1.7.6-2+deb9u4                     | fixtures/sbom-insecure/postgres-stretch.cdx.xml |
| https://osv.dev/CVE-2017-7526       | 6.8  | Debian    | libgcrypt20                    | 1.7.6-2+deb9u4                     | fixtures/sbom-insecure/postgres-stretch.cdx.xml |
| https://osv.dev/CVE-2018-0495       | 4.7  | Debian    | libgcrypt20                    | 1.7.6-2+deb9u4                     | fixtures/sbom-insecure/postgres-stretch.cdx.xml |
| https://osv.dev/CVE-2019-13627      | 6.3  | Debian    | libgcrypt20                    | 1.7.6-2+deb9u4                     | fixtures/sbom-insecure/postgres-stretch.cdx.xml |
| https://osv.dev/CVE-2021-33560      | 7.5  | Debian    | libgcrypt20                    | 1.7.6-2+deb9u4                     | fixtures/sbom-insecure/postgres-stretch.cdx.xml |
| https://osv.dev/CVE-2021-40528      | 5.9  | Debian    | libgcrypt20                    | 1.7.6-2+deb9u4                     | fixtures/sbom-insecure/postgres-stretch.cdx.xml |
| https://osv.dev/CVE-2024-2236       |      | Debian    | libgcrypt20                    | 1.7.6-2+deb9u4                     | fixtures/sbom-insecure/postgres-stretch.cdx.xml |
| https://osv.dev/CVE-2017-10790      | 7.5  | Debian    | libtasn1-6                     | 4.10-1.1+deb9u1                    | fixtures/sbom-insecure/postgres-stretch.cdx.xml |
| https://osv.dev/CVE-2018-6003       | 7.5  | Debian    | libtasn1-6                     | 4.10-1.1+deb9u1                    | fixtures/sbom-insecure/postgres-stretch.cdx.xml |
| https://osv.dev/CVE-2021-46848      | 9.1  | Debian    | libtasn1-6                     | 4.10-1.1+deb9u1                    | fixtures/sbom-insecure/postgres-stretch.cdx.xml |
| https://osv.dev/DLA-3263-1          |      | Debian    | libtasn1-6                     | 4.10-1.1+deb9u1                    | fixtures/sbom-insecure/postgres-stretch.cdx.xml |
| https://osv.dev/CVE-2016-3709       | 6.1  | Debian    | libxml2                        | 2.9.4+dfsg1-2.2+deb9u6             | fixtures/sbom-insecure/postgres-stretch.cdx.xml |
| https://osv.dev/CVE-2016-9318       | 5.5  | Debian    | libxml2                        | 2.9.4+dfsg1-2.2+deb9u6             | fixtures/sbom-insecure/postgres-stretch.cdx.xml |
| https://osv.dev/CVE-2017-0663       | 7.8  | Debian    | libxml2                        | 2.9.4+dfsg1-2.2+deb9u6             | fixtures/sbom-insecure/postgres-stretch.cdx.xml |
| https://osv.dev/CVE-2017-15412      | 8.8  | Debian    | libxml2                        | 2.9.4+dfsg1-2.2+deb9u6             | fixtures/sbom-insecure/postgres-stretch.cdx.xml |
| https://osv.dev/CVE-2017-16931      | 9.8  | Debian    | libxml2                        | 2.9.4+dfsg1-2.2+deb9u6             | fixtures/sbom-insecure/postgres-stretch.cdx.xml |
| https://osv.dev/CVE-2017-16932      | 7.5  | Debian    | libxml2                        | 2.9.4+dfsg1-2.2+deb9u6             | fixtures/sbom-insecure/postgres-stretch.cdx.xml |
| https://osv.dev/CVE-2017-18258      | 6.5  | Debian    | libxml2                        | 2.9.4+dfsg1-2.2+deb9u6             | fixtures/sbom-insecure/postgres-stretch.cdx.xml |
| https://osv.dev/CVE-2017-5130       | 8.8  | Debian    | libxml2                        | 2.9.4+dfsg1-2.2+deb9u6             | fixtures/sbom-insecure/postgres-stretch.cdx.xml |
| https://osv.dev/CVE-2017-7375       | 9.8  | Debian    | libxml2                        | 2.9.4+dfsg1-2.2+deb9u6             | fixtures/sbom-insecure/postgres-stretch.cdx.xml |
| https://osv.dev/CVE-2017-7376       | 9.8  | Debian    | libxml2                        | 2.9.4+dfsg1-2.2+deb9u6             | fixtures/sbom-insecure/postgres-stretch.cdx.xml |
| https://osv.dev/CVE-2017-8872       | 9.1  | Debian    | libxml2                        | 2.9.4+dfsg1-2.2+deb9u6             | fixtures/sbom-insecure/postgres-stretch.cdx.xml |
| https://osv.dev/CVE-2017-9047       | 7.5  | Debian    | libxml2                        | 2.9.4+dfsg1-2.2+deb9u6             | fixtures/sbom-insecure/postgres-stretch.cdx.xml |
| https://osv.dev/CVE-2017-9048       | 7.5  | Debian    | libxml2                        | 2.9.4+dfsg1-2.2+deb9u6             | fixtures/sbom-insecure/postgres-stretch.cdx.xml |
| https://osv.dev/CVE-2017-9049       | 7.5  | Debian    | libxml2                        | 2.9.4+dfsg1-2.2+deb9u6             | fixtures/sbom-insecure/postgres-stretch.cdx.xml |
| https://osv.dev/CVE-2017-9050       | 7.5  | Debian    | libxml2                        | 2.9.4+dfsg1-2.2+deb9u6             | fixtures/sbom-insecure/postgres-stretch.cdx.xml |
| https://osv.dev/CVE-2018-14404      | 7.5  | Debian    | libxml2                        | 2.9.4+dfsg1-2.2+deb9u6             | fixtures/sbom-insecure/postgres-stretch.cdx.xml |
| https://osv.dev/CVE-2018-14567      | 6.5  | Debian    | libxml2                        | 2.9.4+dfsg1-2.2+deb9u6             | fixtures/sbom-insecure/postgres-stretch.cdx.xml |
| https://osv.dev/CVE-2019-19956      | 7.5  | Debian    | libxml2                        | 2.9.4+dfsg1-2.2+deb9u6             | fixtures/sbom-insecure/postgres-stretch.cdx.xml |
| https://osv.dev/CVE-2019-20388      | 7.5  | Debian    | libxml2                        | 2.9.4+dfsg1-2.2+deb9u6             | fixtures/sbom-insecure/postgres-stretch.cdx.xml |
| https://osv.dev/CVE-2020-7595       | 7.5  | Debian    | libxml2                        | 2.9.4+dfsg1-2.2+deb9u6             | fixtures/sbom-insecure/postgres-stretch.cdx.xml |
| https://osv.dev/CVE-2021-3516       | 7.8  | Debian    | libxml2                        | 2.9.4+dfsg1-2.2+deb9u6             | fixtures/sbom-insecure/postgres-stretch.cdx.xml |
| https://osv.dev/CVE-2021-3517       | 8.6  | Debian    | libxml2                        | 2.9.4+dfsg1-2.2+deb9u6             | fixtures/sbom-insecure/postgres-stretch.cdx.xml |
| https://osv.dev/CVE-2021-3518       | 8.8  | Debian    | libxml2                        | 2.9.4+dfsg1-2.2+deb9u6             | fixtures/sbom-insecure/postgres-stretch.cdx.xml |
| https://osv.dev/CVE-2021-3537       | 5.9  | Debian    | libxml2                        | 2.9.4+dfsg1-2.2+deb9u6             | fixtures/sbom-insecure/postgres-stretch.cdx.xml |
| https://osv.dev/CVE-2021-3541       | 6.5  | Debian    | libxml2                        | 2.9.4+dfsg1-2.2+deb9u6             | fixtures/sbom-insecure/postgres-stretch.cdx.xml |
| https://osv.dev/CVE-2022-2309       | 7.5  | Debian    | libxml2                        | 2.9.4+dfsg1-2.2+deb9u6             | fixtures/sbom-insecure/postgres-stretch.cdx.xml |
| https://osv.dev/CVE-2022-23308      | 7.5  | Debian    | libxml2                        | 2.9.4+dfsg1-2.2+deb9u6             | fixtures/sbom-insecure/postgres-stretch.cdx.xml |
| https://osv.dev/DSA-5142-1          | 6.5  | Debian    | libxml2                        | 2.9.4+dfsg1-2.2+deb9u6             | fixtures/sbom-insecure/postgres-stretch.cdx.xml |
| https://osv.dev/DSA-5271-1          | 7.8  | Debian    | libxml2                        | 2.9.4+dfsg1-2.2+deb9u6             | fixtures/sbom-insecure/postgres-stretch.cdx.xml |
| https://osv.dev/DSA-5391-1          | 6.5  | Debian    | libxml2                        | 2.9.4+dfsg1-2.2+deb9u6             | fixtures/sbom-insecure/postgres-stretch.cdx.xml |
| https://osv.dev/CVE-2024-25062      | 7.5  | Debian    | libxml2                        | 2.9.4+dfsg1-2.2+deb9u6             | fixtures/sbom-insecure/postgres-stretch.cdx.xml |
| https://osv.dev/DLA-3012-1          |      | Debian    | libxml2                        | 2.9.4+dfsg1-2.2+deb9u6             | fixtures/sbom-insecure/postgres-stretch.cdx.xml |
| https://osv.dev/DLA-3172-1          |      | Debian    | libxml2                        | 2.9.4+dfsg1-2.2+deb9u6             | fixtures/sbom-insecure/postgres-stretch.cdx.xml |
| https://osv.dev/DLA-3405-1          |      | Debian    | libxml2                        | 2.9.4+dfsg1-2.2+deb9u6             | fixtures/sbom-insecure/postgres-stretch.cdx.xml |
| https://osv.dev/DLA-3878-1          |      | Debian    | libxml2                        | 2.9.4+dfsg1-2.2+deb9u6             | fixtures/sbom-insecure/postgres-stretch.cdx.xml |
| https://osv.dev/CVE-2018-0732       | 7.5  | Debian    | openssl                        | 1.1.0l-1~deb9u5                    | fixtures/sbom-insecure/postgres-stretch.cdx.xml |
| https://osv.dev/CVE-2018-0734       | 5.9  | Debian    | openssl                        | 1.1.0l-1~deb9u5                    | fixtures/sbom-insecure/postgres-stretch.cdx.xml |
| https://osv.dev/CVE-2018-0735       | 5.9  | Debian    | openssl                        | 1.1.0l-1~deb9u5                    | fixtures/sbom-insecure/postgres-stretch.cdx.xml |
| https://osv.dev/CVE-2018-5407       | 4.7  | Debian    | openssl                        | 1.1.0l-1~deb9u5                    | fixtures/sbom-insecure/postgres-stretch.cdx.xml |
| https://osv.dev/CVE-2019-1543       | 7.4  | Debian    | openssl                        | 1.1.0l-1~deb9u5                    | fixtures/sbom-insecure/postgres-stretch.cdx.xml |
| https://osv.dev/DSA-4539-1          | 4.7  | Debian    | openssl                        | 1.1.0l-1~deb9u5                    | fixtures/sbom-insecure/postgres-stretch.cdx.xml |
| https://osv.dev/CVE-2019-1549       | 5.3  | Debian    | openssl                        | 1.1.0l-1~deb9u5                    | fixtures/sbom-insecure/postgres-stretch.cdx.xml |
| https://osv.dev/DSA-4855-1          | 7.5  | Debian    | openssl                        | 1.1.0l-1~deb9u5                    | fixtures/sbom-insecure/postgres-stretch.cdx.xml |
| https://osv.dev/DSA-4661-1          | 7.5  | Debian    | openssl                        | 1.1.0l-1~deb9u5                    | fixtures/sbom-insecure/postgres-stretch.cdx.xml |
| https://osv.dev/DSA-4807-1          | 5.9  | Debian    | openssl                        | 1.1.0l-1~deb9u5                    | fixtures/sbom-insecure/postgres-stretch.cdx.xml |
| https://osv.dev/DSA-4875-1          | 5.9  | Debian    | openssl                        | 1.1.0l-1~deb9u5                    | fixtures/sbom-insecure/postgres-stretch.cdx.xml |
| https://osv.dev/CVE-2021-3450       | 7.4  | Debian    | openssl                        | 1.1.0l-1~deb9u5                    | fixtures/sbom-insecure/postgres-stretch.cdx.xml |
| https://osv.dev/DSA-4963-1          | 9.8  | Debian    | openssl                        | 1.1.0l-1~deb9u5                    | fixtures/sbom-insecure/postgres-stretch.cdx.xml |
| https://osv.dev/DSA-5103-1          | 5.9  | Debian    | openssl                        | 1.1.0l-1~deb9u5                    | fixtures/sbom-insecure/postgres-stretch.cdx.xml |
| https://osv.dev/DSA-5139-1          | 9.8  | Debian    | openssl                        | 1.1.0l-1~deb9u5                    | fixtures/sbom-insecure/postgres-stretch.cdx.xml |
| https://osv.dev/DSA-5169-1          | 9.8  | Debian    | openssl                        | 1.1.0l-1~deb9u5                    | fixtures/sbom-insecure/postgres-stretch.cdx.xml |
| https://osv.dev/DSA-5343-1          | 7.5  | Debian    | openssl                        | 1.1.0l-1~deb9u5                    | fixtures/sbom-insecure/postgres-stretch.cdx.xml |
| https://osv.dev/CVE-2022-2274       | 9.8  | Debian    | openssl                        | 1.1.0l-1~deb9u5                    | fixtures/sbom-insecure/postgres-stretch.cdx.xml |
| https://osv.dev/CVE-2022-3358       | 7.5  | Debian    | openssl                        | 1.1.0l-1~deb9u5                    | fixtures/sbom-insecure/postgres-stretch.cdx.xml |
| https://osv.dev/CVE-2022-3602       | 7.5  | Debian    | openssl                        | 1.1.0l-1~deb9u5                    | fixtures/sbom-insecure/postgres-stretch.cdx.xml |
| https://osv.dev/CVE-2022-3786       | 7.5  | Debian    | openssl                        | 1.1.0l-1~deb9u5                    | fixtures/sbom-insecure/postgres-stretch.cdx.xml |
| https://osv.dev/CVE-2022-3996       | 7.5  | Debian    | openssl                        | 1.1.0l-1~deb9u5                    | fixtures/sbom-insecure/postgres-stretch.cdx.xml |
| https://osv.dev/CVE-2022-4203       | 4.9  | Debian    | openssl                        | 1.1.0l-1~deb9u5                    | fixtures/sbom-insecure/postgres-stretch.cdx.xml |
| https://osv.dev/CVE-2023-0216       | 7.5  | Debian    | openssl                        | 1.1.0l-1~deb9u5                    | fixtures/sbom-insecure/postgres-stretch.cdx.xml |
| https://osv.dev/CVE-2023-0217       | 7.5  | Debian    | openssl                        | 1.1.0l-1~deb9u5                    | fixtures/sbom-insecure/postgres-stretch.cdx.xml |
| https://osv.dev/CVE-2023-0401       | 7.5  | Debian    | openssl                        | 1.1.0l-1~deb9u5                    | fixtures/sbom-insecure/postgres-stretch.cdx.xml |
| https://osv.dev/DSA-5417-1          | 7.5  | Debian    | openssl                        | 1.1.0l-1~deb9u5                    | fixtures/sbom-insecure/postgres-stretch.cdx.xml |
| https://osv.dev/CVE-2023-1255       | 5.9  | Debian    | openssl                        | 1.1.0l-1~deb9u5                    | fixtures/sbom-insecure/postgres-stretch.cdx.xml |
| https://osv.dev/CVE-2023-2975       | 5.3  | Debian    | openssl                        | 1.1.0l-1~deb9u5                    | fixtures/sbom-insecure/postgres-stretch.cdx.xml |
| https://osv.dev/CVE-2023-3446       | 5.3  | Debian    | openssl                        | 1.1.0l-1~deb9u5                    | fixtures/sbom-insecure/postgres-stretch.cdx.xml |
| https://osv.dev/CVE-2023-3817       | 5.3  | Debian    | openssl                        | 1.1.0l-1~deb9u5                    | fixtures/sbom-insecure/postgres-stretch.cdx.xml |
| https://osv.dev/DSA-5532-1          | 7.5  | Debian    | openssl                        | 1.1.0l-1~deb9u5                    | fixtures/sbom-insecure/postgres-stretch.cdx.xml |
| https://osv.dev/CVE-2023-5678       | 5.3  | Debian    | openssl                        | 1.1.0l-1~deb9u5                    | fixtures/sbom-insecure/postgres-stretch.cdx.xml |
| https://osv.dev/CVE-2023-6129       | 6.5  | Debian    | openssl                        | 1.1.0l-1~deb9u5                    | fixtures/sbom-insecure/postgres-stretch.cdx.xml |
| https://osv.dev/CVE-2023-6237       |      | Debian    | openssl                        | 1.1.0l-1~deb9u5                    | fixtures/sbom-insecure/postgres-stretch.cdx.xml |
| https://osv.dev/CVE-2024-0727       | 5.5  | Debian    | openssl                        | 1.1.0l-1~deb9u5                    | fixtures/sbom-insecure/postgres-stretch.cdx.xml |
| https://osv.dev/CVE-2024-13176      |      | Debian    | openssl                        | 1.1.0l-1~deb9u5                    | fixtures/sbom-insecure/postgres-stretch.cdx.xml |
| https://osv.dev/CVE-2024-2511       |      | Debian    | openssl                        | 1.1.0l-1~deb9u5                    | fixtures/sbom-insecure/postgres-stretch.cdx.xml |
| https://osv.dev/CVE-2024-4603       |      | Debian    | openssl                        | 1.1.0l-1~deb9u5                    | fixtures/sbom-insecure/postgres-stretch.cdx.xml |
| https://osv.dev/CVE-2024-4741       |      | Debian    | openssl                        | 1.1.0l-1~deb9u5                    | fixtures/sbom-insecure/postgres-stretch.cdx.xml |
| https://osv.dev/CVE-2024-5535       |      | Debian    | openssl                        | 1.1.0l-1~deb9u5                    | fixtures/sbom-insecure/postgres-stretch.cdx.xml |
| https://osv.dev/DSA-5764-1          |      | Debian    | openssl                        | 1.1.0l-1~deb9u5                    | fixtures/sbom-insecure/postgres-stretch.cdx.xml |
| https://osv.dev/CVE-2024-9143       |      | Debian    | openssl                        | 1.1.0l-1~deb9u5                    | fixtures/sbom-insecure/postgres-stretch.cdx.xml |
| https://osv.dev/DLA-3008-1          |      | Debian    | openssl                        | 1.1.0l-1~deb9u5                    | fixtures/sbom-insecure/postgres-stretch.cdx.xml |
| https://osv.dev/DLA-3325-1          |      | Debian    | openssl                        | 1.1.0l-1~deb9u5                    | fixtures/sbom-insecure/postgres-stretch.cdx.xml |
| https://osv.dev/DLA-3449-1          |      | Debian    | openssl                        | 1.1.0l-1~deb9u5                    | fixtures/sbom-insecure/postgres-stretch.cdx.xml |
| https://osv.dev/DLA-3530-1          |      | Debian    | openssl                        | 1.1.0l-1~deb9u5                    | fixtures/sbom-insecure/postgres-stretch.cdx.xml |
| https://osv.dev/DLA-3942-1          |      | Debian    | openssl                        | 1.1.0l-1~deb9u5                    | fixtures/sbom-insecure/postgres-stretch.cdx.xml |
| https://osv.dev/DLA-3942-2          |      | Debian    | openssl                        | 1.1.0l-1~deb9u5                    | fixtures/sbom-insecure/postgres-stretch.cdx.xml |
| https://osv.dev/DSA-4539-3          |      | Debian    | openssl                        | 1.1.0l-1~deb9u5                    | fixtures/sbom-insecure/postgres-stretch.cdx.xml |
| https://osv.dev/CVE-2017-12837      | 7.5  | Debian    | perl                           | 5.24.1-3+deb9u7                    | fixtures/sbom-insecure/postgres-stretch.cdx.xml |
| https://osv.dev/CVE-2017-12883      | 9.1  | Debian    | perl                           | 5.24.1-3+deb9u7                    | fixtures/sbom-insecure/postgres-stretch.cdx.xml |
| https://osv.dev/CVE-2018-12015      | 7.5  | Debian    | perl                           | 5.24.1-3+deb9u7                    | fixtures/sbom-insecure/postgres-stretch.cdx.xml |
| https://osv.dev/CVE-2018-18311      | 9.8  | Debian    | perl                           | 5.24.1-3+deb9u7                    | fixtures/sbom-insecure/postgres-stretch.cdx.xml |
| https://osv.dev/CVE-2018-18312      | 9.8  | Debian    | perl                           | 5.24.1-3+deb9u7                    | fixtures/sbom-insecure/postgres-stretch.cdx.xml |
| https://osv.dev/CVE-2018-18313      | 9.1  | Debian    | perl                           | 5.24.1-3+deb9u7                    | fixtures/sbom-insecure/postgres-stretch.cdx.xml |
| https://osv.dev/CVE-2018-18314      | 9.8  | Debian    | perl                           | 5.24.1-3+deb9u7                    | fixtures/sbom-insecure/postgres-stretch.cdx.xml |
| https://osv.dev/CVE-2018-6797       | 9.8  | Debian    | perl                           | 5.24.1-3+deb9u7                    | fixtures/sbom-insecure/postgres-stretch.cdx.xml |
| https://osv.dev/CVE-2018-6798       | 7.5  | Debian    | perl                           | 5.24.1-3+deb9u7                    | fixtures/sbom-insecure/postgres-stretch.cdx.xml |
| https://osv.dev/CVE-2018-6913       | 9.8  | Debian    | perl                           | 5.24.1-3+deb9u7                    | fixtures/sbom-insecure/postgres-stretch.cdx.xml |
| https://osv.dev/CVE-2020-10543      | 8.2  | Debian    | perl                           | 5.24.1-3+deb9u7                    | fixtures/sbom-insecure/postgres-stretch.cdx.xml |
| https://osv.dev/CVE-2020-10878      | 8.6  | Debian    | perl                           | 5.24.1-3+deb9u7                    | fixtures/sbom-insecure/postgres-stretch.cdx.xml |
| https://osv.dev/CVE-2020-12723      | 7.5  | Debian    | perl                           | 5.24.1-3+deb9u7                    | fixtures/sbom-insecure/postgres-stretch.cdx.xml |
| https://osv.dev/CVE-2020-16156      | 7.8  | Debian    | perl                           | 5.24.1-3+deb9u7                    | fixtures/sbom-insecure/postgres-stretch.cdx.xml |
| https://osv.dev/CVE-2021-36770      | 7.8  | Debian    | perl                           | 5.24.1-3+deb9u7                    | fixtures/sbom-insecure/postgres-stretch.cdx.xml |
| https://osv.dev/CVE-2023-31484      | 8.1  | Debian    | perl                           | 5.24.1-3+deb9u7                    | fixtures/sbom-insecure/postgres-stretch.cdx.xml |
| https://osv.dev/CVE-2023-47038      | 7.8  | Debian    | perl                           | 5.24.1-3+deb9u7                    | fixtures/sbom-insecure/postgres-stretch.cdx.xml |
| https://osv.dev/DLA-3926-1          |      | Debian    | perl                           | 5.24.1-3+deb9u7                    | fixtures/sbom-insecure/postgres-stretch.cdx.xml |
| https://osv.dev/DLA-3072-1          |      | Debian    | postgresql-11                  | 11.15-1.pgdg90+1                   | fixtures/sbom-insecure/postgres-stretch.cdx.xml |
| https://osv.dev/DLA-3189-1          |      | Debian    | postgresql-11                  | 11.15-1.pgdg90+1                   | fixtures/sbom-insecure/postgres-stretch.cdx.xml |
| https://osv.dev/DLA-3316-1          |      | Debian    | postgresql-11                  | 11.15-1.pgdg90+1                   | fixtures/sbom-insecure/postgres-stretch.cdx.xml |
| https://osv.dev/DLA-3422-1          |      | Debian    | postgresql-11                  | 11.15-1.pgdg90+1                   | fixtures/sbom-insecure/postgres-stretch.cdx.xml |
| https://osv.dev/DLA-3600-1          |      | Debian    | postgresql-11                  | 11.15-1.pgdg90+1                   | fixtures/sbom-insecure/postgres-stretch.cdx.xml |
| https://osv.dev/DLA-3651-1          |      | Debian    | postgresql-11                  | 11.15-1.pgdg90+1                   | fixtures/sbom-insecure/postgres-stretch.cdx.xml |
| https://osv.dev/DLA-3764-1          |      | Debian    | postgresql-11                  | 11.15-1.pgdg90+1                   | fixtures/sbom-insecure/postgres-stretch.cdx.xml |
| https://osv.dev/DSA-5135-1          |      | Debian    | postgresql-11                  | 11.15-1.pgdg90+1                   | fixtures/sbom-insecure/postgres-stretch.cdx.xml |
| https://osv.dev/CVE-2017-17512      | 8.8  | Debian    | sensible-utils                 | 0.0.9+deb9u1                       | fixtures/sbom-insecure/postgres-stretch.cdx.xml |
| https://osv.dev/CVE-2018-20482      | 4.7  | Debian    | tar                            | 1.29b-1.1+deb9u1                   | fixtures/sbom-insecure/postgres-stretch.cdx.xml |
| https://osv.dev/CVE-2023-39804      |      | Debian    | tar                            | 1.29b-1.1+deb9u1                   | fixtures/sbom-insecure/postgres-stretch.cdx.xml |
| https://osv.dev/DLA-3755-1          |      | Debian    | tar                            | 1.29b-1.1+deb9u1                   | fixtures/sbom-insecure/postgres-stretch.cdx.xml |
| https://osv.dev/DLA-3051-1          |      | Debian    | tzdata                         | 2021a-0+deb9u3                     | fixtures/sbom-insecure/postgres-stretch.cdx.xml |
| https://osv.dev/DLA-3134-1          |      | Debian    | tzdata                         | 2021a-0+deb9u3                     | fixtures/sbom-insecure/postgres-stretch.cdx.xml |
| https://osv.dev/DLA-3161-1          |      | Debian    | tzdata                         | 2021a-0+deb9u3                     | fixtures/sbom-insecure/postgres-stretch.cdx.xml |
| https://osv.dev/DLA-3366-1          |      | Debian    | tzdata                         | 2021a-0+deb9u3                     | fixtures/sbom-insecure/postgres-stretch.cdx.xml |
| https://osv.dev/DLA-3412-1          |      | Debian    | tzdata                         | 2021a-0+deb9u3                     | fixtures/sbom-insecure/postgres-stretch.cdx.xml |
| https://osv.dev/DLA-3684-1          |      | Debian    | tzdata                         | 2021a-0+deb9u3                     | fixtures/sbom-insecure/postgres-stretch.cdx.xml |
| https://osv.dev/DLA-3788-1          |      | Debian    | tzdata                         | 2021a-0+deb9u3                     | fixtures/sbom-insecure/postgres-stretch.cdx.xml |
| https://osv.dev/DLA-3972-1          |      | Debian    | tzdata                         | 2021a-0+deb9u3                     | fixtures/sbom-insecure/postgres-stretch.cdx.xml |
| https://osv.dev/DLA-4016-1          |      | Debian    | ucf                            | 3.0036                             | fixtures/sbom-insecure/postgres-stretch.cdx.xml |
| https://osv.dev/CVE-2016-2779       | 7.8  | Debian    | util-linux                     | 2.29.2-1+deb9u1                    | fixtures/sbom-insecure/postgres-stretch.cdx.xml |
| https://osv.dev/DSA-5055-1          | 5.5  | Debian    | util-linux                     | 2.29.2-1+deb9u1                    | fixtures/sbom-insecure/postgres-stretch.cdx.xml |
| https://osv.dev/DSA-5650-1          |      | Debian    | util-linux                     | 2.29.2-1+deb9u1                    | fixtures/sbom-insecure/postgres-stretch.cdx.xml |
| https://osv.dev/DLA-3782-1          |      | Debian    | util-linux                     | 2.29.2-1+deb9u1                    | fixtures/sbom-insecure/postgres-stretch.cdx.xml |
| https://osv.dev/DSA-5123-1          | 8.8  | Debian    | xz-utils                       | 5.2.2-1.2+deb9u1                   | fixtures/sbom-insecure/postgres-stretch.cdx.xml |
| https://osv.dev/CVE-2024-3094       | 10.0 | Debian    | xz-utils                       | 5.2.2-1.2+deb9u1                   | fixtures/sbom-insecure/postgres-stretch.cdx.xml |
+-------------------------------------+------+-----------+--------------------------------+------------------------------------+-------------------------------------------------+
| Unimportant vulnerabilities         |      |           |                                |                                    |                                                 |
+-------------------------------------+------+-----------+--------------------------------+------------------------------------+-------------------------------------------------+
| https://osv.dev/CVE-2011-3374       | 3.7  | Debian    | apt                            | 1.4.11                             | fixtures/sbom-insecure/postgres-stretch.cdx.xml |
| https://osv.dev/CVE-2019-18276      | 7.8  | Debian    | bash                           | 4.4-5                              | fixtures/sbom-insecure/postgres-stretch.cdx.xml |
| https://osv.dev/CVE-2017-18018      | 4.7  | Debian    | coreutils                      | 8.26-3                             | fixtures/sbom-insecure/postgres-stretch.cdx.xml |
| https://osv.dev/CVE-2018-6829       | 7.5  | Debian    | libgcrypt20                    | 1.7.6-2+deb9u4                     | fixtures/sbom-insecure/postgres-stretch.cdx.xml |
| https://osv.dev/CVE-2018-1000654    | 5.5  | Debian    | libtasn1-6                     | 4.10-1.1+deb9u1                    | fixtures/sbom-insecure/postgres-stretch.cdx.xml |
| https://osv.dev/CVE-2020-24977      | 6.5  | Debian    | libxml2                        | 2.9.4+dfsg1-2.2+deb9u6             | fixtures/sbom-insecure/postgres-stretch.cdx.xml |
| https://osv.dev/CVE-2024-34459      |      | Debian    | libxml2                        | 2.9.4+dfsg1-2.2+deb9u6             | fixtures/sbom-insecure/postgres-stretch.cdx.xml |
| https://osv.dev/CVE-2011-4116       | 7.5  | Debian    | perl                           | 5.24.1-3+deb9u7                    | fixtures/sbom-insecure/postgres-stretch.cdx.xml |
| https://osv.dev/CVE-2022-48522      | 9.8  | Debian    | perl                           | 5.24.1-3+deb9u7                    | fixtures/sbom-insecure/postgres-stretch.cdx.xml |
| https://osv.dev/CVE-2023-31486      | 8.1  | Debian    | perl                           | 5.24.1-3+deb9u7                    | fixtures/sbom-insecure/postgres-stretch.cdx.xml |
| https://osv.dev/CVE-2005-2541       |      | Debian    | tar                            | 1.29b-1.1+deb9u1                   | fixtures/sbom-insecure/postgres-stretch.cdx.xml |
| https://osv.dev/CVE-2019-9923       | 7.5  | Debian    | tar                            | 1.29b-1.1+deb9u1                   | fixtures/sbom-insecure/postgres-stretch.cdx.xml |
| https://osv.dev/CVE-2021-20193      | 3.3  | Debian    | tar                            | 1.29b-1.1+deb9u1                   | fixtures/sbom-insecure/postgres-stretch.cdx.xml |
| https://osv.dev/CVE-2022-48303      | 5.5  | Debian    | tar                            | 1.29b-1.1+deb9u1                   | fixtures/sbom-insecure/postgres-stretch.cdx.xml |
| https://osv.dev/CVE-2018-7738       | 7.8  | Debian    | util-linux                     | 2.29.2-1+deb9u1                    | fixtures/sbom-insecure/postgres-stretch.cdx.xml |
| https://osv.dev/CVE-2022-0563       | 5.5  | Debian    | util-linux                     | 2.29.2-1+deb9u1                    | fixtures/sbom-insecure/postgres-stretch.cdx.xml |
+-------------------------------------+------+-----------+--------------------------------+------------------------------------+-------------------------------------------------+

---

[TestRun_LocalDatabases/one_specific_supported_sbom_with_vulns - 2]

---

[TestRun_LocalDatabases/one_specific_supported_sbom_with_vulns - 3]
Scanning dir ./fixtures/sbom-insecure/postgres-stretch.cdx.xml
Scanned <rootdir>/fixtures/sbom-insecure/postgres-stretch.cdx.xml file and found 136 packages
Loaded Debian local db from <tempdir>/osv-scanner/Debian/all.zip
Loaded Go local db from <tempdir>/osv-scanner/Go/all.zip
Loaded OSS-Fuzz local db from <tempdir>/osv-scanner/OSS-Fuzz/all.zip
+-------------------------------------+------+-----------+--------------------------------+------------------------------------+-------------------------------------------------+
| OSV URL                             | CVSS | ECOSYSTEM | PACKAGE                        | VERSION                            | SOURCE                                          |
+-------------------------------------+------+-----------+--------------------------------+------------------------------------+-------------------------------------------------+
| https://osv.dev/CVE-2018-0501       | 5.9  | Debian    | apt                            | 1.4.11                             | fixtures/sbom-insecure/postgres-stretch.cdx.xml |
| https://osv.dev/CVE-2019-3462       | 8.1  | Debian    | apt                            | 1.4.11                             | fixtures/sbom-insecure/postgres-stretch.cdx.xml |
| https://osv.dev/DSA-4808-1          | 5.7  | Debian    | apt                            | 1.4.11                             | fixtures/sbom-insecure/postgres-stretch.cdx.xml |
| https://osv.dev/DSA-4685-1          | 5.5  | Debian    | apt                            | 1.4.11                             | fixtures/sbom-insecure/postgres-stretch.cdx.xml |
| https://osv.dev/CVE-2022-3715       | 7.8  | Debian    | bash                           | 4.4-5                              | fixtures/sbom-insecure/postgres-stretch.cdx.xml |
| https://osv.dev/CVE-2016-2781       | 6.5  | Debian    | coreutils                      | 8.26-3                             | fixtures/sbom-insecure/postgres-stretch.cdx.xml |
| https://osv.dev/CVE-2024-0684       | 5.5  | Debian    | coreutils                      | 8.26-3                             | fixtures/sbom-insecure/postgres-stretch.cdx.xml |
| https://osv.dev/DLA-3482-1          |      | Debian    | debian-archive-keyring         | 2017.5+deb9u2                      | fixtures/sbom-insecure/postgres-stretch.cdx.xml |
| https://osv.dev/DSA-5147-1          | 9.8  | Debian    | dpkg                           | 1.18.25                            | fixtures/sbom-insecure/postgres-stretch.cdx.xml |
| https://osv.dev/DLA-3022-1          |      | Debian    | dpkg                           | 1.18.25                            | fixtures/sbom-insecure/postgres-stretch.cdx.xml |
| https://osv.dev/DSA-4535-1          | 6.7  | Debian    | e2fsprogs                      | 1.43.4-2+deb9u2                    | fixtures/sbom-insecure/postgres-stretch.cdx.xml |
| https://osv.dev/CVE-2019-5188       | 6.7  | Debian    | e2fsprogs                      | 1.43.4-2+deb9u2                    | fixtures/sbom-insecure/postgres-stretch.cdx.xml |
| https://osv.dev/CVE-2022-1304       | 7.8  | Debian    | e2fsprogs                      | 1.43.4-2+deb9u2                    | fixtures/sbom-insecure/postgres-stretch.cdx.xml |
| https://osv.dev/DLA-3910-1          |      | Debian    | e2fsprogs                      | 1.43.4-2+deb9u2                    | fixtures/sbom-insecure/postgres-stretch.cdx.xml |
| https://osv.dev/GHSA-f3fp-gc8g-vw66 | 5.9  | Go        | github.com/opencontainers/runc | v1.0.1                             | fixtures/sbom-insecure/postgres-stretch.cdx.xml |
| https://osv.dev/GHSA-g2j6-57v7-gm8c | 6.1  | Go        | github.com/opencontainers/runc | v1.0.1                             | fixtures/sbom-insecure/postgres-stretch.cdx.xml |
| https://osv.dev/GHSA-jfvp-7x6p-h2pv | 4.8  | Go        | github.com/opencontainers/runc | v1.0.1                             | fixtures/sbom-insecure/postgres-stretch.cdx.xml |
| https://osv.dev/GHSA-m8cg-xc2p-r3fc | 2.5  | Go        | github.com/opencontainers/runc | v1.0.1                             | fixtures/sbom-insecure/postgres-stretch.cdx.xml |
| https://osv.dev/GHSA-v95c-p5hm-xq8f | 6.0  | Go        | github.com/opencontainers/runc | v1.0.1                             | fixtures/sbom-insecure/postgres-stretch.cdx.xml |
| https://osv.dev/GHSA-vpvm-3wq2-2wvm | 7.0  | Go        | github.com/opencontainers/runc | v1.0.1                             | fixtures/sbom-insecure/postgres-stretch.cdx.xml |
| https://osv.dev/GHSA-xr7r-f8xq-vfvv | 8.6  | Go        | github.com/opencontainers/runc | v1.0.1                             | fixtures/sbom-insecure/postgres-stretch.cdx.xml |
| https://osv.dev/GHSA-p782-xgp4-8hr8 | 5.3  | Go        | golang.org/x/sys               | v0.0.0-20210817142637-7d9622a276b7 | fixtures/sbom-insecure/postgres-stretch.cdx.xml |
| https://osv.dev/DSA-5122-1          | 8.8  | Debian    | gzip                           | 1.6-5+deb9u1                       | fixtures/sbom-insecure/postgres-stretch.cdx.xml |
| https://osv.dev/CVE-2017-0379       | 7.5  | Debian    | libgcrypt20                    | 1.7.6-2+deb9u4                     | fixtures/sbom-insecure/postgres-stretch.cdx.xml |
| https://osv.dev/CVE-2017-7526       | 6.8  | Debian    | libgcrypt20                    | 1.7.6-2+deb9u4                     | fixtures/sbom-insecure/postgres-stretch.cdx.xml |
| https://osv.dev/CVE-2018-0495       | 4.7  | Debian    | libgcrypt20                    | 1.7.6-2+deb9u4                     | fixtures/sbom-insecure/postgres-stretch.cdx.xml |
| https://osv.dev/CVE-2019-13627      | 6.3  | Debian    | libgcrypt20                    | 1.7.6-2+deb9u4                     | fixtures/sbom-insecure/postgres-stretch.cdx.xml |
| https://osv.dev/CVE-2021-33560      | 7.5  | Debian    | libgcrypt20                    | 1.7.6-2+deb9u4                     | fixtures/sbom-insecure/postgres-stretch.cdx.xml |
| https://osv.dev/CVE-2021-40528      | 5.9  | Debian    | libgcrypt20                    | 1.7.6-2+deb9u4                     | fixtures/sbom-insecure/postgres-stretch.cdx.xml |
| https://osv.dev/CVE-2024-2236       |      | Debian    | libgcrypt20                    | 1.7.6-2+deb9u4                     | fixtures/sbom-insecure/postgres-stretch.cdx.xml |
| https://osv.dev/CVE-2017-10790      | 7.5  | Debian    | libtasn1-6                     | 4.10-1.1+deb9u1                    | fixtures/sbom-insecure/postgres-stretch.cdx.xml |
| https://osv.dev/CVE-2018-6003       | 7.5  | Debian    | libtasn1-6                     | 4.10-1.1+deb9u1                    | fixtures/sbom-insecure/postgres-stretch.cdx.xml |
| https://osv.dev/CVE-2021-46848      | 9.1  | Debian    | libtasn1-6                     | 4.10-1.1+deb9u1                    | fixtures/sbom-insecure/postgres-stretch.cdx.xml |
| https://osv.dev/DLA-3263-1          |      | Debian    | libtasn1-6                     | 4.10-1.1+deb9u1                    | fixtures/sbom-insecure/postgres-stretch.cdx.xml |
| https://osv.dev/CVE-2016-3709       | 6.1  | Debian    | libxml2                        | 2.9.4+dfsg1-2.2+deb9u6             | fixtures/sbom-insecure/postgres-stretch.cdx.xml |
| https://osv.dev/CVE-2016-9318       | 5.5  | Debian    | libxml2                        | 2.9.4+dfsg1-2.2+deb9u6             | fixtures/sbom-insecure/postgres-stretch.cdx.xml |
| https://osv.dev/CVE-2017-0663       | 7.8  | Debian    | libxml2                        | 2.9.4+dfsg1-2.2+deb9u6             | fixtures/sbom-insecure/postgres-stretch.cdx.xml |
| https://osv.dev/CVE-2017-15412      | 8.8  | Debian    | libxml2                        | 2.9.4+dfsg1-2.2+deb9u6             | fixtures/sbom-insecure/postgres-stretch.cdx.xml |
| https://osv.dev/CVE-2017-16931      | 9.8  | Debian    | libxml2                        | 2.9.4+dfsg1-2.2+deb9u6             | fixtures/sbom-insecure/postgres-stretch.cdx.xml |
| https://osv.dev/CVE-2017-16932      | 7.5  | Debian    | libxml2                        | 2.9.4+dfsg1-2.2+deb9u6             | fixtures/sbom-insecure/postgres-stretch.cdx.xml |
| https://osv.dev/CVE-2017-18258      | 6.5  | Debian    | libxml2                        | 2.9.4+dfsg1-2.2+deb9u6             | fixtures/sbom-insecure/postgres-stretch.cdx.xml |
| https://osv.dev/CVE-2017-5130       | 8.8  | Debian    | libxml2                        | 2.9.4+dfsg1-2.2+deb9u6             | fixtures/sbom-insecure/postgres-stretch.cdx.xml |
| https://osv.dev/CVE-2017-7375       | 9.8  | Debian    | libxml2                        | 2.9.4+dfsg1-2.2+deb9u6             | fixtures/sbom-insecure/postgres-stretch.cdx.xml |
| https://osv.dev/CVE-2017-7376       | 9.8  | Debian    | libxml2                        | 2.9.4+dfsg1-2.2+deb9u6             | fixtures/sbom-insecure/postgres-stretch.cdx.xml |
| https://osv.dev/CVE-2017-8872       | 9.1  | Debian    | libxml2                        | 2.9.4+dfsg1-2.2+deb9u6             | fixtures/sbom-insecure/postgres-stretch.cdx.xml |
| https://osv.dev/CVE-2017-9047       | 7.5  | Debian    | libxml2                        | 2.9.4+dfsg1-2.2+deb9u6             | fixtures/sbom-insecure/postgres-stretch.cdx.xml |
| https://osv.dev/CVE-2017-9048       | 7.5  | Debian    | libxml2                        | 2.9.4+dfsg1-2.2+deb9u6             | fixtures/sbom-insecure/postgres-stretch.cdx.xml |
| https://osv.dev/CVE-2017-9049       | 7.5  | Debian    | libxml2                        | 2.9.4+dfsg1-2.2+deb9u6             | fixtures/sbom-insecure/postgres-stretch.cdx.xml |
| https://osv.dev/CVE-2017-9050       | 7.5  | Debian    | libxml2                        | 2.9.4+dfsg1-2.2+deb9u6             | fixtures/sbom-insecure/postgres-stretch.cdx.xml |
| https://osv.dev/CVE-2018-14404      | 7.5  | Debian    | libxml2                        | 2.9.4+dfsg1-2.2+deb9u6             | fixtures/sbom-insecure/postgres-stretch.cdx.xml |
| https://osv.dev/CVE-2018-14567      | 6.5  | Debian    | libxml2                        | 2.9.4+dfsg1-2.2+deb9u6             | fixtures/sbom-insecure/postgres-stretch.cdx.xml |
| https://osv.dev/CVE-2019-19956      | 7.5  | Debian    | libxml2                        | 2.9.4+dfsg1-2.2+deb9u6             | fixtures/sbom-insecure/postgres-stretch.cdx.xml |
| https://osv.dev/CVE-2019-20388      | 7.5  | Debian    | libxml2                        | 2.9.4+dfsg1-2.2+deb9u6             | fixtures/sbom-insecure/postgres-stretch.cdx.xml |
| https://osv.dev/CVE-2020-7595       | 7.5  | Debian    | libxml2                        | 2.9.4+dfsg1-2.2+deb9u6             | fixtures/sbom-insecure/postgres-stretch.cdx.xml |
| https://osv.dev/CVE-2021-3516       | 7.8  | Debian    | libxml2                        | 2.9.4+dfsg1-2.2+deb9u6             | fixtures/sbom-insecure/postgres-stretch.cdx.xml |
| https://osv.dev/CVE-2021-3517       | 8.6  | Debian    | libxml2                        | 2.9.4+dfsg1-2.2+deb9u6             | fixtures/sbom-insecure/postgres-stretch.cdx.xml |
| https://osv.dev/CVE-2021-3518       | 8.8  | Debian    | libxml2                        | 2.9.4+dfsg1-2.2+deb9u6             | fixtures/sbom-insecure/postgres-stretch.cdx.xml |
| https://osv.dev/CVE-2021-3537       | 5.9  | Debian    | libxml2                        | 2.9.4+dfsg1-2.2+deb9u6             | fixtures/sbom-insecure/postgres-stretch.cdx.xml |
| https://osv.dev/CVE-2021-3541       | 6.5  | Debian    | libxml2                        | 2.9.4+dfsg1-2.2+deb9u6             | fixtures/sbom-insecure/postgres-stretch.cdx.xml |
| https://osv.dev/CVE-2022-2309       | 7.5  | Debian    | libxml2                        | 2.9.4+dfsg1-2.2+deb9u6             | fixtures/sbom-insecure/postgres-stretch.cdx.xml |
| https://osv.dev/CVE-2022-23308      | 7.5  | Debian    | libxml2                        | 2.9.4+dfsg1-2.2+deb9u6             | fixtures/sbom-insecure/postgres-stretch.cdx.xml |
| https://osv.dev/DSA-5142-1          | 6.5  | Debian    | libxml2                        | 2.9.4+dfsg1-2.2+deb9u6             | fixtures/sbom-insecure/postgres-stretch.cdx.xml |
| https://osv.dev/DSA-5271-1          | 7.8  | Debian    | libxml2                        | 2.9.4+dfsg1-2.2+deb9u6             | fixtures/sbom-insecure/postgres-stretch.cdx.xml |
| https://osv.dev/DSA-5391-1          | 6.5  | Debian    | libxml2                        | 2.9.4+dfsg1-2.2+deb9u6             | fixtures/sbom-insecure/postgres-stretch.cdx.xml |
| https://osv.dev/CVE-2024-25062      | 7.5  | Debian    | libxml2                        | 2.9.4+dfsg1-2.2+deb9u6             | fixtures/sbom-insecure/postgres-stretch.cdx.xml |
| https://osv.dev/DLA-3012-1          |      | Debian    | libxml2                        | 2.9.4+dfsg1-2.2+deb9u6             | fixtures/sbom-insecure/postgres-stretch.cdx.xml |
| https://osv.dev/DLA-3172-1          |      | Debian    | libxml2                        | 2.9.4+dfsg1-2.2+deb9u6             | fixtures/sbom-insecure/postgres-stretch.cdx.xml |
| https://osv.dev/DLA-3405-1          |      | Debian    | libxml2                        | 2.9.4+dfsg1-2.2+deb9u6             | fixtures/sbom-insecure/postgres-stretch.cdx.xml |
| https://osv.dev/DLA-3878-1          |      | Debian    | libxml2                        | 2.9.4+dfsg1-2.2+deb9u6             | fixtures/sbom-insecure/postgres-stretch.cdx.xml |
| https://osv.dev/CVE-2018-0732       | 7.5  | Debian    | openssl                        | 1.1.0l-1~deb9u5                    | fixtures/sbom-insecure/postgres-stretch.cdx.xml |
| https://osv.dev/CVE-2018-0734       | 5.9  | Debian    | openssl                        | 1.1.0l-1~deb9u5                    | fixtures/sbom-insecure/postgres-stretch.cdx.xml |
| https://osv.dev/CVE-2018-0735       | 5.9  | Debian    | openssl                        | 1.1.0l-1~deb9u5                    | fixtures/sbom-insecure/postgres-stretch.cdx.xml |
| https://osv.dev/CVE-2018-5407       | 4.7  | Debian    | openssl                        | 1.1.0l-1~deb9u5                    | fixtures/sbom-insecure/postgres-stretch.cdx.xml |
| https://osv.dev/CVE-2019-1543       | 7.4  | Debian    | openssl                        | 1.1.0l-1~deb9u5                    | fixtures/sbom-insecure/postgres-stretch.cdx.xml |
| https://osv.dev/DSA-4539-1          | 4.7  | Debian    | openssl                        | 1.1.0l-1~deb9u5                    | fixtures/sbom-insecure/postgres-stretch.cdx.xml |
| https://osv.dev/CVE-2019-1549       | 5.3  | Debian    | openssl                        | 1.1.0l-1~deb9u5                    | fixtures/sbom-insecure/postgres-stretch.cdx.xml |
| https://osv.dev/DSA-4855-1          | 7.5  | Debian    | openssl                        | 1.1.0l-1~deb9u5                    | fixtures/sbom-insecure/postgres-stretch.cdx.xml |
| https://osv.dev/DSA-4661-1          | 7.5  | Debian    | openssl                        | 1.1.0l-1~deb9u5                    | fixtures/sbom-insecure/postgres-stretch.cdx.xml |
| https://osv.dev/DSA-4807-1          | 5.9  | Debian    | openssl                        | 1.1.0l-1~deb9u5                    | fixtures/sbom-insecure/postgres-stretch.cdx.xml |
| https://osv.dev/DSA-4875-1          | 5.9  | Debian    | openssl                        | 1.1.0l-1~deb9u5                    | fixtures/sbom-insecure/postgres-stretch.cdx.xml |
| https://osv.dev/CVE-2021-3450       | 7.4  | Debian    | openssl                        | 1.1.0l-1~deb9u5                    | fixtures/sbom-insecure/postgres-stretch.cdx.xml |
| https://osv.dev/DSA-4963-1          | 9.8  | Debian    | openssl                        | 1.1.0l-1~deb9u5                    | fixtures/sbom-insecure/postgres-stretch.cdx.xml |
| https://osv.dev/DSA-5103-1          | 5.9  | Debian    | openssl                        | 1.1.0l-1~deb9u5                    | fixtures/sbom-insecure/postgres-stretch.cdx.xml |
| https://osv.dev/DSA-5139-1          | 9.8  | Debian    | openssl                        | 1.1.0l-1~deb9u5                    | fixtures/sbom-insecure/postgres-stretch.cdx.xml |
| https://osv.dev/DSA-5169-1          | 9.8  | Debian    | openssl                        | 1.1.0l-1~deb9u5                    | fixtures/sbom-insecure/postgres-stretch.cdx.xml |
| https://osv.dev/DSA-5343-1          | 7.5  | Debian    | openssl                        | 1.1.0l-1~deb9u5                    | fixtures/sbom-insecure/postgres-stretch.cdx.xml |
| https://osv.dev/CVE-2022-2274       | 9.8  | Debian    | openssl                        | 1.1.0l-1~deb9u5                    | fixtures/sbom-insecure/postgres-stretch.cdx.xml |
| https://osv.dev/CVE-2022-3358       | 7.5  | Debian    | openssl                        | 1.1.0l-1~deb9u5                    | fixtures/sbom-insecure/postgres-stretch.cdx.xml |
| https://osv.dev/CVE-2022-3602       | 7.5  | Debian    | openssl                        | 1.1.0l-1~deb9u5                    | fixtures/sbom-insecure/postgres-stretch.cdx.xml |
| https://osv.dev/CVE-2022-3786       | 7.5  | Debian    | openssl                        | 1.1.0l-1~deb9u5                    | fixtures/sbom-insecure/postgres-stretch.cdx.xml |
| https://osv.dev/CVE-2022-3996       | 7.5  | Debian    | openssl                        | 1.1.0l-1~deb9u5                    | fixtures/sbom-insecure/postgres-stretch.cdx.xml |
| https://osv.dev/CVE-2022-4203       | 4.9  | Debian    | openssl                        | 1.1.0l-1~deb9u5                    | fixtures/sbom-insecure/postgres-stretch.cdx.xml |
| https://osv.dev/CVE-2023-0216       | 7.5  | Debian    | openssl                        | 1.1.0l-1~deb9u5                    | fixtures/sbom-insecure/postgres-stretch.cdx.xml |
| https://osv.dev/CVE-2023-0217       | 7.5  | Debian    | openssl                        | 1.1.0l-1~deb9u5                    | fixtures/sbom-insecure/postgres-stretch.cdx.xml |
| https://osv.dev/CVE-2023-0401       | 7.5  | Debian    | openssl                        | 1.1.0l-1~deb9u5                    | fixtures/sbom-insecure/postgres-stretch.cdx.xml |
| https://osv.dev/DSA-5417-1          | 7.5  | Debian    | openssl                        | 1.1.0l-1~deb9u5                    | fixtures/sbom-insecure/postgres-stretch.cdx.xml |
| https://osv.dev/CVE-2023-1255       | 5.9  | Debian    | openssl                        | 1.1.0l-1~deb9u5                    | fixtures/sbom-insecure/postgres-stretch.cdx.xml |
| https://osv.dev/CVE-2023-2975       | 5.3  | Debian    | openssl                        | 1.1.0l-1~deb9u5                    | fixtures/sbom-insecure/postgres-stretch.cdx.xml |
| https://osv.dev/CVE-2023-3446       | 5.3  | Debian    | openssl                        | 1.1.0l-1~deb9u5                    | fixtures/sbom-insecure/postgres-stretch.cdx.xml |
| https://osv.dev/CVE-2023-3817       | 5.3  | Debian    | openssl                        | 1.1.0l-1~deb9u5                    | fixtures/sbom-insecure/postgres-stretch.cdx.xml |
| https://osv.dev/DSA-5532-1          | 7.5  | Debian    | openssl                        | 1.1.0l-1~deb9u5                    | fixtures/sbom-insecure/postgres-stretch.cdx.xml |
| https://osv.dev/CVE-2023-5678       | 5.3  | Debian    | openssl                        | 1.1.0l-1~deb9u5                    | fixtures/sbom-insecure/postgres-stretch.cdx.xml |
| https://osv.dev/CVE-2023-6129       | 6.5  | Debian    | openssl                        | 1.1.0l-1~deb9u5                    | fixtures/sbom-insecure/postgres-stretch.cdx.xml |
| https://osv.dev/CVE-2023-6237       |      | Debian    | openssl                        | 1.1.0l-1~deb9u5                    | fixtures/sbom-insecure/postgres-stretch.cdx.xml |
| https://osv.dev/CVE-2024-0727       | 5.5  | Debian    | openssl                        | 1.1.0l-1~deb9u5                    | fixtures/sbom-insecure/postgres-stretch.cdx.xml |
| https://osv.dev/CVE-2024-13176      |      | Debian    | openssl                        | 1.1.0l-1~deb9u5                    | fixtures/sbom-insecure/postgres-stretch.cdx.xml |
| https://osv.dev/CVE-2024-2511       |      | Debian    | openssl                        | 1.1.0l-1~deb9u5                    | fixtures/sbom-insecure/postgres-stretch.cdx.xml |
| https://osv.dev/CVE-2024-4603       |      | Debian    | openssl                        | 1.1.0l-1~deb9u5                    | fixtures/sbom-insecure/postgres-stretch.cdx.xml |
| https://osv.dev/CVE-2024-4741       |      | Debian    | openssl                        | 1.1.0l-1~deb9u5                    | fixtures/sbom-insecure/postgres-stretch.cdx.xml |
| https://osv.dev/CVE-2024-5535       |      | Debian    | openssl                        | 1.1.0l-1~deb9u5                    | fixtures/sbom-insecure/postgres-stretch.cdx.xml |
| https://osv.dev/DSA-5764-1          |      | Debian    | openssl                        | 1.1.0l-1~deb9u5                    | fixtures/sbom-insecure/postgres-stretch.cdx.xml |
| https://osv.dev/CVE-2024-9143       |      | Debian    | openssl                        | 1.1.0l-1~deb9u5                    | fixtures/sbom-insecure/postgres-stretch.cdx.xml |
| https://osv.dev/DLA-3008-1          |      | Debian    | openssl                        | 1.1.0l-1~deb9u5                    | fixtures/sbom-insecure/postgres-stretch.cdx.xml |
| https://osv.dev/DLA-3325-1          |      | Debian    | openssl                        | 1.1.0l-1~deb9u5                    | fixtures/sbom-insecure/postgres-stretch.cdx.xml |
| https://osv.dev/DLA-3449-1          |      | Debian    | openssl                        | 1.1.0l-1~deb9u5                    | fixtures/sbom-insecure/postgres-stretch.cdx.xml |
| https://osv.dev/DLA-3530-1          |      | Debian    | openssl                        | 1.1.0l-1~deb9u5                    | fixtures/sbom-insecure/postgres-stretch.cdx.xml |
| https://osv.dev/DLA-3942-1          |      | Debian    | openssl                        | 1.1.0l-1~deb9u5                    | fixtures/sbom-insecure/postgres-stretch.cdx.xml |
| https://osv.dev/DLA-3942-2          |      | Debian    | openssl                        | 1.1.0l-1~deb9u5                    | fixtures/sbom-insecure/postgres-stretch.cdx.xml |
| https://osv.dev/DSA-4539-3          |      | Debian    | openssl                        | 1.1.0l-1~deb9u5                    | fixtures/sbom-insecure/postgres-stretch.cdx.xml |
| https://osv.dev/CVE-2017-12837      | 7.5  | Debian    | perl                           | 5.24.1-3+deb9u7                    | fixtures/sbom-insecure/postgres-stretch.cdx.xml |
| https://osv.dev/CVE-2017-12883      | 9.1  | Debian    | perl                           | 5.24.1-3+deb9u7                    | fixtures/sbom-insecure/postgres-stretch.cdx.xml |
| https://osv.dev/CVE-2018-12015      | 7.5  | Debian    | perl                           | 5.24.1-3+deb9u7                    | fixtures/sbom-insecure/postgres-stretch.cdx.xml |
| https://osv.dev/CVE-2018-18311      | 9.8  | Debian    | perl                           | 5.24.1-3+deb9u7                    | fixtures/sbom-insecure/postgres-stretch.cdx.xml |
| https://osv.dev/CVE-2018-18312      | 9.8  | Debian    | perl                           | 5.24.1-3+deb9u7                    | fixtures/sbom-insecure/postgres-stretch.cdx.xml |
| https://osv.dev/CVE-2018-18313      | 9.1  | Debian    | perl                           | 5.24.1-3+deb9u7                    | fixtures/sbom-insecure/postgres-stretch.cdx.xml |
| https://osv.dev/CVE-2018-18314      | 9.8  | Debian    | perl                           | 5.24.1-3+deb9u7                    | fixtures/sbom-insecure/postgres-stretch.cdx.xml |
| https://osv.dev/CVE-2018-6797       | 9.8  | Debian    | perl                           | 5.24.1-3+deb9u7                    | fixtures/sbom-insecure/postgres-stretch.cdx.xml |
| https://osv.dev/CVE-2018-6798       | 7.5  | Debian    | perl                           | 5.24.1-3+deb9u7                    | fixtures/sbom-insecure/postgres-stretch.cdx.xml |
| https://osv.dev/CVE-2018-6913       | 9.8  | Debian    | perl                           | 5.24.1-3+deb9u7                    | fixtures/sbom-insecure/postgres-stretch.cdx.xml |
| https://osv.dev/CVE-2020-10543      | 8.2  | Debian    | perl                           | 5.24.1-3+deb9u7                    | fixtures/sbom-insecure/postgres-stretch.cdx.xml |
| https://osv.dev/CVE-2020-10878      | 8.6  | Debian    | perl                           | 5.24.1-3+deb9u7                    | fixtures/sbom-insecure/postgres-stretch.cdx.xml |
| https://osv.dev/CVE-2020-12723      | 7.5  | Debian    | perl                           | 5.24.1-3+deb9u7                    | fixtures/sbom-insecure/postgres-stretch.cdx.xml |
| https://osv.dev/CVE-2020-16156      | 7.8  | Debian    | perl                           | 5.24.1-3+deb9u7                    | fixtures/sbom-insecure/postgres-stretch.cdx.xml |
| https://osv.dev/CVE-2021-36770      | 7.8  | Debian    | perl                           | 5.24.1-3+deb9u7                    | fixtures/sbom-insecure/postgres-stretch.cdx.xml |
| https://osv.dev/CVE-2023-31484      | 8.1  | Debian    | perl                           | 5.24.1-3+deb9u7                    | fixtures/sbom-insecure/postgres-stretch.cdx.xml |
| https://osv.dev/CVE-2023-47038      | 7.8  | Debian    | perl                           | 5.24.1-3+deb9u7                    | fixtures/sbom-insecure/postgres-stretch.cdx.xml |
| https://osv.dev/DLA-3926-1          |      | Debian    | perl                           | 5.24.1-3+deb9u7                    | fixtures/sbom-insecure/postgres-stretch.cdx.xml |
| https://osv.dev/DLA-3072-1          |      | Debian    | postgresql-11                  | 11.15-1.pgdg90+1                   | fixtures/sbom-insecure/postgres-stretch.cdx.xml |
| https://osv.dev/DLA-3189-1          |      | Debian    | postgresql-11                  | 11.15-1.pgdg90+1                   | fixtures/sbom-insecure/postgres-stretch.cdx.xml |
| https://osv.dev/DLA-3316-1          |      | Debian    | postgresql-11                  | 11.15-1.pgdg90+1                   | fixtures/sbom-insecure/postgres-stretch.cdx.xml |
| https://osv.dev/DLA-3422-1          |      | Debian    | postgresql-11                  | 11.15-1.pgdg90+1                   | fixtures/sbom-insecure/postgres-stretch.cdx.xml |
| https://osv.dev/DLA-3600-1          |      | Debian    | postgresql-11                  | 11.15-1.pgdg90+1                   | fixtures/sbom-insecure/postgres-stretch.cdx.xml |
| https://osv.dev/DLA-3651-1          |      | Debian    | postgresql-11                  | 11.15-1.pgdg90+1                   | fixtures/sbom-insecure/postgres-stretch.cdx.xml |
| https://osv.dev/DLA-3764-1          |      | Debian    | postgresql-11                  | 11.15-1.pgdg90+1                   | fixtures/sbom-insecure/postgres-stretch.cdx.xml |
| https://osv.dev/DSA-5135-1          |      | Debian    | postgresql-11                  | 11.15-1.pgdg90+1                   | fixtures/sbom-insecure/postgres-stretch.cdx.xml |
| https://osv.dev/CVE-2017-17512      | 8.8  | Debian    | sensible-utils                 | 0.0.9+deb9u1                       | fixtures/sbom-insecure/postgres-stretch.cdx.xml |
| https://osv.dev/CVE-2018-20482      | 4.7  | Debian    | tar                            | 1.29b-1.1+deb9u1                   | fixtures/sbom-insecure/postgres-stretch.cdx.xml |
| https://osv.dev/CVE-2023-39804      |      | Debian    | tar                            | 1.29b-1.1+deb9u1                   | fixtures/sbom-insecure/postgres-stretch.cdx.xml |
| https://osv.dev/DLA-3755-1          |      | Debian    | tar                            | 1.29b-1.1+deb9u1                   | fixtures/sbom-insecure/postgres-stretch.cdx.xml |
| https://osv.dev/DLA-3051-1          |      | Debian    | tzdata                         | 2021a-0+deb9u3                     | fixtures/sbom-insecure/postgres-stretch.cdx.xml |
| https://osv.dev/DLA-3134-1          |      | Debian    | tzdata                         | 2021a-0+deb9u3                     | fixtures/sbom-insecure/postgres-stretch.cdx.xml |
| https://osv.dev/DLA-3161-1          |      | Debian    | tzdata                         | 2021a-0+deb9u3                     | fixtures/sbom-insecure/postgres-stretch.cdx.xml |
| https://osv.dev/DLA-3366-1          |      | Debian    | tzdata                         | 2021a-0+deb9u3                     | fixtures/sbom-insecure/postgres-stretch.cdx.xml |
| https://osv.dev/DLA-3412-1          |      | Debian    | tzdata                         | 2021a-0+deb9u3                     | fixtures/sbom-insecure/postgres-stretch.cdx.xml |
| https://osv.dev/DLA-3684-1          |      | Debian    | tzdata                         | 2021a-0+deb9u3                     | fixtures/sbom-insecure/postgres-stretch.cdx.xml |
| https://osv.dev/DLA-3788-1          |      | Debian    | tzdata                         | 2021a-0+deb9u3                     | fixtures/sbom-insecure/postgres-stretch.cdx.xml |
| https://osv.dev/DLA-3972-1          |      | Debian    | tzdata                         | 2021a-0+deb9u3                     | fixtures/sbom-insecure/postgres-stretch.cdx.xml |
| https://osv.dev/DLA-4016-1          |      | Debian    | ucf                            | 3.0036                             | fixtures/sbom-insecure/postgres-stretch.cdx.xml |
| https://osv.dev/CVE-2016-2779       | 7.8  | Debian    | util-linux                     | 2.29.2-1+deb9u1                    | fixtures/sbom-insecure/postgres-stretch.cdx.xml |
| https://osv.dev/DSA-5055-1          | 5.5  | Debian    | util-linux                     | 2.29.2-1+deb9u1                    | fixtures/sbom-insecure/postgres-stretch.cdx.xml |
| https://osv.dev/DSA-5650-1          |      | Debian    | util-linux                     | 2.29.2-1+deb9u1                    | fixtures/sbom-insecure/postgres-stretch.cdx.xml |
| https://osv.dev/DLA-3782-1          |      | Debian    | util-linux                     | 2.29.2-1+deb9u1                    | fixtures/sbom-insecure/postgres-stretch.cdx.xml |
| https://osv.dev/DSA-5123-1          | 8.8  | Debian    | xz-utils                       | 5.2.2-1.2+deb9u1                   | fixtures/sbom-insecure/postgres-stretch.cdx.xml |
| https://osv.dev/CVE-2024-3094       | 10.0 | Debian    | xz-utils                       | 5.2.2-1.2+deb9u1                   | fixtures/sbom-insecure/postgres-stretch.cdx.xml |
+-------------------------------------+------+-----------+--------------------------------+------------------------------------+-------------------------------------------------+
| Unimportant vulnerabilities         |      |           |                                |                                    |                                                 |
+-------------------------------------+------+-----------+--------------------------------+------------------------------------+-------------------------------------------------+
| https://osv.dev/CVE-2011-3374       | 3.7  | Debian    | apt                            | 1.4.11                             | fixtures/sbom-insecure/postgres-stretch.cdx.xml |
| https://osv.dev/CVE-2019-18276      | 7.8  | Debian    | bash                           | 4.4-5                              | fixtures/sbom-insecure/postgres-stretch.cdx.xml |
| https://osv.dev/CVE-2017-18018      | 4.7  | Debian    | coreutils                      | 8.26-3                             | fixtures/sbom-insecure/postgres-stretch.cdx.xml |
| https://osv.dev/CVE-2018-6829       | 7.5  | Debian    | libgcrypt20                    | 1.7.6-2+deb9u4                     | fixtures/sbom-insecure/postgres-stretch.cdx.xml |
| https://osv.dev/CVE-2018-1000654    | 5.5  | Debian    | libtasn1-6                     | 4.10-1.1+deb9u1                    | fixtures/sbom-insecure/postgres-stretch.cdx.xml |
| https://osv.dev/CVE-2020-24977      | 6.5  | Debian    | libxml2                        | 2.9.4+dfsg1-2.2+deb9u6             | fixtures/sbom-insecure/postgres-stretch.cdx.xml |
| https://osv.dev/CVE-2024-34459      |      | Debian    | libxml2                        | 2.9.4+dfsg1-2.2+deb9u6             | fixtures/sbom-insecure/postgres-stretch.cdx.xml |
| https://osv.dev/CVE-2011-4116       | 7.5  | Debian    | perl                           | 5.24.1-3+deb9u7                    | fixtures/sbom-insecure/postgres-stretch.cdx.xml |
| https://osv.dev/CVE-2022-48522      | 9.8  | Debian    | perl                           | 5.24.1-3+deb9u7                    | fixtures/sbom-insecure/postgres-stretch.cdx.xml |
| https://osv.dev/CVE-2023-31486      | 8.1  | Debian    | perl                           | 5.24.1-3+deb9u7                    | fixtures/sbom-insecure/postgres-stretch.cdx.xml |
| https://osv.dev/CVE-2005-2541       |      | Debian    | tar                            | 1.29b-1.1+deb9u1                   | fixtures/sbom-insecure/postgres-stretch.cdx.xml |
| https://osv.dev/CVE-2019-9923       | 7.5  | Debian    | tar                            | 1.29b-1.1+deb9u1                   | fixtures/sbom-insecure/postgres-stretch.cdx.xml |
| https://osv.dev/CVE-2021-20193      | 3.3  | Debian    | tar                            | 1.29b-1.1+deb9u1                   | fixtures/sbom-insecure/postgres-stretch.cdx.xml |
| https://osv.dev/CVE-2022-48303      | 5.5  | Debian    | tar                            | 1.29b-1.1+deb9u1                   | fixtures/sbom-insecure/postgres-stretch.cdx.xml |
| https://osv.dev/CVE-2018-7738       | 7.8  | Debian    | util-linux                     | 2.29.2-1+deb9u1                    | fixtures/sbom-insecure/postgres-stretch.cdx.xml |
| https://osv.dev/CVE-2022-0563       | 5.5  | Debian    | util-linux                     | 2.29.2-1+deb9u1                    | fixtures/sbom-insecure/postgres-stretch.cdx.xml |
+-------------------------------------+------+-----------+--------------------------------+------------------------------------+-------------------------------------------------+

---

[TestRun_LocalDatabases/one_specific_supported_sbom_with_vulns - 4]

---

[TestRun_LocalDatabases/one_specific_unsupported_lockfile - 1]
Scanning dir ./fixtures/locks-many/not-a-lockfile.toml

---

[TestRun_LocalDatabases/one_specific_unsupported_lockfile - 2]
No package sources found, --help for usage information.

---

[TestRun_LocalDatabases/one_specific_unsupported_lockfile - 3]
Scanning dir ./fixtures/locks-many/not-a-lockfile.toml

---

[TestRun_LocalDatabases/one_specific_unsupported_lockfile - 4]
No package sources found, --help for usage information.

---

[TestRun_LocalDatabases/only_the_files_in_the_given_directories_are_checked_by_default_(no_recursion) - 1]
Scanning dir ./fixtures/locks-one-with-nested
Scanned <rootdir>/fixtures/locks-one-with-nested/yarn.lock file and found 1 package
Loaded npm local db from <tempdir>/osv-scanner/npm/all.zip
No issues found

---

[TestRun_LocalDatabases/only_the_files_in_the_given_directories_are_checked_by_default_(no_recursion) - 2]

---

[TestRun_LocalDatabases/only_the_files_in_the_given_directories_are_checked_by_default_(no_recursion) - 3]
Scanning dir ./fixtures/locks-one-with-nested
Scanned <rootdir>/fixtures/locks-one-with-nested/yarn.lock file and found 1 package
Loaded npm local db from <tempdir>/osv-scanner/npm/all.zip
No issues found

---

[TestRun_LocalDatabases/only_the_files_in_the_given_directories_are_checked_by_default_(no_recursion) - 4]

---

[TestRun_LocalDatabases/output_format:_markdown_table - 1]
Scanning dir ./fixtures/locks-many/composer.lock
Scanned <rootdir>/fixtures/locks-many/composer.lock file and found 1 package
Loaded filter from: <rootdir>/fixtures/locks-many/osv-scanner.toml
Loaded Packagist local db from <tempdir>/osv-scanner/Packagist/all.zip
No issues found

---

[TestRun_LocalDatabases/output_format:_markdown_table - 2]

---

[TestRun_LocalDatabases/output_format:_markdown_table - 3]
Scanning dir ./fixtures/locks-many/composer.lock
Scanned <rootdir>/fixtures/locks-many/composer.lock file and found 1 package
Loaded filter from: <rootdir>/fixtures/locks-many/osv-scanner.toml
Loaded Packagist local db from <tempdir>/osv-scanner/Packagist/all.zip
No issues found

---

[TestRun_LocalDatabases/output_format:_markdown_table - 4]

---

[TestRun_LocalDatabases/output_with_json - 1]
{
  "results": [],
  "experimental_config": {
    "licenses": {
      "summary": false,
      "allowlist": null
    }
  }
}

---

[TestRun_LocalDatabases/output_with_json - 2]
Scanning dir ./fixtures/locks-many/composer.lock
Scanned <rootdir>/fixtures/locks-many/composer.lock file and found 1 package
Loaded filter from: <rootdir>/fixtures/locks-many/osv-scanner.toml
Loaded Packagist local db from <tempdir>/osv-scanner/Packagist/all.zip

---

[TestRun_LocalDatabases/output_with_json - 3]
{
  "results": [],
  "experimental_config": {
    "licenses": {
      "summary": false,
      "allowlist": null
    }
  }
}

---

[TestRun_LocalDatabases/output_with_json - 4]
Scanning dir ./fixtures/locks-many/composer.lock
Scanned <rootdir>/fixtures/locks-many/composer.lock file and found 1 package
Loaded filter from: <rootdir>/fixtures/locks-many/osv-scanner.toml
Loaded Packagist local db from <tempdir>/osv-scanner/Packagist/all.zip

---

[TestRun_LocalDatabases/output_with_json#01 - 1]
{
  "results": [],
  "experimental_config": {
    "licenses": {
      "summary": false,
      "allowlist": null
    }
  }
}

---

[TestRun_LocalDatabases/output_with_json#01 - 2]
Scanning dir ./fixtures/locks-many/composer.lock
Scanned <rootdir>/fixtures/locks-many/composer.lock file and found 1 package
Loaded filter from: <rootdir>/fixtures/locks-many/osv-scanner.toml
Loaded Packagist local db from <tempdir>/osv-scanner/Packagist/all.zip

---

[TestRun_LocalDatabases/output_with_json#01 - 3]
{
  "results": [],
  "experimental_config": {
    "licenses": {
      "summary": false,
      "allowlist": null
    }
  }
}

---

[TestRun_LocalDatabases/output_with_json#01 - 4]
Scanning dir ./fixtures/locks-many/composer.lock
Scanned <rootdir>/fixtures/locks-many/composer.lock file and found 1 package
Loaded filter from: <rootdir>/fixtures/locks-many/osv-scanner.toml
Loaded Packagist local db from <tempdir>/osv-scanner/Packagist/all.zip

---

[TestRun_LocalDatabases_AlwaysOffline/a_bunch_of_different_lockfiles_and_ecosystem - 1]
Scanning dir ./fixtures/locks-requirements
Scanned <rootdir>/fixtures/locks-requirements/my-requirements.txt file and found 1 package
Scanned <rootdir>/fixtures/locks-requirements/requirements-dev.txt file and found 1 package
Scanned <rootdir>/fixtures/locks-requirements/requirements.prod.txt file and found 1 package
Scanned <rootdir>/fixtures/locks-requirements/requirements.txt file and found 3 packages
Scanned <rootdir>/fixtures/locks-requirements/the_requirements_for_test.txt file and found 1 package
Scanning dir ./fixtures/locks-many
Scanned <rootdir>/fixtures/locks-many/Gemfile.lock file and found 1 package
Scanned <rootdir>/fixtures/locks-many/alpine.cdx.xml file and found 15 packages
Scanned <rootdir>/fixtures/locks-many/composer.lock file and found 1 package
Scanned <rootdir>/fixtures/locks-many/package-lock.json file and found 1 package
Scanned <rootdir>/fixtures/locks-many/yarn.lock file and found 1 package
Filtered 1 local/unscannable package/s from the scan.

---

[TestRun_LocalDatabases_AlwaysOffline/a_bunch_of_different_lockfiles_and_ecosystem - 2]
could not load db for PyPI ecosystem: unable to fetch OSV database: no offline version of the OSV database is available
could not load db for RubyGems ecosystem: unable to fetch OSV database: no offline version of the OSV database is available
could not load db for Alpine ecosystem: unable to fetch OSV database: no offline version of the OSV database is available
could not load db for Packagist ecosystem: unable to fetch OSV database: no offline version of the OSV database is available
could not load db for npm ecosystem: unable to fetch OSV database: no offline version of the OSV database is available

---

[TestRun_LocalDatabases_AlwaysOffline/a_bunch_of_different_lockfiles_and_ecosystem - 3]
Scanning dir ./fixtures/locks-requirements
Scanned <rootdir>/fixtures/locks-requirements/my-requirements.txt file and found 1 package
Scanned <rootdir>/fixtures/locks-requirements/requirements-dev.txt file and found 1 package
Scanned <rootdir>/fixtures/locks-requirements/requirements.prod.txt file and found 1 package
Scanned <rootdir>/fixtures/locks-requirements/requirements.txt file and found 3 packages
Scanned <rootdir>/fixtures/locks-requirements/the_requirements_for_test.txt file and found 1 package
Scanning dir ./fixtures/locks-many
Scanned <rootdir>/fixtures/locks-many/Gemfile.lock file and found 1 package
Scanned <rootdir>/fixtures/locks-many/alpine.cdx.xml file and found 15 packages
Scanned <rootdir>/fixtures/locks-many/composer.lock file and found 1 package
Scanned <rootdir>/fixtures/locks-many/package-lock.json file and found 1 package
Scanned <rootdir>/fixtures/locks-many/yarn.lock file and found 1 package
Filtered 1 local/unscannable package/s from the scan.

---

[TestRun_LocalDatabases_AlwaysOffline/a_bunch_of_different_lockfiles_and_ecosystem - 4]
could not load db for PyPI ecosystem: unable to fetch OSV database: no offline version of the OSV database is available
could not load db for RubyGems ecosystem: unable to fetch OSV database: no offline version of the OSV database is available
could not load db for Alpine ecosystem: unable to fetch OSV database: no offline version of the OSV database is available
could not load db for Packagist ecosystem: unable to fetch OSV database: no offline version of the OSV database is available
could not load db for npm ecosystem: unable to fetch OSV database: no offline version of the OSV database is available

---

[TestRun_LockfileWithExplicitParseAs/"apk-installed"_is_supported - 1]
Scanned <rootdir>/fixtures/locks-many/installed file as a apk-installed and found 1 package
Loaded filter from: <rootdir>/fixtures/locks-many/osv-scanner.toml
No issues found

---

[TestRun_LockfileWithExplicitParseAs/"apk-installed"_is_supported - 2]

---

[TestRun_LockfileWithExplicitParseAs/"dpkg-status"_is_supported - 1]
Scanned <rootdir>/fixtures/locks-many/status file as a dpkg-status and found 1 package
Loaded filter from: <rootdir>/fixtures/locks-many/osv-scanner.toml
No issues found

---

[TestRun_LockfileWithExplicitParseAs/"dpkg-status"_is_supported - 2]

---

[TestRun_LockfileWithExplicitParseAs/empty_is_default - 1]
Scanned <rootdir>/fixtures/locks-many/composer.lock file and found 1 package
Loaded filter from: <rootdir>/fixtures/locks-many/osv-scanner.toml
No issues found

---

[TestRun_LockfileWithExplicitParseAs/empty_is_default - 2]

---

[TestRun_LockfileWithExplicitParseAs/empty_works_as_an_escape_(no_fixture_because_it's_not_valid_on_Windows) - 1]

---

[TestRun_LockfileWithExplicitParseAs/empty_works_as_an_escape_(no_fixture_because_it's_not_valid_on_Windows) - 2]
stat <rootdir>/path/to/my:file: no such file or directory

---

[TestRun_LockfileWithExplicitParseAs/empty_works_as_an_escape_(no_fixture_because_it's_not_valid_on_Windows)#01 - 1]

---

[TestRun_LockfileWithExplicitParseAs/empty_works_as_an_escape_(no_fixture_because_it's_not_valid_on_Windows)#01 - 2]
stat <rootdir>/path/to/my:project/package-lock.json: no such file or directory

---

[TestRun_LockfileWithExplicitParseAs/files_that_error_on_parsing_stop_parsable_files_from_being_checked - 1]

---

[TestRun_LockfileWithExplicitParseAs/files_that_error_on_parsing_stop_parsable_files_from_being_checked - 2]
(extracting as rust/Cargolock) could not extract from <rootdir>/fixtures/locks-insecure/my-package-lock.json: toml: line 1: expected '.' or '=', but got '{' instead

---

[TestRun_LockfileWithExplicitParseAs/multiple,_+_output_order_is_deterministic - 1]
Scanned <rootdir>/fixtures/locks-insecure/my-package-lock.json file as a package-lock.json and found 1 package
Scanned <rootdir>/fixtures/locks-insecure/my-yarn.lock file as a yarn.lock and found 1 package
Scanning dir ./fixtures/locks-insecure
Scanned <rootdir>/fixtures/locks-insecure/composer.lock file and found 1 package
+-------------------------------------+------+-----------+------------------+---------+----------------------------------------------+
| OSV URL                             | CVSS | ECOSYSTEM | PACKAGE          | VERSION | SOURCE                                       |
+-------------------------------------+------+-----------+------------------+---------+----------------------------------------------+
| https://osv.dev/GHSA-9f46-5r25-5wfm | 9.8  | Packagist | league/flysystem | 1.0.8   | fixtures/locks-insecure/composer.lock        |
| https://osv.dev/GHSA-whgm-jr23-g3j9 | 7.5  | npm       | ansi-html        | 0.0.1   | fixtures/locks-insecure/my-package-lock.json |
| https://osv.dev/GHSA-whgm-jr23-g3j9 | 7.5  | npm       | ansi-html        | 0.0.1   | fixtures/locks-insecure/my-yarn.lock         |
+-------------------------------------+------+-----------+------------------+---------+----------------------------------------------+

---

[TestRun_LockfileWithExplicitParseAs/multiple,_+_output_order_is_deterministic - 2]

---

[TestRun_LockfileWithExplicitParseAs/multiple,_+_output_order_is_deterministic_2 - 1]
Scanned <rootdir>/fixtures/locks-insecure/my-yarn.lock file as a yarn.lock and found 1 package
Scanned <rootdir>/fixtures/locks-insecure/my-package-lock.json file as a package-lock.json and found 1 package
Scanning dir ./fixtures/locks-insecure
Scanned <rootdir>/fixtures/locks-insecure/composer.lock file and found 1 package
+-------------------------------------+------+-----------+------------------+---------+----------------------------------------------+
| OSV URL                             | CVSS | ECOSYSTEM | PACKAGE          | VERSION | SOURCE                                       |
+-------------------------------------+------+-----------+------------------+---------+----------------------------------------------+
| https://osv.dev/GHSA-9f46-5r25-5wfm | 9.8  | Packagist | league/flysystem | 1.0.8   | fixtures/locks-insecure/composer.lock        |
| https://osv.dev/GHSA-whgm-jr23-g3j9 | 7.5  | npm       | ansi-html        | 0.0.1   | fixtures/locks-insecure/my-package-lock.json |
| https://osv.dev/GHSA-whgm-jr23-g3j9 | 7.5  | npm       | ansi-html        | 0.0.1   | fixtures/locks-insecure/my-yarn.lock         |
+-------------------------------------+------+-----------+------------------+---------+----------------------------------------------+

---

[TestRun_LockfileWithExplicitParseAs/multiple,_+_output_order_is_deterministic_2 - 2]

---

[TestRun_LockfileWithExplicitParseAs/one_lockfile_with_local_path - 1]
Scanned <rootdir>/fixtures/locks-many/replace-local.mod file as a go.mod and found 1 package
Filtered 1 local/unscannable package/s from the scan.
No issues found

---

[TestRun_LockfileWithExplicitParseAs/one_lockfile_with_local_path - 2]

---

[TestRun_LockfileWithExplicitParseAs/parse-as_takes_priority,_even_if_it's_wrong - 1]

---

[TestRun_LockfileWithExplicitParseAs/parse-as_takes_priority,_even_if_it's_wrong - 2]
(extracting as javascript/packagelockjson) could not extract from "<rootdir>/fixtures/locks-many/yarn.lock": invalid character '#' looking for beginning of value

---

[TestRun_LockfileWithExplicitParseAs/unsupported_parse-as - 1]

---

[TestRun_LockfileWithExplicitParseAs/unsupported_parse-as - 2]
could not determine extractor, requested my-file

---

[TestRun_LockfileWithExplicitParseAs/when_an_explicit_parse-as_is_given,_it's_applied_to_that_file - 1]
Scanned <rootdir>/fixtures/locks-insecure/my-package-lock.json file as a package-lock.json and found 1 package
Scanning dir ./fixtures/locks-insecure
Scanned <rootdir>/fixtures/locks-insecure/composer.lock file and found 1 package
+-------------------------------------+------+-----------+------------------+---------+----------------------------------------------+
| OSV URL                             | CVSS | ECOSYSTEM | PACKAGE          | VERSION | SOURCE                                       |
+-------------------------------------+------+-----------+------------------+---------+----------------------------------------------+
| https://osv.dev/GHSA-9f46-5r25-5wfm | 9.8  | Packagist | league/flysystem | 1.0.8   | fixtures/locks-insecure/composer.lock        |
| https://osv.dev/GHSA-whgm-jr23-g3j9 | 7.5  | npm       | ansi-html        | 0.0.1   | fixtures/locks-insecure/my-package-lock.json |
+-------------------------------------+------+-----------+------------------+---------+----------------------------------------------+

---

[TestRun_LockfileWithExplicitParseAs/when_an_explicit_parse-as_is_given,_it's_applied_to_that_file - 2]

---

[TestRun_MavenTransitive/does_not_scan_transitive_dependencies_for_pom.xml_with_no-resolve - 1]
Scanning dir ./fixtures/maven-transitive/pom.xml
Scanned <rootdir>/fixtures/maven-transitive/pom.xml file and found 1 package
No issues found

---

[TestRun_MavenTransitive/does_not_scan_transitive_dependencies_for_pom.xml_with_no-resolve - 2]

---

[TestRun_MavenTransitive/does_not_scan_transitive_dependencies_for_pom.xml_with_offline_mode - 1]
Scanning dir ./fixtures/maven-transitive/pom.xml
Scanned <rootdir>/fixtures/maven-transitive/pom.xml file and found 1 package
Loaded Maven local db from <tempdir>/osv-scanner/Maven/all.zip
No issues found

---

[TestRun_MavenTransitive/does_not_scan_transitive_dependencies_for_pom.xml_with_offline_mode - 2]

---

[TestRun_MavenTransitive/resolve_transitive_dependencies_with_native_data_source - 1]
Scanned <rootdir>/fixtures/maven-transitive/registry.xml file as a pom.xml and found 59 packages
+-------------------------------------+------+-----------+-----------------------------------------------+---------+----------------------------------------+
| OSV URL                             | CVSS | ECOSYSTEM | PACKAGE                                       | VERSION | SOURCE                                 |
+-------------------------------------+------+-----------+-----------------------------------------------+---------+----------------------------------------+
| https://osv.dev/GHSA-cm6r-892j-jv2g | 6.1  | Maven     | com.google.android.gms:play-services-basement | 10.0.0  | fixtures/maven-transitive/registry.xml |
| https://osv.dev/GHSA-7rjr-3q55-vv33 | 9.0  | Maven     | org.apache.logging.log4j:log4j-core           | 2.14.1  | fixtures/maven-transitive/registry.xml |
| https://osv.dev/GHSA-8489-44mv-ggj8 | 6.6  | Maven     | org.apache.logging.log4j:log4j-core           | 2.14.1  | fixtures/maven-transitive/registry.xml |
| https://osv.dev/GHSA-jfh8-c2jp-5v3q | 10.0 | Maven     | org.apache.logging.log4j:log4j-core           | 2.14.1  | fixtures/maven-transitive/registry.xml |
| https://osv.dev/GHSA-p6xc-xr62-6r2g | 8.6  | Maven     | org.apache.logging.log4j:log4j-core           | 2.14.1  | fixtures/maven-transitive/registry.xml |
+-------------------------------------+------+-----------+-----------------------------------------------+---------+----------------------------------------+

---

[TestRun_MavenTransitive/resolve_transitive_dependencies_with_native_data_source - 2]

---

[TestRun_MavenTransitive/scans_dependencies_from_multiple_registries - 1]
Scanned <rootdir>/fixtures/maven-transitive/registry.xml file as a pom.xml and found 59 packages
+-------------------------------------+------+-----------+-----------------------------------------------+---------+----------------------------------------+
| OSV URL                             | CVSS | ECOSYSTEM | PACKAGE                                       | VERSION | SOURCE                                 |
+-------------------------------------+------+-----------+-----------------------------------------------+---------+----------------------------------------+
| https://osv.dev/GHSA-cm6r-892j-jv2g | 6.1  | Maven     | com.google.android.gms:play-services-basement | 10.0.0  | fixtures/maven-transitive/registry.xml |
| https://osv.dev/GHSA-7rjr-3q55-vv33 | 9.0  | Maven     | org.apache.logging.log4j:log4j-core           | 2.14.1  | fixtures/maven-transitive/registry.xml |
| https://osv.dev/GHSA-8489-44mv-ggj8 | 6.6  | Maven     | org.apache.logging.log4j:log4j-core           | 2.14.1  | fixtures/maven-transitive/registry.xml |
| https://osv.dev/GHSA-jfh8-c2jp-5v3q | 10.0 | Maven     | org.apache.logging.log4j:log4j-core           | 2.14.1  | fixtures/maven-transitive/registry.xml |
| https://osv.dev/GHSA-p6xc-xr62-6r2g | 8.6  | Maven     | org.apache.logging.log4j:log4j-core           | 2.14.1  | fixtures/maven-transitive/registry.xml |
+-------------------------------------+------+-----------+-----------------------------------------------+---------+----------------------------------------+

---

[TestRun_MavenTransitive/scans_dependencies_from_multiple_registries - 2]

---

[TestRun_MavenTransitive/scans_pom.xml_with_non_UTF-8_encoding - 1]
Scanned <rootdir>/fixtures/maven-transitive/encoding.xml file as a pom.xml and found 2 packages
+-------------------------------------+------+-----------+-------------+---------+----------------------------------------+
| OSV URL                             | CVSS | ECOSYSTEM | PACKAGE     | VERSION | SOURCE                                 |
+-------------------------------------+------+-----------+-------------+---------+----------------------------------------+
| https://osv.dev/GHSA-269g-pwp5-87pp | 4.4  | Maven     | junit:junit | 4.12    | fixtures/maven-transitive/encoding.xml |
+-------------------------------------+------+-----------+-------------+---------+----------------------------------------+

---

[TestRun_MavenTransitive/scans_pom.xml_with_non_UTF-8_encoding - 2]

---

[TestRun_MavenTransitive/scans_transitive_dependencies_by_specifying_pom.xml - 1]
Scanned <rootdir>/fixtures/maven-transitive/abc.xml file as a pom.xml and found 3 packages
+-------------------------------------+------+-----------+-------------------------------------+---------+-----------------------------------+
| OSV URL                             | CVSS | ECOSYSTEM | PACKAGE                             | VERSION | SOURCE                            |
+-------------------------------------+------+-----------+-------------------------------------+---------+-----------------------------------+
| https://osv.dev/GHSA-7rjr-3q55-vv33 | 9.0  | Maven     | org.apache.logging.log4j:log4j-core | 2.14.1  | fixtures/maven-transitive/abc.xml |
| https://osv.dev/GHSA-8489-44mv-ggj8 | 6.6  | Maven     | org.apache.logging.log4j:log4j-core | 2.14.1  | fixtures/maven-transitive/abc.xml |
| https://osv.dev/GHSA-jfh8-c2jp-5v3q | 10.0 | Maven     | org.apache.logging.log4j:log4j-core | 2.14.1  | fixtures/maven-transitive/abc.xml |
| https://osv.dev/GHSA-p6xc-xr62-6r2g | 8.6  | Maven     | org.apache.logging.log4j:log4j-core | 2.14.1  | fixtures/maven-transitive/abc.xml |
+-------------------------------------+------+-----------+-------------------------------------+---------+-----------------------------------+

---

[TestRun_MavenTransitive/scans_transitive_dependencies_by_specifying_pom.xml - 2]

---

[TestRun_MavenTransitive/scans_transitive_dependencies_for_pom.xml_by_default - 1]
Scanning dir ./fixtures/maven-transitive/pom.xml
Scanned <rootdir>/fixtures/maven-transitive/pom.xml file and found 3 packages
+-------------------------------------+------+-----------+-------------------------------------+---------+-----------------------------------+
| OSV URL                             | CVSS | ECOSYSTEM | PACKAGE                             | VERSION | SOURCE                            |
+-------------------------------------+------+-----------+-------------------------------------+---------+-----------------------------------+
| https://osv.dev/GHSA-7rjr-3q55-vv33 | 9.0  | Maven     | org.apache.logging.log4j:log4j-core | 2.14.1  | fixtures/maven-transitive/pom.xml |
| https://osv.dev/GHSA-8489-44mv-ggj8 | 6.6  | Maven     | org.apache.logging.log4j:log4j-core | 2.14.1  | fixtures/maven-transitive/pom.xml |
| https://osv.dev/GHSA-jfh8-c2jp-5v3q | 10.0 | Maven     | org.apache.logging.log4j:log4j-core | 2.14.1  | fixtures/maven-transitive/pom.xml |
| https://osv.dev/GHSA-p6xc-xr62-6r2g | 8.6  | Maven     | org.apache.logging.log4j:log4j-core | 2.14.1  | fixtures/maven-transitive/pom.xml |
+-------------------------------------+------+-----------+-------------------------------------+---------+-----------------------------------+

---

[TestRun_MavenTransitive/scans_transitive_dependencies_for_pom.xml_by_default - 2]

---

<<<<<<< HEAD
=======
[TestRun_OCIImage/Alpine_3.10_image_tar_with_3.18_version_file - 1]
Scanning local image tarball "../../internal/image/fixtures/test-alpine.tar"
Container Scanning Result (Alpine Linux v3.18):
Total 2 packages affected by 40 vulnerabilities (2 Critical, 17 High, 14 Medium, 0 Low, 7 Unknown) from 1 ecosystems.
40 vulnerabilities have fixes available.

Alpine:v3.18
+---------------------------------------------------------------------------------------------+
| Source:os:lib/apk/db/installed                                                              |
+---------+-------------------+---------------+------------+------------------+---------------+
| PACKAGE | INSTALLED VERSION | FIX AVAILABLE | VULN COUNT | INTRODUCED LAYER | IN BASE IMAGE |
+---------+-------------------+---------------+------------+------------------+---------------+
| openssl | 1.1.1k-r0         | Fix Available |         38 | # 3 Layer        | --            |
| zlib    | 1.2.11-r1         | Fix Available |          2 | # 3 Layer        | --            |
+---------+-------------------+---------------+------------+------------------+---------------+

For the most comprehensive scan results, we recommend using the HTML output: `osv-scanner --format html --output results.html`.
You can also view the full vulnerability list in your terminal with: `osv-scanner --format vertical`.

---

[TestRun_OCIImage/Alpine_3.10_image_tar_with_3.18_version_file - 2]

---

[TestRun_OCIImage/Invalid_path - 1]
Scanning local image tarball "./fixtures/oci-image/no-file-here.tar"

---

[TestRun_OCIImage/Invalid_path - 2]
failed to load image from tarball with path "./fixtures/oci-image/no-file-here.tar": open ./fixtures/oci-image/no-file-here.tar: no such file or directory

---

[TestRun_OCIImage/scanning_image_with_go_binary - 1]
Scanning local image tarball "../../internal/image/fixtures/test-package-tracing.tar"
Container Scanning Result (Alpine Linux v3.20):
Total 7 packages affected by 27 vulnerabilities (0 Critical, 0 High, 0 Medium, 0 Low, 27 Unknown) from 2 ecosystems.
27 vulnerabilities have fixes available.

Go
+---------------------------------------------------------------------------------------------+
| Source:lockfile:go/bin/more-vuln-overwrite-less-vuln                                        |
+---------+-------------------+---------------+------------+------------------+---------------+
| PACKAGE | INSTALLED VERSION | FIX AVAILABLE | VULN COUNT | INTRODUCED LAYER | IN BASE IMAGE |
+---------+-------------------+---------------+------------+------------------+---------------+
| stdlib  | 1.22.4            | Fix Available |          4 | # 9 Layer        | --            |
+---------+-------------------+---------------+------------+------------------+---------------+
+---------------------------------------------------------------------------------------------+
| Source:lockfile:go/bin/ptf-1.2.0                                                            |
+---------+-------------------+---------------+------------+------------------+---------------+
| PACKAGE | INSTALLED VERSION | FIX AVAILABLE | VULN COUNT | INTRODUCED LAYER | IN BASE IMAGE |
+---------+-------------------+---------------+------------+------------------+---------------+
| stdlib  | 1.22.4            | Fix Available |          4 | # 2 Layer        | --            |
+---------+-------------------+---------------+------------+------------------+---------------+
+---------------------------------------------------------------------------------------------+
| Source:lockfile:go/bin/ptf-1.3.0                                                            |
+---------+-------------------+---------------+------------+------------------+---------------+
| PACKAGE | INSTALLED VERSION | FIX AVAILABLE | VULN COUNT | INTRODUCED LAYER | IN BASE IMAGE |
+---------+-------------------+---------------+------------+------------------+---------------+
| stdlib  | 1.22.4            | Fix Available |          4 | # 4 Layer        | --            |
+---------+-------------------+---------------+------------+------------------+---------------+
+---------------------------------------------------------------------------------------------+
| Source:lockfile:go/bin/ptf-1.3.0-moved                                                      |
+---------+-------------------+---------------+------------+------------------+---------------+
| PACKAGE | INSTALLED VERSION | FIX AVAILABLE | VULN COUNT | INTRODUCED LAYER | IN BASE IMAGE |
+---------+-------------------+---------------+------------+------------------+---------------+
| stdlib  | 1.22.4            | Fix Available |          4 | # 3 Layer        | --            |
+---------+-------------------+---------------+------------+------------------+---------------+
+---------------------------------------------------------------------------------------------+
| Source:lockfile:go/bin/ptf-1.4.0                                                            |
+---------+-------------------+---------------+------------+------------------+---------------+
| PACKAGE | INSTALLED VERSION | FIX AVAILABLE | VULN COUNT | INTRODUCED LAYER | IN BASE IMAGE |
+---------+-------------------+---------------+------------+------------------+---------------+
| stdlib  | 1.22.4            | Fix Available |          4 | # 2 Layer        | --            |
+---------+-------------------+---------------+------------+------------------+---------------+
+---------------------------------------------------------------------------------------------+
| Source:lockfile:go/bin/ptf-vulnerable                                                       |
+---------+-------------------+---------------+------------+------------------+---------------+
| PACKAGE | INSTALLED VERSION | FIX AVAILABLE | VULN COUNT | INTRODUCED LAYER | IN BASE IMAGE |
+---------+-------------------+---------------+------------+------------------+---------------+
| stdlib  | 1.22.4            | Fix Available |          4 | # 7 Layer        | --            |
+---------+-------------------+---------------+------------+------------------+---------------+
Alpine:v3.20
+---------------------------------------------------------------------------------------------+
| Source:os:lib/apk/db/installed                                                              |
+---------+-------------------+---------------+------------+------------------+---------------+
| PACKAGE | INSTALLED VERSION | FIX AVAILABLE | VULN COUNT | INTRODUCED LAYER | IN BASE IMAGE |
+---------+-------------------+---------------+------------+------------------+---------------+
| openssl | 3.3.1-r0          | Fix Available |          3 | # 0 Layer        | alpine        |
+---------+-------------------+---------------+------------+------------------+---------------+

For the most comprehensive scan results, we recommend using the HTML output: `osv-scanner --format html --output results.html`.
You can also view the full vulnerability list in your terminal with: `osv-scanner --format vertical`.

---

[TestRun_OCIImage/scanning_image_with_go_binary - 2]

---

[TestRun_OCIImage/scanning_node_modules_using_npm_with_no_packages - 1]
Scanning local image tarball "../../internal/image/fixtures/test-node_modules-npm-empty.tar"
Container Scanning Result (Alpine Linux v3.19):
Total 2 packages affected by 10 vulnerabilities (0 Critical, 0 High, 4 Medium, 0 Low, 6 Unknown) from 1 ecosystems.
10 vulnerabilities have fixes available.

Alpine:v3.19
+---------------------------------------------------------------------------------------------+
| Source:os:lib/apk/db/installed                                                              |
+---------+-------------------+---------------+------------+------------------+---------------+
| PACKAGE | INSTALLED VERSION | FIX AVAILABLE | VULN COUNT | INTRODUCED LAYER | IN BASE IMAGE |
+---------+-------------------+---------------+------------+------------------+---------------+
| busybox | 1.36.1-r15        | Fix Available |          4 | # 0 Layer        | alpine        |
| openssl | 3.1.4-r5          | Fix Available |          6 | # 0 Layer        | alpine        |
+---------+-------------------+---------------+------------+------------------+---------------+

For the most comprehensive scan results, we recommend using the HTML output: `osv-scanner --format html --output results.html`.
You can also view the full vulnerability list in your terminal with: `osv-scanner --format vertical`.

---

[TestRun_OCIImage/scanning_node_modules_using_npm_with_no_packages - 2]

---

[TestRun_OCIImage/scanning_node_modules_using_npm_with_some_packages - 1]
Scanning local image tarball "../../internal/image/fixtures/test-node_modules-npm-full.tar"
Container Scanning Result (Alpine Linux v3.19):
Total 4 packages affected by 13 vulnerabilities (2 Critical, 0 High, 5 Medium, 0 Low, 6 Unknown) from 2 ecosystems.
12 vulnerabilities have fixes available.

npm
+-------------------------------------------------------------------------------------------------+
| Source:lockfile:prod/app/node_modules/.package-lock.json                                        |
+----------+-------------------+------------------+------------+------------------+---------------+
| PACKAGE  | INSTALLED VERSION | FIX AVAILABLE    | VULN COUNT | INTRODUCED LAYER | IN BASE IMAGE |
+----------+-------------------+------------------+------------+------------------+---------------+
| cryo     | 0.0.6             | No fix available |          1 | # 14 Layer       | --            |
| minimist | 0.0.8             | Fix Available    |          2 | # 13 Layer       | --            |
+----------+-------------------+------------------+------------+------------------+---------------+
Alpine:v3.19
+---------------------------------------------------------------------------------------------+
| Source:os:lib/apk/db/installed                                                              |
+---------+-------------------+---------------+------------+------------------+---------------+
| PACKAGE | INSTALLED VERSION | FIX AVAILABLE | VULN COUNT | INTRODUCED LAYER | IN BASE IMAGE |
+---------+-------------------+---------------+------------+------------------+---------------+
| busybox | 1.36.1-r15        | Fix Available |          4 | # 0 Layer        | alpine        |
| openssl | 3.1.4-r5          | Fix Available |          6 | # 0 Layer        | alpine        |
+---------+-------------------+---------------+------------+------------------+---------------+

For the most comprehensive scan results, we recommend using the HTML output: `osv-scanner --format html --output results.html`.
You can also view the full vulnerability list in your terminal with: `osv-scanner --format vertical`.

---

[TestRun_OCIImage/scanning_node_modules_using_npm_with_some_packages - 2]

---

[TestRun_OCIImage/scanning_node_modules_using_pnpm_with_no_packages - 1]
Scanning local image tarball "../../internal/image/fixtures/test-node_modules-pnpm-empty.tar"
Container Scanning Result (Alpine Linux v3.19):
Total 2 packages affected by 10 vulnerabilities (0 Critical, 0 High, 4 Medium, 0 Low, 6 Unknown) from 1 ecosystems.
10 vulnerabilities have fixes available.

Alpine:v3.19
+---------------------------------------------------------------------------------------------+
| Source:os:lib/apk/db/installed                                                              |
+---------+-------------------+---------------+------------+------------------+---------------+
| PACKAGE | INSTALLED VERSION | FIX AVAILABLE | VULN COUNT | INTRODUCED LAYER | IN BASE IMAGE |
+---------+-------------------+---------------+------------+------------------+---------------+
| busybox | 1.36.1-r15        | Fix Available |          4 | # 0 Layer        | alpine        |
| openssl | 3.1.4-r5          | Fix Available |          6 | # 0 Layer        | alpine        |
+---------+-------------------+---------------+------------+------------------+---------------+

For the most comprehensive scan results, we recommend using the HTML output: `osv-scanner --format html --output results.html`.
You can also view the full vulnerability list in your terminal with: `osv-scanner --format vertical`.

---

[TestRun_OCIImage/scanning_node_modules_using_pnpm_with_no_packages - 2]

---

[TestRun_OCIImage/scanning_node_modules_using_pnpm_with_some_packages - 1]
Scanning local image tarball "../../internal/image/fixtures/test-node_modules-pnpm-full.tar"
Container Scanning Result (Alpine Linux v3.19):
Total 2 packages affected by 10 vulnerabilities (0 Critical, 0 High, 4 Medium, 0 Low, 6 Unknown) from 1 ecosystems.
10 vulnerabilities have fixes available.

Alpine:v3.19
+---------------------------------------------------------------------------------------------+
| Source:os:lib/apk/db/installed                                                              |
+---------+-------------------+---------------+------------+------------------+---------------+
| PACKAGE | INSTALLED VERSION | FIX AVAILABLE | VULN COUNT | INTRODUCED LAYER | IN BASE IMAGE |
+---------+-------------------+---------------+------------+------------------+---------------+
| busybox | 1.36.1-r15        | Fix Available |          4 | # 0 Layer        | alpine        |
| openssl | 3.1.4-r5          | Fix Available |          6 | # 0 Layer        | alpine        |
+---------+-------------------+---------------+------------+------------------+---------------+

For the most comprehensive scan results, we recommend using the HTML output: `osv-scanner --format html --output results.html`.
You can also view the full vulnerability list in your terminal with: `osv-scanner --format vertical`.

---

[TestRun_OCIImage/scanning_node_modules_using_pnpm_with_some_packages - 2]

---

[TestRun_OCIImage/scanning_node_modules_using_yarn_with_no_packages - 1]
Scanning local image tarball "../../internal/image/fixtures/test-node_modules-yarn-empty.tar"
Container Scanning Result (Alpine Linux v3.19):
Total 2 packages affected by 10 vulnerabilities (0 Critical, 0 High, 4 Medium, 0 Low, 6 Unknown) from 1 ecosystems.
10 vulnerabilities have fixes available.

Alpine:v3.19
+---------------------------------------------------------------------------------------------+
| Source:os:lib/apk/db/installed                                                              |
+---------+-------------------+---------------+------------+------------------+---------------+
| PACKAGE | INSTALLED VERSION | FIX AVAILABLE | VULN COUNT | INTRODUCED LAYER | IN BASE IMAGE |
+---------+-------------------+---------------+------------+------------------+---------------+
| busybox | 1.36.1-r15        | Fix Available |          4 | # 0 Layer        | alpine        |
| openssl | 3.1.4-r5          | Fix Available |          6 | # 0 Layer        | alpine        |
+---------+-------------------+---------------+------------+------------------+---------------+

For the most comprehensive scan results, we recommend using the HTML output: `osv-scanner --format html --output results.html`.
You can also view the full vulnerability list in your terminal with: `osv-scanner --format vertical`.

---

[TestRun_OCIImage/scanning_node_modules_using_yarn_with_no_packages - 2]

---

[TestRun_OCIImage/scanning_node_modules_using_yarn_with_some_packages - 1]
Scanning local image tarball "../../internal/image/fixtures/test-node_modules-yarn-full.tar"
Container Scanning Result (Alpine Linux v3.19):
Total 2 packages affected by 10 vulnerabilities (0 Critical, 0 High, 4 Medium, 0 Low, 6 Unknown) from 1 ecosystems.
10 vulnerabilities have fixes available.

Alpine:v3.19
+---------------------------------------------------------------------------------------------+
| Source:os:lib/apk/db/installed                                                              |
+---------+-------------------+---------------+------------+------------------+---------------+
| PACKAGE | INSTALLED VERSION | FIX AVAILABLE | VULN COUNT | INTRODUCED LAYER | IN BASE IMAGE |
+---------+-------------------+---------------+------------+------------------+---------------+
| busybox | 1.36.1-r15        | Fix Available |          4 | # 0 Layer        | alpine        |
| openssl | 3.1.4-r5          | Fix Available |          6 | # 0 Layer        | alpine        |
+---------+-------------------+---------------+------------+------------------+---------------+

For the most comprehensive scan results, we recommend using the HTML output: `osv-scanner --format html --output results.html`.
You can also view the full vulnerability list in your terminal with: `osv-scanner --format vertical`.

---

[TestRun_OCIImage/scanning_node_modules_using_yarn_with_some_packages - 2]

---

>>>>>>> 905d53b0
[TestRun_SubCommands/scan_with_a_flag - 1]
Scanning dir ./fixtures/locks-one-with-nested
Scanned <rootdir>/fixtures/locks-one-with-nested/nested/composer.lock file and found 1 package
Scanned <rootdir>/fixtures/locks-one-with-nested/yarn.lock file and found 1 package
No issues found

---

[TestRun_SubCommands/scan_with_a_flag - 2]
Warning: `scan` exists as both a subcommand of OSV-Scanner and as a file on the filesystem. `scan` is assumed to be a subcommand here. If you intended for `scan` to be an argument to `scan`, you must specify `scan scan` in your command line.

---

[TestRun_SubCommands/with_no_subcommand - 1]
Scanning dir ./fixtures/locks-many/composer.lock
Scanned <rootdir>/fixtures/locks-many/composer.lock file and found 1 package
Loaded filter from: <rootdir>/fixtures/locks-many/osv-scanner.toml
No issues found

---

[TestRun_SubCommands/with_no_subcommand - 2]

---

[TestRun_SubCommands/with_scan_subcommand - 1]
Scanning dir ./fixtures/locks-many/composer.lock
Scanned <rootdir>/fixtures/locks-many/composer.lock file and found 1 package
Loaded filter from: <rootdir>/fixtures/locks-many/osv-scanner.toml
No issues found

---

[TestRun_SubCommands/with_scan_subcommand - 2]
Warning: `scan` exists as both a subcommand of OSV-Scanner and as a file on the filesystem. `scan` is assumed to be a subcommand here. If you intended for `scan` to be an argument to `scan`, you must specify `scan scan` in your command line.

---<|MERGE_RESOLUTION|>--- conflicted
+++ resolved
@@ -2907,270 +2907,6 @@
 
 ---
 
-<<<<<<< HEAD
-=======
-[TestRun_OCIImage/Alpine_3.10_image_tar_with_3.18_version_file - 1]
-Scanning local image tarball "../../internal/image/fixtures/test-alpine.tar"
-Container Scanning Result (Alpine Linux v3.18):
-Total 2 packages affected by 40 vulnerabilities (2 Critical, 17 High, 14 Medium, 0 Low, 7 Unknown) from 1 ecosystems.
-40 vulnerabilities have fixes available.
-
-Alpine:v3.18
-+---------------------------------------------------------------------------------------------+
-| Source:os:lib/apk/db/installed                                                              |
-+---------+-------------------+---------------+------------+------------------+---------------+
-| PACKAGE | INSTALLED VERSION | FIX AVAILABLE | VULN COUNT | INTRODUCED LAYER | IN BASE IMAGE |
-+---------+-------------------+---------------+------------+------------------+---------------+
-| openssl | 1.1.1k-r0         | Fix Available |         38 | # 3 Layer        | --            |
-| zlib    | 1.2.11-r1         | Fix Available |          2 | # 3 Layer        | --            |
-+---------+-------------------+---------------+------------+------------------+---------------+
-
-For the most comprehensive scan results, we recommend using the HTML output: `osv-scanner --format html --output results.html`.
-You can also view the full vulnerability list in your terminal with: `osv-scanner --format vertical`.
-
----
-
-[TestRun_OCIImage/Alpine_3.10_image_tar_with_3.18_version_file - 2]
-
----
-
-[TestRun_OCIImage/Invalid_path - 1]
-Scanning local image tarball "./fixtures/oci-image/no-file-here.tar"
-
----
-
-[TestRun_OCIImage/Invalid_path - 2]
-failed to load image from tarball with path "./fixtures/oci-image/no-file-here.tar": open ./fixtures/oci-image/no-file-here.tar: no such file or directory
-
----
-
-[TestRun_OCIImage/scanning_image_with_go_binary - 1]
-Scanning local image tarball "../../internal/image/fixtures/test-package-tracing.tar"
-Container Scanning Result (Alpine Linux v3.20):
-Total 7 packages affected by 27 vulnerabilities (0 Critical, 0 High, 0 Medium, 0 Low, 27 Unknown) from 2 ecosystems.
-27 vulnerabilities have fixes available.
-
-Go
-+---------------------------------------------------------------------------------------------+
-| Source:lockfile:go/bin/more-vuln-overwrite-less-vuln                                        |
-+---------+-------------------+---------------+------------+------------------+---------------+
-| PACKAGE | INSTALLED VERSION | FIX AVAILABLE | VULN COUNT | INTRODUCED LAYER | IN BASE IMAGE |
-+---------+-------------------+---------------+------------+------------------+---------------+
-| stdlib  | 1.22.4            | Fix Available |          4 | # 9 Layer        | --            |
-+---------+-------------------+---------------+------------+------------------+---------------+
-+---------------------------------------------------------------------------------------------+
-| Source:lockfile:go/bin/ptf-1.2.0                                                            |
-+---------+-------------------+---------------+------------+------------------+---------------+
-| PACKAGE | INSTALLED VERSION | FIX AVAILABLE | VULN COUNT | INTRODUCED LAYER | IN BASE IMAGE |
-+---------+-------------------+---------------+------------+------------------+---------------+
-| stdlib  | 1.22.4            | Fix Available |          4 | # 2 Layer        | --            |
-+---------+-------------------+---------------+------------+------------------+---------------+
-+---------------------------------------------------------------------------------------------+
-| Source:lockfile:go/bin/ptf-1.3.0                                                            |
-+---------+-------------------+---------------+------------+------------------+---------------+
-| PACKAGE | INSTALLED VERSION | FIX AVAILABLE | VULN COUNT | INTRODUCED LAYER | IN BASE IMAGE |
-+---------+-------------------+---------------+------------+------------------+---------------+
-| stdlib  | 1.22.4            | Fix Available |          4 | # 4 Layer        | --            |
-+---------+-------------------+---------------+------------+------------------+---------------+
-+---------------------------------------------------------------------------------------------+
-| Source:lockfile:go/bin/ptf-1.3.0-moved                                                      |
-+---------+-------------------+---------------+------------+------------------+---------------+
-| PACKAGE | INSTALLED VERSION | FIX AVAILABLE | VULN COUNT | INTRODUCED LAYER | IN BASE IMAGE |
-+---------+-------------------+---------------+------------+------------------+---------------+
-| stdlib  | 1.22.4            | Fix Available |          4 | # 3 Layer        | --            |
-+---------+-------------------+---------------+------------+------------------+---------------+
-+---------------------------------------------------------------------------------------------+
-| Source:lockfile:go/bin/ptf-1.4.0                                                            |
-+---------+-------------------+---------------+------------+------------------+---------------+
-| PACKAGE | INSTALLED VERSION | FIX AVAILABLE | VULN COUNT | INTRODUCED LAYER | IN BASE IMAGE |
-+---------+-------------------+---------------+------------+------------------+---------------+
-| stdlib  | 1.22.4            | Fix Available |          4 | # 2 Layer        | --            |
-+---------+-------------------+---------------+------------+------------------+---------------+
-+---------------------------------------------------------------------------------------------+
-| Source:lockfile:go/bin/ptf-vulnerable                                                       |
-+---------+-------------------+---------------+------------+------------------+---------------+
-| PACKAGE | INSTALLED VERSION | FIX AVAILABLE | VULN COUNT | INTRODUCED LAYER | IN BASE IMAGE |
-+---------+-------------------+---------------+------------+------------------+---------------+
-| stdlib  | 1.22.4            | Fix Available |          4 | # 7 Layer        | --            |
-+---------+-------------------+---------------+------------+------------------+---------------+
-Alpine:v3.20
-+---------------------------------------------------------------------------------------------+
-| Source:os:lib/apk/db/installed                                                              |
-+---------+-------------------+---------------+------------+------------------+---------------+
-| PACKAGE | INSTALLED VERSION | FIX AVAILABLE | VULN COUNT | INTRODUCED LAYER | IN BASE IMAGE |
-+---------+-------------------+---------------+------------+------------------+---------------+
-| openssl | 3.3.1-r0          | Fix Available |          3 | # 0 Layer        | alpine        |
-+---------+-------------------+---------------+------------+------------------+---------------+
-
-For the most comprehensive scan results, we recommend using the HTML output: `osv-scanner --format html --output results.html`.
-You can also view the full vulnerability list in your terminal with: `osv-scanner --format vertical`.
-
----
-
-[TestRun_OCIImage/scanning_image_with_go_binary - 2]
-
----
-
-[TestRun_OCIImage/scanning_node_modules_using_npm_with_no_packages - 1]
-Scanning local image tarball "../../internal/image/fixtures/test-node_modules-npm-empty.tar"
-Container Scanning Result (Alpine Linux v3.19):
-Total 2 packages affected by 10 vulnerabilities (0 Critical, 0 High, 4 Medium, 0 Low, 6 Unknown) from 1 ecosystems.
-10 vulnerabilities have fixes available.
-
-Alpine:v3.19
-+---------------------------------------------------------------------------------------------+
-| Source:os:lib/apk/db/installed                                                              |
-+---------+-------------------+---------------+------------+------------------+---------------+
-| PACKAGE | INSTALLED VERSION | FIX AVAILABLE | VULN COUNT | INTRODUCED LAYER | IN BASE IMAGE |
-+---------+-------------------+---------------+------------+------------------+---------------+
-| busybox | 1.36.1-r15        | Fix Available |          4 | # 0 Layer        | alpine        |
-| openssl | 3.1.4-r5          | Fix Available |          6 | # 0 Layer        | alpine        |
-+---------+-------------------+---------------+------------+------------------+---------------+
-
-For the most comprehensive scan results, we recommend using the HTML output: `osv-scanner --format html --output results.html`.
-You can also view the full vulnerability list in your terminal with: `osv-scanner --format vertical`.
-
----
-
-[TestRun_OCIImage/scanning_node_modules_using_npm_with_no_packages - 2]
-
----
-
-[TestRun_OCIImage/scanning_node_modules_using_npm_with_some_packages - 1]
-Scanning local image tarball "../../internal/image/fixtures/test-node_modules-npm-full.tar"
-Container Scanning Result (Alpine Linux v3.19):
-Total 4 packages affected by 13 vulnerabilities (2 Critical, 0 High, 5 Medium, 0 Low, 6 Unknown) from 2 ecosystems.
-12 vulnerabilities have fixes available.
-
-npm
-+-------------------------------------------------------------------------------------------------+
-| Source:lockfile:prod/app/node_modules/.package-lock.json                                        |
-+----------+-------------------+------------------+------------+------------------+---------------+
-| PACKAGE  | INSTALLED VERSION | FIX AVAILABLE    | VULN COUNT | INTRODUCED LAYER | IN BASE IMAGE |
-+----------+-------------------+------------------+------------+------------------+---------------+
-| cryo     | 0.0.6             | No fix available |          1 | # 14 Layer       | --            |
-| minimist | 0.0.8             | Fix Available    |          2 | # 13 Layer       | --            |
-+----------+-------------------+------------------+------------+------------------+---------------+
-Alpine:v3.19
-+---------------------------------------------------------------------------------------------+
-| Source:os:lib/apk/db/installed                                                              |
-+---------+-------------------+---------------+------------+------------------+---------------+
-| PACKAGE | INSTALLED VERSION | FIX AVAILABLE | VULN COUNT | INTRODUCED LAYER | IN BASE IMAGE |
-+---------+-------------------+---------------+------------+------------------+---------------+
-| busybox | 1.36.1-r15        | Fix Available |          4 | # 0 Layer        | alpine        |
-| openssl | 3.1.4-r5          | Fix Available |          6 | # 0 Layer        | alpine        |
-+---------+-------------------+---------------+------------+------------------+---------------+
-
-For the most comprehensive scan results, we recommend using the HTML output: `osv-scanner --format html --output results.html`.
-You can also view the full vulnerability list in your terminal with: `osv-scanner --format vertical`.
-
----
-
-[TestRun_OCIImage/scanning_node_modules_using_npm_with_some_packages - 2]
-
----
-
-[TestRun_OCIImage/scanning_node_modules_using_pnpm_with_no_packages - 1]
-Scanning local image tarball "../../internal/image/fixtures/test-node_modules-pnpm-empty.tar"
-Container Scanning Result (Alpine Linux v3.19):
-Total 2 packages affected by 10 vulnerabilities (0 Critical, 0 High, 4 Medium, 0 Low, 6 Unknown) from 1 ecosystems.
-10 vulnerabilities have fixes available.
-
-Alpine:v3.19
-+---------------------------------------------------------------------------------------------+
-| Source:os:lib/apk/db/installed                                                              |
-+---------+-------------------+---------------+------------+------------------+---------------+
-| PACKAGE | INSTALLED VERSION | FIX AVAILABLE | VULN COUNT | INTRODUCED LAYER | IN BASE IMAGE |
-+---------+-------------------+---------------+------------+------------------+---------------+
-| busybox | 1.36.1-r15        | Fix Available |          4 | # 0 Layer        | alpine        |
-| openssl | 3.1.4-r5          | Fix Available |          6 | # 0 Layer        | alpine        |
-+---------+-------------------+---------------+------------+------------------+---------------+
-
-For the most comprehensive scan results, we recommend using the HTML output: `osv-scanner --format html --output results.html`.
-You can also view the full vulnerability list in your terminal with: `osv-scanner --format vertical`.
-
----
-
-[TestRun_OCIImage/scanning_node_modules_using_pnpm_with_no_packages - 2]
-
----
-
-[TestRun_OCIImage/scanning_node_modules_using_pnpm_with_some_packages - 1]
-Scanning local image tarball "../../internal/image/fixtures/test-node_modules-pnpm-full.tar"
-Container Scanning Result (Alpine Linux v3.19):
-Total 2 packages affected by 10 vulnerabilities (0 Critical, 0 High, 4 Medium, 0 Low, 6 Unknown) from 1 ecosystems.
-10 vulnerabilities have fixes available.
-
-Alpine:v3.19
-+---------------------------------------------------------------------------------------------+
-| Source:os:lib/apk/db/installed                                                              |
-+---------+-------------------+---------------+------------+------------------+---------------+
-| PACKAGE | INSTALLED VERSION | FIX AVAILABLE | VULN COUNT | INTRODUCED LAYER | IN BASE IMAGE |
-+---------+-------------------+---------------+------------+------------------+---------------+
-| busybox | 1.36.1-r15        | Fix Available |          4 | # 0 Layer        | alpine        |
-| openssl | 3.1.4-r5          | Fix Available |          6 | # 0 Layer        | alpine        |
-+---------+-------------------+---------------+------------+------------------+---------------+
-
-For the most comprehensive scan results, we recommend using the HTML output: `osv-scanner --format html --output results.html`.
-You can also view the full vulnerability list in your terminal with: `osv-scanner --format vertical`.
-
----
-
-[TestRun_OCIImage/scanning_node_modules_using_pnpm_with_some_packages - 2]
-
----
-
-[TestRun_OCIImage/scanning_node_modules_using_yarn_with_no_packages - 1]
-Scanning local image tarball "../../internal/image/fixtures/test-node_modules-yarn-empty.tar"
-Container Scanning Result (Alpine Linux v3.19):
-Total 2 packages affected by 10 vulnerabilities (0 Critical, 0 High, 4 Medium, 0 Low, 6 Unknown) from 1 ecosystems.
-10 vulnerabilities have fixes available.
-
-Alpine:v3.19
-+---------------------------------------------------------------------------------------------+
-| Source:os:lib/apk/db/installed                                                              |
-+---------+-------------------+---------------+------------+------------------+---------------+
-| PACKAGE | INSTALLED VERSION | FIX AVAILABLE | VULN COUNT | INTRODUCED LAYER | IN BASE IMAGE |
-+---------+-------------------+---------------+------------+------------------+---------------+
-| busybox | 1.36.1-r15        | Fix Available |          4 | # 0 Layer        | alpine        |
-| openssl | 3.1.4-r5          | Fix Available |          6 | # 0 Layer        | alpine        |
-+---------+-------------------+---------------+------------+------------------+---------------+
-
-For the most comprehensive scan results, we recommend using the HTML output: `osv-scanner --format html --output results.html`.
-You can also view the full vulnerability list in your terminal with: `osv-scanner --format vertical`.
-
----
-
-[TestRun_OCIImage/scanning_node_modules_using_yarn_with_no_packages - 2]
-
----
-
-[TestRun_OCIImage/scanning_node_modules_using_yarn_with_some_packages - 1]
-Scanning local image tarball "../../internal/image/fixtures/test-node_modules-yarn-full.tar"
-Container Scanning Result (Alpine Linux v3.19):
-Total 2 packages affected by 10 vulnerabilities (0 Critical, 0 High, 4 Medium, 0 Low, 6 Unknown) from 1 ecosystems.
-10 vulnerabilities have fixes available.
-
-Alpine:v3.19
-+---------------------------------------------------------------------------------------------+
-| Source:os:lib/apk/db/installed                                                              |
-+---------+-------------------+---------------+------------+------------------+---------------+
-| PACKAGE | INSTALLED VERSION | FIX AVAILABLE | VULN COUNT | INTRODUCED LAYER | IN BASE IMAGE |
-+---------+-------------------+---------------+------------+------------------+---------------+
-| busybox | 1.36.1-r15        | Fix Available |          4 | # 0 Layer        | alpine        |
-| openssl | 3.1.4-r5          | Fix Available |          6 | # 0 Layer        | alpine        |
-+---------+-------------------+---------------+------------+------------------+---------------+
-
-For the most comprehensive scan results, we recommend using the HTML output: `osv-scanner --format html --output results.html`.
-You can also view the full vulnerability list in your terminal with: `osv-scanner --format vertical`.
-
----
-
-[TestRun_OCIImage/scanning_node_modules_using_yarn_with_some_packages - 2]
-
----
-
->>>>>>> 905d53b0
 [TestRun_SubCommands/scan_with_a_flag - 1]
 Scanning dir ./fixtures/locks-one-with-nested
 Scanned <rootdir>/fixtures/locks-one-with-nested/nested/composer.lock file and found 1 package
