
[TestRun/#00 - 1]

---

[TestRun/#00 - 2]
No package sources found, --help for usage information.

---

[TestRun/#01 - 1]
<<<<<<< HEAD
osv-scanner version: 1.7.0
=======
osv-scanner version: 1.8.1
>>>>>>> 46aee59b
commit: n/a
built at: n/a

---

[TestRun/#01 - 2]

---

[TestRun/#02 - 1]
Scanning dir ./fixtures/locks-many/not-a-lockfile.toml

---

[TestRun/#02 - 2]
No package sources found, --help for usage information.

---

[TestRun/#03 - 1]
Scanning dir ./fixtures/locks-gitignore
Scanned <rootdir>/fixtures/locks-gitignore/Gemfile.lock file and found 1 package
Scanned <rootdir>/fixtures/locks-gitignore/subdir/yarn.lock file and found 1 package
No issues found

---

[TestRun/#03 - 2]

---

[TestRun/#04 - 1]
Scanning dir ./fixtures/locks-gitignore
Scanned <rootdir>/fixtures/locks-gitignore/Gemfile.lock file and found 1 package
Scanned <rootdir>/fixtures/locks-gitignore/composer.lock file and found 1 package
Scanned <rootdir>/fixtures/locks-gitignore/ignored/Gemfile.lock file and found 1 package
Scanned <rootdir>/fixtures/locks-gitignore/ignored/yarn.lock file and found 1 package
Scanned <rootdir>/fixtures/locks-gitignore/subdir/Gemfile.lock file and found 1 package
Scanned <rootdir>/fixtures/locks-gitignore/subdir/composer.lock file and found 1 package
Scanned <rootdir>/fixtures/locks-gitignore/subdir/yarn.lock file and found 1 package
Scanned <rootdir>/fixtures/locks-gitignore/yarn.lock file and found 1 package
No issues found

---

[TestRun/#04 - 2]

---

[TestRun/#05 - 1]
Scanning dir ./fixtures/locks-many/package-lock.json
Scanned <rootdir>/fixtures/locks-many/package-lock.json file and found 1 package
| OSV URL | CVSS | Ecosystem | Package | Version | Source |
| --- | --- | --- | --- | --- | --- |
| https://osv.dev/GHSA-whgm-jr23-g3j9 | 7.5 | npm | ansi-html | 0.0.1 | fixtures/locks-many/package-lock.json |

---

[TestRun/#05 - 2]

---

[TestRun/#06 - 1]

---

[TestRun/#06 - 2]
unsupported output format "unknown" - must be one of: table, json, markdown, sarif, gh-annotations

---

[TestRun/Empty_gh-annotations_output - 1]

---

[TestRun/Empty_gh-annotations_output - 2]
Scanning dir ./fixtures/locks-many/composer.lock
Scanned <rootdir>/fixtures/locks-many/composer.lock file and found 1 package

---

[TestRun/Empty_sarif_output - 1]
{
  "version": "2.1.0",
  "$schema": "https://raw.githubusercontent.com/oasis-tcs/sarif-spec/master/Schemata/sarif-schema-2.1.0.json",
  "runs": [
    {
      "tool": {
        "driver": {
          "informationUri": "https://github.com/google/osv-scanner",
          "name": "osv-scanner",
          "rules": [],
<<<<<<< HEAD
          "version": "1.7.0"
=======
          "version": "1.8.1"
>>>>>>> 46aee59b
        }
      },
      "results": []
    }
  ]
}

---

[TestRun/Empty_sarif_output - 2]
Scanning dir ./fixtures/locks-many/composer.lock
Scanned <rootdir>/fixtures/locks-many/composer.lock file and found 1 package

---

[TestRun/Go_project_with_an_overridden_go_version - 1]
Scanning dir ./fixtures/go-project
Scanned <rootdir>/fixtures/go-project/go.mod file and found 1 package
Loaded filter from: <rootdir>/fixtures/go-project/osv-scanner.toml
+------------------------------+------+-----------+---------+---------+----------------------------+
| OSV URL                      | CVSS | ECOSYSTEM | PACKAGE | VERSION | SOURCE                     |
+------------------------------+------+-----------+---------+---------+----------------------------+
| Uncalled vulnerabilities     |      |           |         |         |                            |
+------------------------------+------+-----------+---------+---------+----------------------------+
| https://osv.dev/GO-2024-2598 |      | Go        | stdlib  | 1.21.7  | fixtures/go-project/go.mod |
| https://osv.dev/GO-2024-2599 |      | Go        | stdlib  | 1.21.7  | fixtures/go-project/go.mod |
| https://osv.dev/GO-2024-2600 |      | Go        | stdlib  | 1.21.7  | fixtures/go-project/go.mod |
| https://osv.dev/GO-2024-2609 |      | Go        | stdlib  | 1.21.7  | fixtures/go-project/go.mod |
| https://osv.dev/GO-2024-2610 |      | Go        | stdlib  | 1.21.7  | fixtures/go-project/go.mod |
| https://osv.dev/GO-2024-2687 |      | Go        | stdlib  | 1.21.7  | fixtures/go-project/go.mod |
| https://osv.dev/GO-2024-2887 |      | Go        | stdlib  | 1.21.7  | fixtures/go-project/go.mod |
| https://osv.dev/GO-2024-2888 |      | Go        | stdlib  | 1.21.7  | fixtures/go-project/go.mod |
+------------------------------+------+-----------+---------+---------+----------------------------+

---

[TestRun/Go_project_with_an_overridden_go_version - 2]

---

[TestRun/Sarif_with_vulns - 1]
{
  "version": "2.1.0",
  "$schema": "https://raw.githubusercontent.com/oasis-tcs/sarif-spec/master/Schemata/sarif-schema-2.1.0.json",
  "runs": [
    {
      "tool": {
        "driver": {
          "informationUri": "https://github.com/google/osv-scanner",
          "name": "osv-scanner",
          "rules": [
            {
              "id": "CVE-2021-23424",
              "name": "CVE-2021-23424",
              "shortDescription": {
                "text": "CVE-2021-23424: Uncontrolled Resource Consumption in ansi-html"
              },
              "fullDescription": {
                "text": "This affects all versions of package ansi-html. If an attacker provides a malicious string, it will get stuck processing the input for an extremely long time.",
                "markdown": "This affects all versions of package ansi-html. If an attacker provides a malicious string, it will get stuck processing the input for an extremely long time."
              },
              "deprecatedIds": [
                "CVE-2021-23424",
                "GHSA-whgm-jr23-g3j9"
              ],
              "help": {
                "text": "**Your dependency is vulnerable to [CVE-2021-23424](https://osv.dev/list?q=CVE-2021-23424)**./n/n## [GHSA-whgm-jr23-g3j9](https://osv.dev/vulnerability/GHSA-whgm-jr23-g3j9)/n/n/u003cdetails/u003e/n/u003csummary/u003eDetails/u003c/summary/u003e/n/n/u003e This affects all versions of package ansi-html. If an attacker provides a malicious string, it will get stuck processing the input for an extremely long time./n/n/u003c/details/u003e/n/n---/n/n### Affected Packages/n/n| Source | Package Name | Package Version |/n| --- | --- | --- |/n| lockfile:<rootdir>/fixtures/locks-many/package-lock.json | ansi-html | 0.0.1 |/n/n## Remediation/n/nTo fix these vulnerabilities, update the vulnerabilities past the listed fixed versions below./n/n### Fixed Versions/n/n| Vulnerability ID | Package Name | Fixed Version |/n| --- | --- | --- |/n| GHSA-whgm-jr23-g3j9 | ansi-html | 0.0.8 |/n/nIf you believe these vulnerabilities do not affect your code and wish to ignore them, add them to the ignore list in an/n`osv-scanner.toml` file located in the same directory as the lockfile containing the vulnerable dependency./n/nSee the format and more options in our documentation here: https://google.github.io/osv-scanner/configuration//n/nAdd or append these values to the following config files to ignore this vulnerability:/n/n`<rootdir>/fixtures/locks-many/osv-scanner.toml`/n/n```/n[[IgnoredVulns]]/nid = /"CVE-2021-23424/"/nreason = /"Your reason for ignoring this vulnerability/"/n```/n",
                "markdown": "**Your dependency is vulnerable to [CVE-2021-23424](https://osv.dev/list?q=CVE-2021-23424)**./n/n## [GHSA-whgm-jr23-g3j9](https://osv.dev/vulnerability/GHSA-whgm-jr23-g3j9)/n/n/u003cdetails/u003e/n/u003csummary/u003eDetails/u003c/summary/u003e/n/n/u003e This affects all versions of package ansi-html. If an attacker provides a malicious string, it will get stuck processing the input for an extremely long time./n/n/u003c/details/u003e/n/n---/n/n### Affected Packages/n/n| Source | Package Name | Package Version |/n| --- | --- | --- |/n| lockfile:<rootdir>/fixtures/locks-many/package-lock.json | ansi-html | 0.0.1 |/n/n## Remediation/n/nTo fix these vulnerabilities, update the vulnerabilities past the listed fixed versions below./n/n### Fixed Versions/n/n| Vulnerability ID | Package Name | Fixed Version |/n| --- | --- | --- |/n| GHSA-whgm-jr23-g3j9 | ansi-html | 0.0.8 |/n/nIf you believe these vulnerabilities do not affect your code and wish to ignore them, add them to the ignore list in an/n`osv-scanner.toml` file located in the same directory as the lockfile containing the vulnerable dependency./n/nSee the format and more options in our documentation here: https://google.github.io/osv-scanner/configuration//n/nAdd or append these values to the following config files to ignore this vulnerability:/n/n`<rootdir>/fixtures/locks-many/osv-scanner.toml`/n/n```/n[[IgnoredVulns]]/nid = /"CVE-2021-23424/"/nreason = /"Your reason for ignoring this vulnerability/"/n```/n"
              }
            }
          ],
<<<<<<< HEAD
          "version": "1.7.0"
=======
          "version": "1.8.1"
>>>>>>> 46aee59b
        }
      },
      "artifacts": [
        {
          "location": {
            "uri": "file://<rootdir>/fixtures/locks-many/package-lock.json"
          },
          "length": -1
        }
      ],
      "results": [
        {
          "ruleId": "CVE-2021-23424",
          "ruleIndex": 0,
          "level": "warning",
          "message": {
            "text": "Package 'ansi-html@0.0.1' is vulnerable to 'CVE-2021-23424' (also known as 'GHSA-whgm-jr23-g3j9')."
          },
          "locations": [
            {
              "physicalLocation": {
                "artifactLocation": {
                  "uri": "file://<rootdir>/fixtures/locks-many/package-lock.json"
                }
              }
            }
          ]
        }
      ]
    }
  ]
}

---

[TestRun/Sarif_with_vulns - 2]
Scanning dir ./fixtures/locks-many/package-lock.json
Scanned <rootdir>/fixtures/locks-many/package-lock.json file and found 1 package

---

[TestRun/Scan_locks-many - 1]
Scanning dir ./fixtures/locks-many
Scanned <rootdir>/fixtures/locks-many/Gemfile.lock file and found 1 package
Scanned <rootdir>/fixtures/locks-many/alpine.cdx.xml as CycloneDX SBOM and found 14 packages
Scanned <rootdir>/fixtures/locks-many/composer.lock file and found 1 package
Scanned <rootdir>/fixtures/locks-many/package-lock.json file and found 1 package
Scanned <rootdir>/fixtures/locks-many/yarn.lock file and found 1 package
Loaded filter from: <rootdir>/fixtures/locks-many/osv-scanner.toml
GHSA-whgm-jr23-g3j9 and 1 alias have been filtered out because: Test manifest file
Filtered 1 vulnerability from output
No issues found

---

[TestRun/Scan_locks-many - 2]

---

[TestRun/all_supported_lockfiles_in_the_directory_should_be_checked - 1]
Scanning dir ./fixtures/locks-many-with-invalid
Scanned <rootdir>/fixtures/locks-many-with-invalid/Gemfile.lock file and found 1 package
Scanned <rootdir>/fixtures/locks-many-with-invalid/yarn.lock file and found 1 package

---

[TestRun/all_supported_lockfiles_in_the_directory_should_be_checked - 2]
Attempted to scan lockfile but failed: <rootdir>/fixtures/locks-many-with-invalid/composer.lock

---

[TestRun/folder_of_supported_sbom_with_vulns - 1]
Scanning dir ./fixtures/sbom-insecure/
Scanned <rootdir>/fixtures/sbom-insecure/alpine.cdx.xml as CycloneDX SBOM and found 14 packages
Scanned <rootdir>/fixtures/sbom-insecure/postgres-stretch.cdx.xml as CycloneDX SBOM and found 136 packages
+-------------------------------------+------+-----------+--------------------------------+------------------------------------+-------------------------------------------------+
| OSV URL                             | CVSS | ECOSYSTEM | PACKAGE                        | VERSION                            | SOURCE                                          |
+-------------------------------------+------+-----------+--------------------------------+------------------------------------+-------------------------------------------------+
| https://osv.dev/CVE-2018-25032      | 7.5  | Alpine    | zlib                           | 1.2.10-r0                          | fixtures/sbom-insecure/alpine.cdx.xml           |
| https://osv.dev/CVE-2022-37434      | 9.8  | Alpine    | zlib                           | 1.2.10-r0                          | fixtures/sbom-insecure/alpine.cdx.xml           |
| https://osv.dev/DLA-3022-1          |      | Debian    | dpkg                           | 1.18.25                            | fixtures/sbom-insecure/postgres-stretch.cdx.xml |
| https://osv.dev/GHSA-v95c-p5hm-xq8f | 6.0  | Go        | github.com/opencontainers/runc | v1.0.1                             | fixtures/sbom-insecure/postgres-stretch.cdx.xml |
| https://osv.dev/GO-2022-0274        |      |           |                                |                                    |                                                 |
| https://osv.dev/GHSA-f3fp-gc8g-vw66 | 5.9  | Go        | github.com/opencontainers/runc | v1.0.1                             | fixtures/sbom-insecure/postgres-stretch.cdx.xml |
| https://osv.dev/GHSA-g2j6-57v7-gm8c | 6.1  | Go        | github.com/opencontainers/runc | v1.0.1                             | fixtures/sbom-insecure/postgres-stretch.cdx.xml |
| https://osv.dev/GHSA-m8cg-xc2p-r3fc | 2.5  | Go        | github.com/opencontainers/runc | v1.0.1                             | fixtures/sbom-insecure/postgres-stretch.cdx.xml |
| https://osv.dev/GHSA-vpvm-3wq2-2wvm | 7.0  | Go        | github.com/opencontainers/runc | v1.0.1                             | fixtures/sbom-insecure/postgres-stretch.cdx.xml |
| https://osv.dev/GHSA-xr7r-f8xq-vfvv | 8.6  | Go        | github.com/opencontainers/runc | v1.0.1                             | fixtures/sbom-insecure/postgres-stretch.cdx.xml |
| https://osv.dev/GHSA-p782-xgp4-8hr8 | 5.3  | Go        | golang.org/x/sys               | v0.0.0-20210817142637-7d9622a276b7 | fixtures/sbom-insecure/postgres-stretch.cdx.xml |
| https://osv.dev/GO-2022-0493        |      |           |                                |                                    |                                                 |
| https://osv.dev/DLA-3012-1          |      | Debian    | libxml2                        | 2.9.4+dfsg1-2.2+deb9u6             | fixtures/sbom-insecure/postgres-stretch.cdx.xml |
| https://osv.dev/DLA-3008-1          |      | Debian    | openssl                        | 1.1.0l-1~deb9u5                    | fixtures/sbom-insecure/postgres-stretch.cdx.xml |
| https://osv.dev/DLA-3051-1          |      | Debian    | tzdata                         | 2021a-0+deb9u3                     | fixtures/sbom-insecure/postgres-stretch.cdx.xml |
+-------------------------------------+------+-----------+--------------------------------+------------------------------------+-------------------------------------------------+

---

[TestRun/folder_of_supported_sbom_with_vulns - 2]

---

[TestRun/gh-annotations_with_vulns - 1]

---

[TestRun/gh-annotations_with_vulns - 2]
Scanning dir ./fixtures/locks-many/package-lock.json
Scanned <rootdir>/fixtures/locks-many/package-lock.json file and found 1 package
::error file=fixtures/locks-many/package-lock.json::fixtures/locks-many/package-lock.json%0A+-----------+-------------------------------------+------+-----------------+---------------+%0A| PACKAGE   | VULNERABILITY ID                    | CVSS | CURRENT VERSION | FIXED VERSION |%0A+-----------+-------------------------------------+------+-----------------+---------------+%0A| ansi-html | https://osv.dev/GHSA-whgm-jr23-g3j9 | 7.5  | 0.0.1           | 0.0.8         |%0A+-----------+-------------------------------------+------+-----------------+---------------+
---

[TestRun/invalid_--verbosity_value - 1]

---

[TestRun/invalid_--verbosity_value - 2]
invalid verbosity level "unknown" - must be one of: error, warn, info, verbose

---

[TestRun/json_output_1 - 1]
{
  "results": [],
  "experimental_config": {
    "licenses": {
      "summary": false,
      "allowlist": null
    }
  }
}

---

[TestRun/json_output_1 - 2]
Scanning dir ./fixtures/locks-many/composer.lock
Scanned <rootdir>/fixtures/locks-many/composer.lock file and found 1 package

---

[TestRun/json_output_2 - 1]
{
  "results": [],
  "experimental_config": {
    "licenses": {
      "summary": false,
      "allowlist": null
    }
  }
}

---

[TestRun/json_output_2 - 2]
Scanning dir ./fixtures/locks-many/composer.lock
Scanned <rootdir>/fixtures/locks-many/composer.lock file and found 1 package

---

[TestRun/nested_directories_are_checked_when_`--recursive`_is_passed - 1]
Scanning dir ./fixtures/locks-one-with-nested
Scanned <rootdir>/fixtures/locks-one-with-nested/nested/composer.lock file and found 1 package
Scanned <rootdir>/fixtures/locks-one-with-nested/yarn.lock file and found 1 package
No issues found

---

[TestRun/nested_directories_are_checked_when_`--recursive`_is_passed - 2]

---

[TestRun/one_specific_supported_lockfile - 1]
Scanning dir ./fixtures/locks-many/composer.lock
Scanned <rootdir>/fixtures/locks-many/composer.lock file and found 1 package
No issues found

---

[TestRun/one_specific_supported_lockfile - 2]

---

[TestRun/one_specific_supported_lockfile_with_ignore - 1]
Scanning dir ./fixtures/locks-test-ignore/package-lock.json
Scanned <rootdir>/fixtures/locks-test-ignore/package-lock.json file and found 1 package
Loaded filter from: <rootdir>/fixtures/locks-test-ignore/osv-scanner.toml
CVE-2021-23424 and 1 alias have been filtered out because: Test manifest file (alpine.cdx.xml)
Filtered 1 vulnerability from output
No issues found

---

[TestRun/one_specific_supported_lockfile_with_ignore - 2]

---

[TestRun/one_specific_supported_sbom_with_vulns - 1]
Scanned <rootdir>/fixtures/sbom-insecure/alpine.cdx.xml as CycloneDX SBOM and found 14 packages
+--------------------------------+------+-----------+---------+-----------+---------------------------------------+
| OSV URL                        | CVSS | ECOSYSTEM | PACKAGE | VERSION   | SOURCE                                |
+--------------------------------+------+-----------+---------+-----------+---------------------------------------+
| https://osv.dev/CVE-2018-25032 | 7.5  | Alpine    | zlib    | 1.2.10-r0 | fixtures/sbom-insecure/alpine.cdx.xml |
| https://osv.dev/CVE-2022-37434 | 9.8  | Alpine    | zlib    | 1.2.10-r0 | fixtures/sbom-insecure/alpine.cdx.xml |
+--------------------------------+------+-----------+---------+-----------+---------------------------------------+

---

[TestRun/one_specific_supported_sbom_with_vulns - 2]

---

[TestRun/only_the_files_in_the_given_directories_are_checked_by_default_(no_recursion) - 1]
Scanning dir ./fixtures/locks-one-with-nested
Scanned <rootdir>/fixtures/locks-one-with-nested/yarn.lock file and found 1 package
No issues found

---

[TestRun/only_the_files_in_the_given_directories_are_checked_by_default_(no_recursion) - 2]

---

[TestRun/verbosity_level_=_error - 1]
No issues found

---

[TestRun/verbosity_level_=_error - 2]

---

[TestRun/verbosity_level_=_info - 1]
Scanning dir ./fixtures/locks-many/composer.lock
Scanned <rootdir>/fixtures/locks-many/composer.lock file and found 1 package
No issues found

---

[TestRun/verbosity_level_=_info - 2]

---

<<<<<<< HEAD
[TestRun_Fix/fix_non-interactive_in-place_package-lock.json - 1]
Scanning <tempdir>/package-lock.json...
Found 7 vulnerabilities matching the filter
Can fix 2/7 matching vulnerabilities by changing 2 dependencies
UPGRADED-PACKAGE: concat-stream,1.5.0,1.6.1
UPGRADED-PACKAGE: hosted-git-info,2.1.4,2.8.9
REMAINING-VULNS: 5
UNFIXABLE-VULNS: 5
Rewriting <tempdir>/package-lock.json...

---

[TestRun_Fix/fix_non-interactive_in-place_package-lock.json - 2]
Warning: `fix` exists as both a subcommand of OSV-Scanner and as a file on the filesystem. `fix` is assumed to be a subcommand here. If you intended for `fix` to be an argument to `fix`, you must specify `fix fix` in your command line.

---

[TestRun_Fix/fix_non-interactive_relock_package.json - 1]
Resolving <tempdir>/package.json...
Found 5 vulnerabilities matching the filter
Can fix 3/5 matching vulnerabilities by changing 1 dependencies
UPGRADED-PACKAGE: npm-registry-client,6.2.0,^7.5.0
REMAINING-VULNS: 2
UNFIXABLE-VULNS: 2
Rewriting <tempdir>/package.json...

---

[TestRun_Fix/fix_non-interactive_relock_package.json - 2]
Warning: `fix` exists as both a subcommand of OSV-Scanner and as a file on the filesystem. `fix` is assumed to be a subcommand here. If you intended for `fix` to be an argument to `fix`, you must specify `fix fix` in your command line.
=======
[TestRunCallAnalysis/Run_with_govulncheck - 1]
Scanning dir ./fixtures/call-analysis-go-project
Scanned <rootdir>/fixtures/call-analysis-go-project/go.mod file and found 4 packages
+-------------------------------------+------+-----------+-----------------------------+---------+------------------------------------------+
| OSV URL                             | CVSS | ECOSYSTEM | PACKAGE                     | VERSION | SOURCE                                   |
+-------------------------------------+------+-----------+-----------------------------+---------+------------------------------------------+
| https://osv.dev/GHSA-2h6c-j3gf-xp9r | 5.9  | Go        | github.com/ipfs/go-bitfield | 1.0.0   | fixtures/call-analysis-go-project/go.mod |
| https://osv.dev/GO-2023-1558        |      |           |                             |         |                                          |
| https://osv.dev/GO-2023-2375        |      | Go        | stdlib                      | 1.19    | fixtures/call-analysis-go-project/go.mod |
| https://osv.dev/GO-2023-2102        |      | Go        | stdlib                      | 1.19    | fixtures/call-analysis-go-project/go.mod |
| https://osv.dev/GO-2023-2185        |      | Go        | stdlib                      | 1.19    | fixtures/call-analysis-go-project/go.mod |
| https://osv.dev/GO-2023-2382        |      | Go        | stdlib                      | 1.19    | fixtures/call-analysis-go-project/go.mod |
| https://osv.dev/GO-2024-2598        |      | Go        | stdlib                      | 1.19    | fixtures/call-analysis-go-project/go.mod |
| https://osv.dev/GO-2024-2599        |      | Go        | stdlib                      | 1.19    | fixtures/call-analysis-go-project/go.mod |
| https://osv.dev/GO-2024-2687        |      | Go        | stdlib                      | 1.19    | fixtures/call-analysis-go-project/go.mod |
| https://osv.dev/GO-2024-2887        |      | Go        | stdlib                      | 1.19    | fixtures/call-analysis-go-project/go.mod |
+-------------------------------------+------+-----------+-----------------------------+---------+------------------------------------------+
| Uncalled vulnerabilities            |      |           |                             |         |                                          |
+-------------------------------------+------+-----------+-----------------------------+---------+------------------------------------------+
| https://osv.dev/GHSA-c3h9-896r-86jm | 8.6  | Go        | github.com/gogo/protobuf    | 1.3.1   | fixtures/call-analysis-go-project/go.mod |
| https://osv.dev/GO-2021-0053        |      |           |                             |         |                                          |
| https://osv.dev/GHSA-qgc7-mgm3-q253 | 5.5  | Go        | golang.org/x/image          | 0.4.0   | fixtures/call-analysis-go-project/go.mod |
| https://osv.dev/GO-2023-1572        |      |           |                             |         |                                          |
| https://osv.dev/GHSA-j3p8-6mrq-6g7h | 6.5  | Go        | golang.org/x/image          | 0.4.0   | fixtures/call-analysis-go-project/go.mod |
| https://osv.dev/GO-2023-1990        |      |           |                             |         |                                          |
| https://osv.dev/GHSA-x92r-3vfx-4cv3 | 6.5  | Go        | golang.org/x/image          | 0.4.0   | fixtures/call-analysis-go-project/go.mod |
| https://osv.dev/GO-2023-1989        |      |           |                             |         |                                          |
| https://osv.dev/GO-2023-2041        |      | Go        | stdlib                      | 1.19    | fixtures/call-analysis-go-project/go.mod |
| https://osv.dev/GO-2023-2043        |      | Go        | stdlib                      | 1.19    | fixtures/call-analysis-go-project/go.mod |
| https://osv.dev/GO-2023-2186        |      | Go        | stdlib                      | 1.19    | fixtures/call-analysis-go-project/go.mod |
| https://osv.dev/GO-2024-2600        |      | Go        | stdlib                      | 1.19    | fixtures/call-analysis-go-project/go.mod |
| https://osv.dev/GO-2024-2609        |      | Go        | stdlib                      | 1.19    | fixtures/call-analysis-go-project/go.mod |
| https://osv.dev/GO-2024-2610        |      | Go        | stdlib                      | 1.19    | fixtures/call-analysis-go-project/go.mod |
| https://osv.dev/GO-2024-2888        |      | Go        | stdlib                      | 1.19    | fixtures/call-analysis-go-project/go.mod |
+-------------------------------------+------+-----------+-----------------------------+---------+------------------------------------------+

---

[TestRunCallAnalysis/Run_with_govulncheck - 2]
>>>>>>> 46aee59b

---

[TestRun_GithubActions/scanning_osv-scanner_custom_format - 1]
Scanned <rootdir>/fixtures/locks-insecure/osv-scanner-flutter-deps.json file as a osv-scanner and found 3 packages
+--------------------------------+------+-----------+----------------------------+----------------------------+-------------------------------------------------------+
| OSV URL                        | CVSS | ECOSYSTEM | PACKAGE                    | VERSION                    | SOURCE                                                |
+--------------------------------+------+-----------+----------------------------+----------------------------+-------------------------------------------------------+
| https://osv.dev/CVE-2023-39137 | 7.8  | GIT       |  https://github.com/brendan-duncan/archive.git@9de7a054 | fixtures/locks-insecure/osv-scanner-flutter-deps.json |
| https://osv.dev/CVE-2023-39139 | 7.8  | GIT       |  https://github.com/brendan-duncan/archive.git@9de7a054 | fixtures/locks-insecure/osv-scanner-flutter-deps.json |
+--------------------------------+------+-----------+---------------------------------------------------------+-------------------------------------------------------+

---

[TestRun_GithubActions/scanning_osv-scanner_custom_format - 2]

---

[TestRun_GithubActions/scanning_osv-scanner_custom_format_output_json - 1]
{
  "version": "2.1.0",
  "$schema": "https://raw.githubusercontent.com/oasis-tcs/sarif-spec/master/Schemata/sarif-schema-2.1.0.json",
  "runs": [
    {
      "tool": {
        "driver": {
          "informationUri": "https://github.com/google/osv-scanner",
          "name": "osv-scanner",
          "rules": [
            {
              "id": "CVE-2023-39137",
              "name": "CVE-2023-39137",
              "shortDescription": {
                "text": "CVE-2023-39137"
              },
              "fullDescription": {
                "text": "An issue in Archive v3.3.7 allows attackers to spoof zip filenames which can lead to inconsistent filename parsing.",
                "markdown": "An issue in Archive v3.3.7 allows attackers to spoof zip filenames which can lead to inconsistent filename parsing."
              },
              "deprecatedIds": [
                "CVE-2023-39137",
                "GHSA-r285-q736-9v95"
              ],
              "help": {
                "text": "**Your dependency is vulnerable to [CVE-2023-39137](https://osv.dev/list?q=CVE-2023-39137)**./n/n## [CVE-2023-39137](https://osv.dev/vulnerability/CVE-2023-39137)/n/n/u003cdetails/u003e/n/u003csummary/u003eDetails/u003c/summary/u003e/n/n/u003e An issue in Archive v3.3.7 allows attackers to spoof zip filenames which can lead to inconsistent filename parsing./n/n/u003c/details/u003e/n/n---/n/n### Affected Packages/n/n| Source | Package Name | Package Version |/n| --- | --- | --- |/n| lockfile:<rootdir>/fixtures/locks-insecure/osv-scanner-flutter-deps.json | https://github.com/brendan-duncan/archive.git | 9de7a0544457c6aba755ccb65abb41b0dc1db70d |/n/n## Remediation/n/nIf you believe these vulnerabilities do not affect your code and wish to ignore them, add them to the ignore list in an/n`osv-scanner.toml` file located in the same directory as the lockfile containing the vulnerable dependency./n/nSee the format and more options in our documentation here: https://google.github.io/osv-scanner/configuration//n/nAdd or append these values to the following config files to ignore this vulnerability:/n/n`<rootdir>/fixtures/locks-insecure/osv-scanner.toml`/n/n```/n[[IgnoredVulns]]/nid = /"CVE-2023-39137/"/nreason = /"Your reason for ignoring this vulnerability/"/n```/n",
                "markdown": "**Your dependency is vulnerable to [CVE-2023-39137](https://osv.dev/list?q=CVE-2023-39137)**./n/n## [CVE-2023-39137](https://osv.dev/vulnerability/CVE-2023-39137)/n/n/u003cdetails/u003e/n/u003csummary/u003eDetails/u003c/summary/u003e/n/n/u003e An issue in Archive v3.3.7 allows attackers to spoof zip filenames which can lead to inconsistent filename parsing./n/n/u003c/details/u003e/n/n---/n/n### Affected Packages/n/n| Source | Package Name | Package Version |/n| --- | --- | --- |/n| lockfile:<rootdir>/fixtures/locks-insecure/osv-scanner-flutter-deps.json | https://github.com/brendan-duncan/archive.git | 9de7a0544457c6aba755ccb65abb41b0dc1db70d |/n/n## Remediation/n/nIf you believe these vulnerabilities do not affect your code and wish to ignore them, add them to the ignore list in an/n`osv-scanner.toml` file located in the same directory as the lockfile containing the vulnerable dependency./n/nSee the format and more options in our documentation here: https://google.github.io/osv-scanner/configuration//n/nAdd or append these values to the following config files to ignore this vulnerability:/n/n`<rootdir>/fixtures/locks-insecure/osv-scanner.toml`/n/n```/n[[IgnoredVulns]]/nid = /"CVE-2023-39137/"/nreason = /"Your reason for ignoring this vulnerability/"/n```/n"
              }
            },
            {
              "id": "CVE-2023-39139",
              "name": "CVE-2023-39139",
              "shortDescription": {
                "text": "CVE-2023-39139"
              },
              "fullDescription": {
                "text": "An issue in Archive v3.3.7 allows attackers to execute a path traversal via extracting a crafted zip file.",
                "markdown": "An issue in Archive v3.3.7 allows attackers to execute a path traversal via extracting a crafted zip file."
              },
              "deprecatedIds": [
                "CVE-2023-39139",
                "GHSA-9v85-q87q-g4vg"
              ],
              "help": {
                "text": "**Your dependency is vulnerable to [CVE-2023-39139](https://osv.dev/list?q=CVE-2023-39139)**./n/n## [CVE-2023-39139](https://osv.dev/vulnerability/CVE-2023-39139)/n/n/u003cdetails/u003e/n/u003csummary/u003eDetails/u003c/summary/u003e/n/n/u003e An issue in Archive v3.3.7 allows attackers to execute a path traversal via extracting a crafted zip file./n/n/u003c/details/u003e/n/n---/n/n### Affected Packages/n/n| Source | Package Name | Package Version |/n| --- | --- | --- |/n| lockfile:<rootdir>/fixtures/locks-insecure/osv-scanner-flutter-deps.json | https://github.com/brendan-duncan/archive.git | 9de7a0544457c6aba755ccb65abb41b0dc1db70d |/n/n## Remediation/n/nIf you believe these vulnerabilities do not affect your code and wish to ignore them, add them to the ignore list in an/n`osv-scanner.toml` file located in the same directory as the lockfile containing the vulnerable dependency./n/nSee the format and more options in our documentation here: https://google.github.io/osv-scanner/configuration//n/nAdd or append these values to the following config files to ignore this vulnerability:/n/n`<rootdir>/fixtures/locks-insecure/osv-scanner.toml`/n/n```/n[[IgnoredVulns]]/nid = /"CVE-2023-39139/"/nreason = /"Your reason for ignoring this vulnerability/"/n```/n",
                "markdown": "**Your dependency is vulnerable to [CVE-2023-39139](https://osv.dev/list?q=CVE-2023-39139)**./n/n## [CVE-2023-39139](https://osv.dev/vulnerability/CVE-2023-39139)/n/n/u003cdetails/u003e/n/u003csummary/u003eDetails/u003c/summary/u003e/n/n/u003e An issue in Archive v3.3.7 allows attackers to execute a path traversal via extracting a crafted zip file./n/n/u003c/details/u003e/n/n---/n/n### Affected Packages/n/n| Source | Package Name | Package Version |/n| --- | --- | --- |/n| lockfile:<rootdir>/fixtures/locks-insecure/osv-scanner-flutter-deps.json | https://github.com/brendan-duncan/archive.git | 9de7a0544457c6aba755ccb65abb41b0dc1db70d |/n/n## Remediation/n/nIf you believe these vulnerabilities do not affect your code and wish to ignore them, add them to the ignore list in an/n`osv-scanner.toml` file located in the same directory as the lockfile containing the vulnerable dependency./n/nSee the format and more options in our documentation here: https://google.github.io/osv-scanner/configuration//n/nAdd or append these values to the following config files to ignore this vulnerability:/n/n`<rootdir>/fixtures/locks-insecure/osv-scanner.toml`/n/n```/n[[IgnoredVulns]]/nid = /"CVE-2023-39139/"/nreason = /"Your reason for ignoring this vulnerability/"/n```/n"
              }
            }
          ],
<<<<<<< HEAD
          "version": "1.7.0"
=======
          "version": "1.8.1"
>>>>>>> 46aee59b
        }
      },
      "artifacts": [
        {
          "location": {
            "uri": "file://<rootdir>/fixtures/locks-insecure/osv-scanner-flutter-deps.json"
          },
          "length": -1
        }
      ],
      "results": [
        {
          "ruleId": "CVE-2023-39137",
          "ruleIndex": 0,
          "level": "warning",
          "message": {
            "text": "Package 'https://github.com/brendan-duncan/archive.git@9de7a054' is vulnerable to 'CVE-2023-39137' (also known as 'GHSA-r285-q736-9v95')."
          },
          "locations": [
            {
              "physicalLocation": {
                "artifactLocation": {
                  "uri": "file://<rootdir>/fixtures/locks-insecure/osv-scanner-flutter-deps.json"
                }
              }
            }
          ]
        },
        {
          "ruleId": "CVE-2023-39139",
          "ruleIndex": 1,
          "level": "warning",
          "message": {
            "text": "Package 'https://github.com/brendan-duncan/archive.git@9de7a054' is vulnerable to 'CVE-2023-39139' (also known as 'GHSA-9v85-q87q-g4vg')."
          },
          "locations": [
            {
              "physicalLocation": {
                "artifactLocation": {
                  "uri": "file://<rootdir>/fixtures/locks-insecure/osv-scanner-flutter-deps.json"
                }
              }
            }
          ]
        }
      ]
    }
  ]
}

---

[TestRun_GithubActions/scanning_osv-scanner_custom_format_output_json - 2]
Scanned <rootdir>/fixtures/locks-insecure/osv-scanner-flutter-deps.json file as a osv-scanner and found 3 packages

---

[TestRun_InsertDefaultCommand - 1]

---

[TestRun_InsertDefaultCommand - 2]

---

[TestRun_InsertDefaultCommand - 3]

---

[TestRun_InsertDefaultCommand - 4]

---

[TestRun_InsertDefaultCommand - 5]

---

[TestRun_InsertDefaultCommand - 6]
Warning: `scan` exists as both a subcommand of OSV-Scanner and as a file on the filesystem. `scan` is assumed to be a subcommand here. If you intended for `scan` to be an argument to `scan`, you must specify `scan scan` in your command line.

---

[TestRun_InsertDefaultCommand - 7]

---

[TestRun_InsertDefaultCommand - 8]

---

[TestRun_InsertDefaultCommand - 9]

---

[TestRun_InsertDefaultCommand - 10]

---

[TestRun_InsertDefaultCommand - 11]

---

[TestRun_InsertDefaultCommand - 12]

---

[TestRun_InsertDefaultCommand - 13]

---

[TestRun_InsertDefaultCommand - 14]

---

[TestRun_Licenses/Licenses_in_summary_mode_json - 1]
{
  "results": [
    {
      "source": {
        "path": "<rootdir>/fixtures/locks-licenses/package-lock.json",
        "type": "lockfile"
      },
      "packages": [
        {
          "package": {
            "name": "babel",
            "version": "6.23.0",
            "ecosystem": "npm"
          },
          "licenses": [
            "MIT"
          ]
        },
        {
          "package": {
            "name": "human-signals",
            "version": "5.0.0",
            "ecosystem": "npm"
          },
          "licenses": [
            "Apache-2.0"
          ]
        },
        {
          "package": {
            "name": "ms",
            "version": "2.1.3",
            "ecosystem": "npm"
          },
          "licenses": [
            "MIT"
          ]
        }
      ]
    }
  ],
  "experimental_config": {
    "licenses": {
      "summary": true,
      "allowlist": []
    }
  }
}

---

[TestRun_Licenses/Licenses_in_summary_mode_json - 2]
Scanning dir ./fixtures/locks-licenses/package-lock.json
Scanned <rootdir>/fixtures/locks-licenses/package-lock.json file and found 3 packages

---

[TestRun_Licenses/No_license_violations_and_show-all-packages_in_json - 1]
{
  "results": [
    {
      "source": {
        "path": "<rootdir>/fixtures/locks-licenses/package-lock.json",
        "type": "lockfile"
      },
      "packages": [
        {
          "package": {
            "name": "babel",
            "version": "6.23.0",
            "ecosystem": "npm"
          },
          "licenses": [
            "MIT"
          ]
        },
        {
          "package": {
            "name": "human-signals",
            "version": "5.0.0",
            "ecosystem": "npm"
          },
          "licenses": [
            "Apache-2.0"
          ]
        },
        {
          "package": {
            "name": "ms",
            "version": "2.1.3",
            "ecosystem": "npm"
          },
          "licenses": [
            "MIT"
          ]
        }
      ]
    }
  ],
  "experimental_config": {
    "licenses": {
      "summary": false,
      "allowlist": [
        "MIT",
        "Apache-2.0"
      ]
    }
  }
}

---

[TestRun_Licenses/No_license_violations_and_show-all-packages_in_json - 2]
Scanning dir ./fixtures/locks-licenses/package-lock.json
Scanned <rootdir>/fixtures/locks-licenses/package-lock.json file and found 3 packages

---

[TestRun_Licenses/No_vulnerabilities_with_license_summary - 1]
Scanning dir ./fixtures/locks-many
Scanned <rootdir>/fixtures/locks-many/Gemfile.lock file and found 1 package
Scanned <rootdir>/fixtures/locks-many/alpine.cdx.xml as CycloneDX SBOM and found 14 packages
Scanned <rootdir>/fixtures/locks-many/composer.lock file and found 1 package
Scanned <rootdir>/fixtures/locks-many/package-lock.json file and found 1 package
Scanned <rootdir>/fixtures/locks-many/yarn.lock file and found 1 package
Loaded filter from: <rootdir>/fixtures/locks-many/osv-scanner.toml
GHSA-whgm-jr23-g3j9 and 1 alias have been filtered out because: Test manifest file
Filtered 1 vulnerability from output
+------------+-------------------------+
| LICENSE    | NO. OF PACKAGE VERSIONS |
+------------+-------------------------+
| Apache-2.0 |                       1 |
| MIT        |                       1 |
| UNKNOWN    |                      16 |
+------------+-------------------------+

---

[TestRun_Licenses/No_vulnerabilities_with_license_summary - 2]

---

[TestRun_Licenses/No_vulnerabilities_with_license_summary_in_markdown - 1]
Scanning dir ./fixtures/locks-many
Scanned <rootdir>/fixtures/locks-many/Gemfile.lock file and found 1 package
Scanned <rootdir>/fixtures/locks-many/alpine.cdx.xml as CycloneDX SBOM and found 14 packages
Scanned <rootdir>/fixtures/locks-many/composer.lock file and found 1 package
Scanned <rootdir>/fixtures/locks-many/package-lock.json file and found 1 package
Scanned <rootdir>/fixtures/locks-many/yarn.lock file and found 1 package
Loaded filter from: <rootdir>/fixtures/locks-many/osv-scanner.toml
GHSA-whgm-jr23-g3j9 and 1 alias have been filtered out because: Test manifest file
Filtered 1 vulnerability from output
| License | No. of package versions |
| --- | ---:|
| Apache-2.0 | 1 |
| MIT | 1 |
| UNKNOWN | 16 |

---

[TestRun_Licenses/No_vulnerabilities_with_license_summary_in_markdown - 2]

---

[TestRun_Licenses/Some_packages_with_license_violations_and_show-all-packages_in_json - 1]
{
  "results": [
    {
      "source": {
        "path": "<rootdir>/fixtures/locks-licenses/package-lock.json",
        "type": "lockfile"
      },
      "packages": [
        {
          "package": {
            "name": "babel",
            "version": "6.23.0",
            "ecosystem": "npm"
          },
          "licenses": [
            "MIT"
          ]
        },
        {
          "package": {
            "name": "human-signals",
            "version": "5.0.0",
            "ecosystem": "npm"
          },
          "licenses": [
            "Apache-2.0"
          ],
          "license_violations": [
            "Apache-2.0"
          ]
        },
        {
          "package": {
            "name": "ms",
            "version": "2.1.3",
            "ecosystem": "npm"
          },
          "licenses": [
            "MIT"
          ]
        }
      ]
    }
  ],
  "experimental_config": {
    "licenses": {
      "summary": false,
      "allowlist": [
        "MIT"
      ]
    }
  }
}

---

[TestRun_Licenses/Some_packages_with_license_violations_and_show-all-packages_in_json - 2]
Scanning dir ./fixtures/locks-licenses/package-lock.json
Scanned <rootdir>/fixtures/locks-licenses/package-lock.json file and found 3 packages

---

[TestRun_Licenses/Some_packages_with_license_violations_in_json - 1]
{
  "results": [
    {
      "source": {
        "path": "<rootdir>/fixtures/locks-licenses/package-lock.json",
        "type": "lockfile"
      },
      "packages": [
        {
          "package": {
            "name": "human-signals",
            "version": "5.0.0",
            "ecosystem": "npm"
          },
          "licenses": [
            "Apache-2.0"
          ],
          "license_violations": [
            "Apache-2.0"
          ]
        }
      ]
    }
  ],
  "experimental_config": {
    "licenses": {
      "summary": false,
      "allowlist": [
        "MIT"
      ]
    }
  }
}

---

[TestRun_Licenses/Some_packages_with_license_violations_in_json - 2]
Scanning dir ./fixtures/locks-licenses/package-lock.json
Scanned <rootdir>/fixtures/locks-licenses/package-lock.json file and found 3 packages

---

[TestRun_Licenses/Vulnerabilities_and_all_license_violations_allowlisted - 1]
Scanning dir ./fixtures/locks-many/package-lock.json
Scanned <rootdir>/fixtures/locks-many/package-lock.json file and found 1 package
+-------------------------------------+------+-----------+-----------+---------+---------------------------------------+
| OSV URL                             | CVSS | ECOSYSTEM | PACKAGE   | VERSION | SOURCE                                |
+-------------------------------------+------+-----------+-----------+---------+---------------------------------------+
| https://osv.dev/GHSA-whgm-jr23-g3j9 | 7.5  | npm       | ansi-html | 0.0.1   | fixtures/locks-many/package-lock.json |
+-------------------------------------+------+-----------+-----------+---------+---------------------------------------+

---

[TestRun_Licenses/Vulnerabilities_and_all_license_violations_allowlisted - 2]

---

[TestRun_Licenses/Vulnerabilities_and_license_summary - 1]
Scanning dir ./fixtures/locks-many/package-lock.json
Scanned <rootdir>/fixtures/locks-many/package-lock.json file and found 1 package
+-------------------------------------+------+-----------+-----------+---------+---------------------------------------+
| OSV URL                             | CVSS | ECOSYSTEM | PACKAGE   | VERSION | SOURCE                                |
+-------------------------------------+------+-----------+-----------+---------+---------------------------------------+
| https://osv.dev/GHSA-whgm-jr23-g3j9 | 7.5  | npm       | ansi-html | 0.0.1   | fixtures/locks-many/package-lock.json |
+-------------------------------------+------+-----------+-----------+---------+---------------------------------------+
+------------+-------------------------+
| LICENSE    | NO. OF PACKAGE VERSIONS |
+------------+-------------------------+
| Apache-2.0 |                       1 |
+------------+-------------------------+

---

[TestRun_Licenses/Vulnerabilities_and_license_summary - 2]

---

[TestRun_Licenses/Vulnerabilities_and_license_violations_with_allowlist - 1]
Scanning dir ./fixtures/locks-many/package-lock.json
Scanned <rootdir>/fixtures/locks-many/package-lock.json file and found 1 package
+-------------------------------------+------+-----------+-----------+---------+---------------------------------------+
| OSV URL                             | CVSS | ECOSYSTEM | PACKAGE   | VERSION | SOURCE                                |
+-------------------------------------+------+-----------+-----------+---------+---------------------------------------+
| https://osv.dev/GHSA-whgm-jr23-g3j9 | 7.5  | npm       | ansi-html | 0.0.1   | fixtures/locks-many/package-lock.json |
+-------------------------------------+------+-----------+-----------+---------+---------------------------------------+
+-------------------+-----------+-----------+---------+---------------------------------------+
| LICENSE VIOLATION | ECOSYSTEM | PACKAGE   | VERSION | SOURCE                                |
+-------------------+-----------+-----------+---------+---------------------------------------+
| Apache-2.0        | npm       | ansi-html | 0.0.1   | fixtures/locks-many/package-lock.json |
+-------------------+-----------+-----------+---------+---------------------------------------+

---

[TestRun_Licenses/Vulnerabilities_and_license_violations_with_allowlist - 2]

---

[TestRun_LocalDatabases/#00 - 1]
Scanning dir ./fixtures/locks-many/composer.lock
Scanned <rootdir>/fixtures/locks-many/composer.lock file and found 1 package
Loaded Packagist local db from <tempdir>/osv-scanner/Packagist/all.zip
No issues found

---

[TestRun_LocalDatabases/#00 - 2]

---

[TestRun_LocalDatabases/#00 - 3]
Scanning dir ./fixtures/locks-many/composer.lock
Scanned <rootdir>/fixtures/locks-many/composer.lock file and found 1 package
Loaded Packagist local db from <tempdir>/osv-scanner/Packagist/all.zip
No issues found

---

[TestRun_LocalDatabases/#00 - 4]

---

[TestRun_LocalDatabases/#01 - 1]
Scanning dir ./fixtures/sbom-insecure/postgres-stretch.cdx.xml
Scanned <rootdir>/fixtures/sbom-insecure/postgres-stretch.cdx.xml as CycloneDX SBOM and found 136 packages
Loaded Debian local db from <tempdir>/osv-scanner/Debian/all.zip
Loaded Go local db from <tempdir>/osv-scanner/Go/all.zip
Loaded OSS-Fuzz local db from <tempdir>/osv-scanner/OSS-Fuzz/all.zip
+-------------------------------------+------+-----------+--------------------------------+------------------------------------+-------------------------------------------------+
| OSV URL                             | CVSS | ECOSYSTEM | PACKAGE                        | VERSION                            | SOURCE                                          |
+-------------------------------------+------+-----------+--------------------------------+------------------------------------+-------------------------------------------------+
| https://osv.dev/GHSA-f3fp-gc8g-vw66 | 5.9  | Go        | github.com/opencontainers/runc | v1.0.1                             | fixtures/sbom-insecure/postgres-stretch.cdx.xml |
| https://osv.dev/GHSA-g2j6-57v7-gm8c | 6.1  | Go        | github.com/opencontainers/runc | v1.0.1                             | fixtures/sbom-insecure/postgres-stretch.cdx.xml |
| https://osv.dev/GHSA-m8cg-xc2p-r3fc | 2.5  | Go        | github.com/opencontainers/runc | v1.0.1                             | fixtures/sbom-insecure/postgres-stretch.cdx.xml |
| https://osv.dev/GHSA-v95c-p5hm-xq8f | 6.0  | Go        | github.com/opencontainers/runc | v1.0.1                             | fixtures/sbom-insecure/postgres-stretch.cdx.xml |
| https://osv.dev/GHSA-vpvm-3wq2-2wvm | 7.0  | Go        | github.com/opencontainers/runc | v1.0.1                             | fixtures/sbom-insecure/postgres-stretch.cdx.xml |
| https://osv.dev/GHSA-xr7r-f8xq-vfvv | 8.6  | Go        | github.com/opencontainers/runc | v1.0.1                             | fixtures/sbom-insecure/postgres-stretch.cdx.xml |
| https://osv.dev/GHSA-p782-xgp4-8hr8 | 5.3  | Go        | golang.org/x/sys               | v0.0.0-20210817142637-7d9622a276b7 | fixtures/sbom-insecure/postgres-stretch.cdx.xml |
+-------------------------------------+------+-----------+--------------------------------+------------------------------------+-------------------------------------------------+

---

[TestRun_LocalDatabases/#01 - 2]

---

[TestRun_LocalDatabases/#01 - 3]
Scanning dir ./fixtures/sbom-insecure/postgres-stretch.cdx.xml
Scanned <rootdir>/fixtures/sbom-insecure/postgres-stretch.cdx.xml as CycloneDX SBOM and found 136 packages
Loaded Debian local db from <tempdir>/osv-scanner/Debian/all.zip
Loaded Go local db from <tempdir>/osv-scanner/Go/all.zip
Loaded OSS-Fuzz local db from <tempdir>/osv-scanner/OSS-Fuzz/all.zip
+-------------------------------------+------+-----------+--------------------------------+------------------------------------+-------------------------------------------------+
| OSV URL                             | CVSS | ECOSYSTEM | PACKAGE                        | VERSION                            | SOURCE                                          |
+-------------------------------------+------+-----------+--------------------------------+------------------------------------+-------------------------------------------------+
| https://osv.dev/GHSA-f3fp-gc8g-vw66 | 5.9  | Go        | github.com/opencontainers/runc | v1.0.1                             | fixtures/sbom-insecure/postgres-stretch.cdx.xml |
| https://osv.dev/GHSA-g2j6-57v7-gm8c | 6.1  | Go        | github.com/opencontainers/runc | v1.0.1                             | fixtures/sbom-insecure/postgres-stretch.cdx.xml |
| https://osv.dev/GHSA-m8cg-xc2p-r3fc | 2.5  | Go        | github.com/opencontainers/runc | v1.0.1                             | fixtures/sbom-insecure/postgres-stretch.cdx.xml |
| https://osv.dev/GHSA-v95c-p5hm-xq8f | 6.0  | Go        | github.com/opencontainers/runc | v1.0.1                             | fixtures/sbom-insecure/postgres-stretch.cdx.xml |
| https://osv.dev/GHSA-vpvm-3wq2-2wvm | 7.0  | Go        | github.com/opencontainers/runc | v1.0.1                             | fixtures/sbom-insecure/postgres-stretch.cdx.xml |
| https://osv.dev/GHSA-xr7r-f8xq-vfvv | 8.6  | Go        | github.com/opencontainers/runc | v1.0.1                             | fixtures/sbom-insecure/postgres-stretch.cdx.xml |
| https://osv.dev/GHSA-p782-xgp4-8hr8 | 5.3  | Go        | golang.org/x/sys               | v0.0.0-20210817142637-7d9622a276b7 | fixtures/sbom-insecure/postgres-stretch.cdx.xml |
+-------------------------------------+------+-----------+--------------------------------+------------------------------------+-------------------------------------------------+

---

[TestRun_LocalDatabases/#01 - 4]

---

[TestRun_LocalDatabases/#02 - 1]
Scanning dir ./fixtures/locks-many/not-a-lockfile.toml

---

[TestRun_LocalDatabases/#02 - 2]
No package sources found, --help for usage information.

---

[TestRun_LocalDatabases/#02 - 3]
Scanning dir ./fixtures/locks-many/not-a-lockfile.toml

---

[TestRun_LocalDatabases/#02 - 4]
No package sources found, --help for usage information.

---

[TestRun_LocalDatabases/#03 - 1]
Scanning dir ./fixtures/locks-many
Scanned <rootdir>/fixtures/locks-many/Gemfile.lock file and found 1 package
Scanned <rootdir>/fixtures/locks-many/alpine.cdx.xml as CycloneDX SBOM and found 14 packages
Scanned <rootdir>/fixtures/locks-many/composer.lock file and found 1 package
Scanned <rootdir>/fixtures/locks-many/package-lock.json file and found 1 package
Scanned <rootdir>/fixtures/locks-many/yarn.lock file and found 1 package
Loaded RubyGems local db from <tempdir>/osv-scanner/RubyGems/all.zip
Loaded Alpine local db from <tempdir>/osv-scanner/Alpine/all.zip
Loaded Packagist local db from <tempdir>/osv-scanner/Packagist/all.zip
Loaded npm local db from <tempdir>/osv-scanner/npm/all.zip
Loaded filter from: <rootdir>/fixtures/locks-many/osv-scanner.toml
GHSA-whgm-jr23-g3j9 and 1 alias have been filtered out because: Test manifest file
Filtered 1 vulnerability from output
No issues found

---

[TestRun_LocalDatabases/#03 - 2]

---

[TestRun_LocalDatabases/#03 - 3]
Scanning dir ./fixtures/locks-many
Scanned <rootdir>/fixtures/locks-many/Gemfile.lock file and found 1 package
Scanned <rootdir>/fixtures/locks-many/alpine.cdx.xml as CycloneDX SBOM and found 14 packages
Scanned <rootdir>/fixtures/locks-many/composer.lock file and found 1 package
Scanned <rootdir>/fixtures/locks-many/package-lock.json file and found 1 package
Scanned <rootdir>/fixtures/locks-many/yarn.lock file and found 1 package
Loaded RubyGems local db from <tempdir>/osv-scanner/RubyGems/all.zip
Loaded Alpine local db from <tempdir>/osv-scanner/Alpine/all.zip
Loaded Packagist local db from <tempdir>/osv-scanner/Packagist/all.zip
Loaded npm local db from <tempdir>/osv-scanner/npm/all.zip
Loaded filter from: <rootdir>/fixtures/locks-many/osv-scanner.toml
GHSA-whgm-jr23-g3j9 and 1 alias have been filtered out because: Test manifest file
Filtered 1 vulnerability from output
No issues found

---

[TestRun_LocalDatabases/#03 - 4]

---

[TestRun_LocalDatabases/#04 - 1]
Scanning dir ./fixtures/locks-many-with-invalid
Scanned <rootdir>/fixtures/locks-many-with-invalid/Gemfile.lock file and found 1 package
Scanned <rootdir>/fixtures/locks-many-with-invalid/yarn.lock file and found 1 package
Loaded RubyGems local db from <tempdir>/osv-scanner/RubyGems/all.zip
Loaded npm local db from <tempdir>/osv-scanner/npm/all.zip

---

[TestRun_LocalDatabases/#04 - 2]
Attempted to scan lockfile but failed: <rootdir>/fixtures/locks-many-with-invalid/composer.lock

---

[TestRun_LocalDatabases/#04 - 3]
Scanning dir ./fixtures/locks-many-with-invalid
Scanned <rootdir>/fixtures/locks-many-with-invalid/Gemfile.lock file and found 1 package
Scanned <rootdir>/fixtures/locks-many-with-invalid/yarn.lock file and found 1 package
Loaded RubyGems local db from <tempdir>/osv-scanner/RubyGems/all.zip
Loaded npm local db from <tempdir>/osv-scanner/npm/all.zip

---

[TestRun_LocalDatabases/#04 - 4]
Attempted to scan lockfile but failed: <rootdir>/fixtures/locks-many-with-invalid/composer.lock

---

[TestRun_LocalDatabases/#05 - 1]
Scanning dir ./fixtures/locks-one-with-nested
Scanned <rootdir>/fixtures/locks-one-with-nested/yarn.lock file and found 1 package
Loaded npm local db from <tempdir>/osv-scanner/npm/all.zip
No issues found

---

[TestRun_LocalDatabases/#05 - 2]

---

[TestRun_LocalDatabases/#05 - 3]
Scanning dir ./fixtures/locks-one-with-nested
Scanned <rootdir>/fixtures/locks-one-with-nested/yarn.lock file and found 1 package
Loaded npm local db from <tempdir>/osv-scanner/npm/all.zip
No issues found

---

[TestRun_LocalDatabases/#05 - 4]

---

[TestRun_LocalDatabases/#06 - 1]
Scanning dir ./fixtures/locks-one-with-nested
Scanned <rootdir>/fixtures/locks-one-with-nested/nested/composer.lock file and found 1 package
Scanned <rootdir>/fixtures/locks-one-with-nested/yarn.lock file and found 1 package
Loaded Packagist local db from <tempdir>/osv-scanner/Packagist/all.zip
Loaded npm local db from <tempdir>/osv-scanner/npm/all.zip
No issues found

---

[TestRun_LocalDatabases/#06 - 2]

---

[TestRun_LocalDatabases/#06 - 3]
Scanning dir ./fixtures/locks-one-with-nested
Scanned <rootdir>/fixtures/locks-one-with-nested/nested/composer.lock file and found 1 package
Scanned <rootdir>/fixtures/locks-one-with-nested/yarn.lock file and found 1 package
Loaded Packagist local db from <tempdir>/osv-scanner/Packagist/all.zip
Loaded npm local db from <tempdir>/osv-scanner/npm/all.zip
No issues found

---

[TestRun_LocalDatabases/#06 - 4]

---

[TestRun_LocalDatabases/#07 - 1]
Scanning dir ./fixtures/locks-gitignore
Scanned <rootdir>/fixtures/locks-gitignore/Gemfile.lock file and found 1 package
Scanned <rootdir>/fixtures/locks-gitignore/subdir/yarn.lock file and found 1 package
Loaded RubyGems local db from <tempdir>/osv-scanner/RubyGems/all.zip
Loaded npm local db from <tempdir>/osv-scanner/npm/all.zip
No issues found

---

[TestRun_LocalDatabases/#07 - 2]

---

[TestRun_LocalDatabases/#07 - 3]
Scanning dir ./fixtures/locks-gitignore
Scanned <rootdir>/fixtures/locks-gitignore/Gemfile.lock file and found 1 package
Scanned <rootdir>/fixtures/locks-gitignore/subdir/yarn.lock file and found 1 package
Loaded RubyGems local db from <tempdir>/osv-scanner/RubyGems/all.zip
Loaded npm local db from <tempdir>/osv-scanner/npm/all.zip
No issues found

---

[TestRun_LocalDatabases/#07 - 4]

---

[TestRun_LocalDatabases/#08 - 1]
Scanning dir ./fixtures/locks-gitignore
Scanned <rootdir>/fixtures/locks-gitignore/Gemfile.lock file and found 1 package
Scanned <rootdir>/fixtures/locks-gitignore/composer.lock file and found 1 package
Scanned <rootdir>/fixtures/locks-gitignore/ignored/Gemfile.lock file and found 1 package
Scanned <rootdir>/fixtures/locks-gitignore/ignored/yarn.lock file and found 1 package
Scanned <rootdir>/fixtures/locks-gitignore/subdir/Gemfile.lock file and found 1 package
Scanned <rootdir>/fixtures/locks-gitignore/subdir/composer.lock file and found 1 package
Scanned <rootdir>/fixtures/locks-gitignore/subdir/yarn.lock file and found 1 package
Scanned <rootdir>/fixtures/locks-gitignore/yarn.lock file and found 1 package
Loaded RubyGems local db from <tempdir>/osv-scanner/RubyGems/all.zip
Loaded Packagist local db from <tempdir>/osv-scanner/Packagist/all.zip
Loaded npm local db from <tempdir>/osv-scanner/npm/all.zip
No issues found

---

[TestRun_LocalDatabases/#08 - 2]

---

[TestRun_LocalDatabases/#08 - 3]
Scanning dir ./fixtures/locks-gitignore
Scanned <rootdir>/fixtures/locks-gitignore/Gemfile.lock file and found 1 package
Scanned <rootdir>/fixtures/locks-gitignore/composer.lock file and found 1 package
Scanned <rootdir>/fixtures/locks-gitignore/ignored/Gemfile.lock file and found 1 package
Scanned <rootdir>/fixtures/locks-gitignore/ignored/yarn.lock file and found 1 package
Scanned <rootdir>/fixtures/locks-gitignore/subdir/Gemfile.lock file and found 1 package
Scanned <rootdir>/fixtures/locks-gitignore/subdir/composer.lock file and found 1 package
Scanned <rootdir>/fixtures/locks-gitignore/subdir/yarn.lock file and found 1 package
Scanned <rootdir>/fixtures/locks-gitignore/yarn.lock file and found 1 package
Loaded RubyGems local db from <tempdir>/osv-scanner/RubyGems/all.zip
Loaded Packagist local db from <tempdir>/osv-scanner/Packagist/all.zip
Loaded npm local db from <tempdir>/osv-scanner/npm/all.zip
No issues found

---

[TestRun_LocalDatabases/#08 - 4]

---

[TestRun_LocalDatabases/#09 - 1]
{
  "results": [],
  "experimental_config": {
    "licenses": {
      "summary": false,
      "allowlist": null
    }
  }
}

---

[TestRun_LocalDatabases/#09 - 2]
Scanning dir ./fixtures/locks-many/composer.lock
Scanned <rootdir>/fixtures/locks-many/composer.lock file and found 1 package
Loaded Packagist local db from <tempdir>/osv-scanner/Packagist/all.zip

---

[TestRun_LocalDatabases/#09 - 3]
{
  "results": [],
  "experimental_config": {
    "licenses": {
      "summary": false,
      "allowlist": null
    }
  }
}

---

[TestRun_LocalDatabases/#09 - 4]
Scanning dir ./fixtures/locks-many/composer.lock
Scanned <rootdir>/fixtures/locks-many/composer.lock file and found 1 package
Loaded Packagist local db from <tempdir>/osv-scanner/Packagist/all.zip

---

[TestRun_LocalDatabases/#10 - 1]
{
  "results": [],
  "experimental_config": {
    "licenses": {
      "summary": false,
      "allowlist": null
    }
  }
}

---

[TestRun_LocalDatabases/#10 - 2]
Scanning dir ./fixtures/locks-many/composer.lock
Scanned <rootdir>/fixtures/locks-many/composer.lock file and found 1 package
Loaded Packagist local db from <tempdir>/osv-scanner/Packagist/all.zip

---

[TestRun_LocalDatabases/#10 - 3]
{
  "results": [],
  "experimental_config": {
    "licenses": {
      "summary": false,
      "allowlist": null
    }
  }
}

---

[TestRun_LocalDatabases/#10 - 4]
Scanning dir ./fixtures/locks-many/composer.lock
Scanned <rootdir>/fixtures/locks-many/composer.lock file and found 1 package
Loaded Packagist local db from <tempdir>/osv-scanner/Packagist/all.zip

---

[TestRun_LocalDatabases/#11 - 1]
Scanning dir ./fixtures/locks-many/composer.lock
Scanned <rootdir>/fixtures/locks-many/composer.lock file and found 1 package
Loaded Packagist local db from <tempdir>/osv-scanner/Packagist/all.zip
No issues found

---

[TestRun_LocalDatabases/#11 - 2]

---

[TestRun_LocalDatabases/#11 - 3]
Scanning dir ./fixtures/locks-many/composer.lock
Scanned <rootdir>/fixtures/locks-many/composer.lock file and found 1 package
Loaded Packagist local db from <tempdir>/osv-scanner/Packagist/all.zip
No issues found

---

[TestRun_LocalDatabases/#11 - 4]

---

[TestRun_LocalDatabases/#12 - 1]

---

[TestRun_LocalDatabases/#12 - 2]
databases can only be downloaded when running in offline mode

---

[TestRun_LocalDatabases/#12 - 3]

---

[TestRun_LocalDatabases/#12 - 4]
databases can only be downloaded when running in offline mode

---

[TestRun_LockfileWithExplicitParseAs/#00 - 1]

---

[TestRun_LockfileWithExplicitParseAs/#00 - 2]
could not determine extractor, requested my-file

---

[TestRun_LockfileWithExplicitParseAs/#01 - 1]
Scanned <rootdir>/fixtures/locks-many/composer.lock file and found 1 package
No issues found

---

[TestRun_LockfileWithExplicitParseAs/#01 - 2]

---

[TestRun_LockfileWithExplicitParseAs/#02 - 1]

---

[TestRun_LockfileWithExplicitParseAs/#02 - 2]
open <rootdir>/path/to/my:file: no such file or directory

---

[TestRun_LockfileWithExplicitParseAs/#03 - 1]

---

[TestRun_LockfileWithExplicitParseAs/#03 - 2]
open <rootdir>/path/to/my:project/package-lock.json: no such file or directory

---

[TestRun_LockfileWithExplicitParseAs/#04 - 1]
Scanned <rootdir>/fixtures/locks-insecure/my-package-lock.json file as a package-lock.json and found 1 package
Scanning dir ./fixtures/locks-insecure
Scanned <rootdir>/fixtures/locks-insecure/composer.lock file and found 1 package
+-------------------------------------+------+-----------+------------------+---------+----------------------------------------------+
| OSV URL                             | CVSS | ECOSYSTEM | PACKAGE          | VERSION | SOURCE                                       |
+-------------------------------------+------+-----------+------------------+---------+----------------------------------------------+
| https://osv.dev/GHSA-9f46-5r25-5wfm | 9.8  | Packagist | league/flysystem | 1.0.8   | fixtures/locks-insecure/composer.lock        |
| https://osv.dev/GHSA-whgm-jr23-g3j9 | 7.5  | npm       | ansi-html        | 0.0.1   | fixtures/locks-insecure/my-package-lock.json |
+-------------------------------------+------+-----------+------------------+---------+----------------------------------------------+

---

[TestRun_LockfileWithExplicitParseAs/#04 - 2]

---

[TestRun_LockfileWithExplicitParseAs/#05 - 1]
Scanned <rootdir>/fixtures/locks-insecure/my-package-lock.json file as a package-lock.json and found 1 package
Scanned <rootdir>/fixtures/locks-insecure/my-yarn.lock file as a yarn.lock and found 1 package
Scanning dir ./fixtures/locks-insecure
Scanned <rootdir>/fixtures/locks-insecure/composer.lock file and found 1 package
+-------------------------------------+------+-----------+------------------+---------+----------------------------------------------+
| OSV URL                             | CVSS | ECOSYSTEM | PACKAGE          | VERSION | SOURCE                                       |
+-------------------------------------+------+-----------+------------------+---------+----------------------------------------------+
| https://osv.dev/GHSA-9f46-5r25-5wfm | 9.8  | Packagist | league/flysystem | 1.0.8   | fixtures/locks-insecure/composer.lock        |
| https://osv.dev/GHSA-whgm-jr23-g3j9 | 7.5  | npm       | ansi-html        | 0.0.1   | fixtures/locks-insecure/my-package-lock.json |
| https://osv.dev/GHSA-whgm-jr23-g3j9 | 7.5  | npm       | ansi-html        | 0.0.1   | fixtures/locks-insecure/my-yarn.lock         |
+-------------------------------------+------+-----------+------------------+---------+----------------------------------------------+

---

[TestRun_LockfileWithExplicitParseAs/#05 - 2]

---

[TestRun_LockfileWithExplicitParseAs/#06 - 1]
Scanned <rootdir>/fixtures/locks-insecure/my-yarn.lock file as a yarn.lock and found 1 package
Scanned <rootdir>/fixtures/locks-insecure/my-package-lock.json file as a package-lock.json and found 1 package
Scanning dir ./fixtures/locks-insecure
Scanned <rootdir>/fixtures/locks-insecure/composer.lock file and found 1 package
+-------------------------------------+------+-----------+------------------+---------+----------------------------------------------+
| OSV URL                             | CVSS | ECOSYSTEM | PACKAGE          | VERSION | SOURCE                                       |
+-------------------------------------+------+-----------+------------------+---------+----------------------------------------------+
| https://osv.dev/GHSA-9f46-5r25-5wfm | 9.8  | Packagist | league/flysystem | 1.0.8   | fixtures/locks-insecure/composer.lock        |
| https://osv.dev/GHSA-whgm-jr23-g3j9 | 7.5  | npm       | ansi-html        | 0.0.1   | fixtures/locks-insecure/my-package-lock.json |
| https://osv.dev/GHSA-whgm-jr23-g3j9 | 7.5  | npm       | ansi-html        | 0.0.1   | fixtures/locks-insecure/my-yarn.lock         |
+-------------------------------------+------+-----------+------------------+---------+----------------------------------------------+

---

[TestRun_LockfileWithExplicitParseAs/#06 - 2]

---

[TestRun_LockfileWithExplicitParseAs/#07 - 1]

---

[TestRun_LockfileWithExplicitParseAs/#07 - 2]
(extracting as Cargo.lock) could not extract from <rootdir>/fixtures/locks-insecure/my-package-lock.json: toml: line 1: expected '.' or '=', but got '{' instead

---

[TestRun_LockfileWithExplicitParseAs/#08 - 1]

---

[TestRun_LockfileWithExplicitParseAs/#08 - 2]
(extracting as package-lock.json) could not extract from <rootdir>/fixtures/locks-many/yarn.lock: invalid character '#' looking for beginning of value

---

[TestRun_LockfileWithExplicitParseAs/#09 - 1]
Scanned <rootdir>/fixtures/locks-many/installed file as a apk-installed and found 1 package
No issues found

---

[TestRun_LockfileWithExplicitParseAs/#09 - 2]

---

[TestRun_LockfileWithExplicitParseAs/#10 - 1]
Scanned <rootdir>/fixtures/locks-many/status file as a dpkg-status and found 1 package
No issues found

---

[TestRun_LockfileWithExplicitParseAs/#10 - 2]

---

[TestRun_LockfileWithExplicitParseAs/one_lockfile_with_local_path - 1]
Scanned <rootdir>/fixtures/locks-many/replace-local.mod file as a go.mod and found 1 package
Filtered 1 local package/s from the scan.
No issues found

---

[TestRun_LockfileWithExplicitParseAs/one_lockfile_with_local_path - 2]

---

[TestRun_MavenTransitive/does_not_scan_transitive_dependencies_for_pom.xml_with_offline_mode - 1]
Scanning dir ./fixtures/maven-transitive/pom.xml
Scanned <rootdir>/fixtures/maven-transitive/pom.xml file and found 1 package
Loaded Maven local db from <tempdir>/osv-scanner/Maven/all.zip
No issues found

---

[TestRun_MavenTransitive/does_not_scan_transitive_dependencies_for_pom.xml_with_offline_mode - 2]

---

[TestRun_MavenTransitive/scans_transitive_dependencies_by_specifying_pom.xml - 1]
Scanned <rootdir>/fixtures/maven-transitive/abc.xml file as a pom.xml and found 3 packages
+-------------------------------------+------+-----------+-------------------------------------+---------+-----------------------------------+
| OSV URL                             | CVSS | ECOSYSTEM | PACKAGE                             | VERSION | SOURCE                            |
+-------------------------------------+------+-----------+-------------------------------------+---------+-----------------------------------+
| https://osv.dev/GHSA-7rjr-3q55-vv33 | 9.0  | Maven     | org.apache.logging.log4j:log4j-core | 2.14.1  | fixtures/maven-transitive/abc.xml |
| https://osv.dev/GHSA-8489-44mv-ggj8 | 6.6  | Maven     | org.apache.logging.log4j:log4j-core | 2.14.1  | fixtures/maven-transitive/abc.xml |
| https://osv.dev/GHSA-jfh8-c2jp-5v3q | 10.0 | Maven     | org.apache.logging.log4j:log4j-core | 2.14.1  | fixtures/maven-transitive/abc.xml |
| https://osv.dev/GHSA-p6xc-xr62-6r2g | 8.6  | Maven     | org.apache.logging.log4j:log4j-core | 2.14.1  | fixtures/maven-transitive/abc.xml |
+-------------------------------------+------+-----------+-------------------------------------+---------+-----------------------------------+

---

[TestRun_MavenTransitive/scans_transitive_dependencies_by_specifying_pom.xml - 2]

---

[TestRun_MavenTransitive/scans_transitive_dependencies_for_pom.xml_by_default - 1]
Scanning dir ./fixtures/maven-transitive/pom.xml
Scanned <rootdir>/fixtures/maven-transitive/pom.xml file and found 3 packages
+-------------------------------------+------+-----------+-------------------------------------+---------+-----------------------------------+
| OSV URL                             | CVSS | ECOSYSTEM | PACKAGE                             | VERSION | SOURCE                            |
+-------------------------------------+------+-----------+-------------------------------------+---------+-----------------------------------+
| https://osv.dev/GHSA-7rjr-3q55-vv33 | 9.0  | Maven     | org.apache.logging.log4j:log4j-core | 2.14.1  | fixtures/maven-transitive/pom.xml |
| https://osv.dev/GHSA-8489-44mv-ggj8 | 6.6  | Maven     | org.apache.logging.log4j:log4j-core | 2.14.1  | fixtures/maven-transitive/pom.xml |
| https://osv.dev/GHSA-jfh8-c2jp-5v3q | 10.0 | Maven     | org.apache.logging.log4j:log4j-core | 2.14.1  | fixtures/maven-transitive/pom.xml |
| https://osv.dev/GHSA-p6xc-xr62-6r2g | 8.6  | Maven     | org.apache.logging.log4j:log4j-core | 2.14.1  | fixtures/maven-transitive/pom.xml |
+-------------------------------------+------+-----------+-------------------------------------+---------+-----------------------------------+

---

[TestRun_MavenTransitive/scans_transitive_dependencies_for_pom.xml_by_default - 2]

---

[TestRun_OCIImage/Alpine_3.10_image_tar_with_3.18_version_file - 1]
Scanning image ../../internal/image/fixtures/test-alpine.tar
+--------------------------------+------+--------------+---------+-----------+---------------------------------------------------------------------+
| OSV URL                        | CVSS | ECOSYSTEM    | PACKAGE | VERSION   | SOURCE                                                              |
+--------------------------------+------+--------------+---------+-----------+---------------------------------------------------------------------+
| https://osv.dev/CVE-2018-25032 | 7.5  | Alpine:v3.18 | zlib    | 1.2.11-r1 | ../../internal/image/fixtures/test-alpine.tar:/lib/apk/db/installed |
| https://osv.dev/CVE-2022-37434 | 9.8  | Alpine:v3.18 | zlib    | 1.2.11-r1 | ../../internal/image/fixtures/test-alpine.tar:/lib/apk/db/installed |
+--------------------------------+------+--------------+---------+-----------+---------------------------------------------------------------------+

---

[TestRun_OCIImage/Alpine_3.10_image_tar_with_3.18_version_file - 2]

---

[TestRun_OCIImage/Invalid_path - 1]
Scanning image ./fixtures/oci-image/no-file-here.tar

---

[TestRun_OCIImage/Invalid_path - 2]
failed to load image ./fixtures/oci-image/no-file-here.tar: open ./fixtures/oci-image/no-file-here.tar: no such file or directory

---

[TestRun_OCIImage/scanning_node_modules_using_npm_with_no_packages - 1]
Scanning image ../../internal/image/fixtures/test-node_modules-npm-empty.tar
+--------------------------------+------+--------------+---------+------------+-------------------------------------------------------------------------------------+
| OSV URL                        | CVSS | ECOSYSTEM    | PACKAGE | VERSION    | SOURCE                                                                              |
+--------------------------------+------+--------------+---------+------------+-------------------------------------------------------------------------------------+
| https://osv.dev/CVE-2023-42363 | 5.5  | Alpine:v3.19 | busybox | 1.36.1-r15 | ../../internal/image/fixtures/test-node_modules-npm-empty.tar:/lib/apk/db/installed |
| https://osv.dev/CVE-2023-42364 | 5.5  | Alpine:v3.19 | busybox | 1.36.1-r15 | ../../internal/image/fixtures/test-node_modules-npm-empty.tar:/lib/apk/db/installed |
| https://osv.dev/CVE-2023-42365 | 5.5  | Alpine:v3.19 | busybox | 1.36.1-r15 | ../../internal/image/fixtures/test-node_modules-npm-empty.tar:/lib/apk/db/installed |
+--------------------------------+------+--------------+---------+------------+-------------------------------------------------------------------------------------+

---

[TestRun_OCIImage/scanning_node_modules_using_npm_with_no_packages - 2]

---

[TestRun_OCIImage/scanning_node_modules_using_npm_with_some_packages - 1]
Scanning image ../../internal/image/fixtures/test-node_modules-npm-full.tar
+-------------------------------------+------+--------------+----------+------------+-------------------------------------------------------------------------------------------------------+
| OSV URL                             | CVSS | ECOSYSTEM    | PACKAGE  | VERSION    | SOURCE                                                                                                |
+-------------------------------------+------+--------------+----------+------------+-------------------------------------------------------------------------------------------------------+
| https://osv.dev/CVE-2023-42363      | 5.5  | Alpine:v3.19 | busybox  | 1.36.1-r15 | ../../internal/image/fixtures/test-node_modules-npm-full.tar:/lib/apk/db/installed                    |
| https://osv.dev/CVE-2023-42364      | 5.5  | Alpine:v3.19 | busybox  | 1.36.1-r15 | ../../internal/image/fixtures/test-node_modules-npm-full.tar:/lib/apk/db/installed                    |
| https://osv.dev/CVE-2023-42365      | 5.5  | Alpine:v3.19 | busybox  | 1.36.1-r15 | ../../internal/image/fixtures/test-node_modules-npm-full.tar:/lib/apk/db/installed                    |
| https://osv.dev/GHSA-38f5-ghc2-fcmv | 9.8  | npm          | cryo     | 0.0.6      | ../../internal/image/fixtures/test-node_modules-npm-full.tar:/usr/app/node_modules/.package-lock.json |
| https://osv.dev/GHSA-vh95-rmgr-6w4m | 5.6  | npm          | minimist | 0.0.8      | ../../internal/image/fixtures/test-node_modules-npm-full.tar:/usr/app/node_modules/.package-lock.json |
| https://osv.dev/GHSA-xvch-5gv4-984h | 9.8  | npm          | minimist | 0.0.8      | ../../internal/image/fixtures/test-node_modules-npm-full.tar:/usr/app/node_modules/.package-lock.json |
+-------------------------------------+------+--------------+----------+------------+-------------------------------------------------------------------------------------------------------+

---

[TestRun_OCIImage/scanning_node_modules_using_npm_with_some_packages - 2]

---

[TestRun_OCIImage/scanning_node_modules_using_pnpm_with_no_packages - 1]
Scanning image ../../internal/image/fixtures/test-node_modules-pnpm-empty.tar
+--------------------------------+------+--------------+---------+------------+--------------------------------------------------------------------------------------+
| OSV URL                        | CVSS | ECOSYSTEM    | PACKAGE | VERSION    | SOURCE                                                                               |
+--------------------------------+------+--------------+---------+------------+--------------------------------------------------------------------------------------+
| https://osv.dev/CVE-2023-42363 | 5.5  | Alpine:v3.19 | busybox | 1.36.1-r15 | ../../internal/image/fixtures/test-node_modules-pnpm-empty.tar:/lib/apk/db/installed |
| https://osv.dev/CVE-2023-42364 | 5.5  | Alpine:v3.19 | busybox | 1.36.1-r15 | ../../internal/image/fixtures/test-node_modules-pnpm-empty.tar:/lib/apk/db/installed |
| https://osv.dev/CVE-2023-42365 | 5.5  | Alpine:v3.19 | busybox | 1.36.1-r15 | ../../internal/image/fixtures/test-node_modules-pnpm-empty.tar:/lib/apk/db/installed |
+--------------------------------+------+--------------+---------+------------+--------------------------------------------------------------------------------------+

---

[TestRun_OCIImage/scanning_node_modules_using_pnpm_with_no_packages - 2]

---

[TestRun_OCIImage/scanning_node_modules_using_pnpm_with_some_packages - 1]
Scanning image ../../internal/image/fixtures/test-node_modules-pnpm-full.tar
+--------------------------------+------+--------------+---------+------------+-------------------------------------------------------------------------------------+
| OSV URL                        | CVSS | ECOSYSTEM    | PACKAGE | VERSION    | SOURCE                                                                              |
+--------------------------------+------+--------------+---------+------------+-------------------------------------------------------------------------------------+
| https://osv.dev/CVE-2023-42363 | 5.5  | Alpine:v3.19 | busybox | 1.36.1-r15 | ../../internal/image/fixtures/test-node_modules-pnpm-full.tar:/lib/apk/db/installed |
| https://osv.dev/CVE-2023-42364 | 5.5  | Alpine:v3.19 | busybox | 1.36.1-r15 | ../../internal/image/fixtures/test-node_modules-pnpm-full.tar:/lib/apk/db/installed |
| https://osv.dev/CVE-2023-42365 | 5.5  | Alpine:v3.19 | busybox | 1.36.1-r15 | ../../internal/image/fixtures/test-node_modules-pnpm-full.tar:/lib/apk/db/installed |
+--------------------------------+------+--------------+---------+------------+-------------------------------------------------------------------------------------+

---

[TestRun_OCIImage/scanning_node_modules_using_pnpm_with_some_packages - 2]

---

[TestRun_OCIImage/scanning_node_modules_using_yarn_with_no_packages - 1]
Scanning image ../../internal/image/fixtures/test-node_modules-yarn-empty.tar
+--------------------------------+------+--------------+---------+------------+--------------------------------------------------------------------------------------+
| OSV URL                        | CVSS | ECOSYSTEM    | PACKAGE | VERSION    | SOURCE                                                                               |
+--------------------------------+------+--------------+---------+------------+--------------------------------------------------------------------------------------+
| https://osv.dev/CVE-2023-42363 | 5.5  | Alpine:v3.19 | busybox | 1.36.1-r15 | ../../internal/image/fixtures/test-node_modules-yarn-empty.tar:/lib/apk/db/installed |
| https://osv.dev/CVE-2023-42364 | 5.5  | Alpine:v3.19 | busybox | 1.36.1-r15 | ../../internal/image/fixtures/test-node_modules-yarn-empty.tar:/lib/apk/db/installed |
| https://osv.dev/CVE-2023-42365 | 5.5  | Alpine:v3.19 | busybox | 1.36.1-r15 | ../../internal/image/fixtures/test-node_modules-yarn-empty.tar:/lib/apk/db/installed |
+--------------------------------+------+--------------+---------+------------+--------------------------------------------------------------------------------------+

---

[TestRun_OCIImage/scanning_node_modules_using_yarn_with_no_packages - 2]

---

[TestRun_OCIImage/scanning_node_modules_using_yarn_with_some_packages - 1]
Scanning image ../../internal/image/fixtures/test-node_modules-yarn-full.tar
+--------------------------------+------+--------------+---------+------------+-------------------------------------------------------------------------------------+
| OSV URL                        | CVSS | ECOSYSTEM    | PACKAGE | VERSION    | SOURCE                                                                              |
+--------------------------------+------+--------------+---------+------------+-------------------------------------------------------------------------------------+
| https://osv.dev/CVE-2023-42363 | 5.5  | Alpine:v3.19 | busybox | 1.36.1-r15 | ../../internal/image/fixtures/test-node_modules-yarn-full.tar:/lib/apk/db/installed |
| https://osv.dev/CVE-2023-42364 | 5.5  | Alpine:v3.19 | busybox | 1.36.1-r15 | ../../internal/image/fixtures/test-node_modules-yarn-full.tar:/lib/apk/db/installed |
| https://osv.dev/CVE-2023-42365 | 5.5  | Alpine:v3.19 | busybox | 1.36.1-r15 | ../../internal/image/fixtures/test-node_modules-yarn-full.tar:/lib/apk/db/installed |
+--------------------------------+------+--------------+---------+------------+-------------------------------------------------------------------------------------+

---

[TestRun_OCIImage/scanning_node_modules_using_yarn_with_some_packages - 2]

---

[TestRun_OCIImage/Alpine_3.10_image_tar - 1]
Scanning image ./fixtures/oci-image/alpine-tester.tar
+--------------------------------+------+-----------+---------+-----------+--------------------------------------------------------------+
| OSV URL                        | CVSS | ECOSYSTEM | PACKAGE | VERSION   | SOURCE                                                       |
+--------------------------------+------+-----------+---------+-----------+--------------------------------------------------------------+
| https://osv.dev/CVE-2018-25032 | 7.5  | Alpine    | zlib    | 1.2.11-r1 | ./fixtures/oci-image/alpine-tester.tar:/lib/apk/db/installed |
| https://osv.dev/CVE-2022-37434 | 9.8  | Alpine    | zlib    | 1.2.11-r1 | ./fixtures/oci-image/alpine-tester.tar:/lib/apk/db/installed |
+--------------------------------+------+-----------+---------+-----------+--------------------------------------------------------------+

---

[TestRun_OCIImage/Alpine_3.10_image_tar - 2]

---

[TestRun_OCIImage/Invalid_path - 1]
Scanning image ./fixtures/oci-image/no-file-here.tar

---

[TestRun_OCIImage/Invalid_path - 2]
failed to load image ./fixtures/oci-image/no-file-here.tar: open ./fixtures/oci-image/no-file-here.tar: no such file or directory

---

[TestRun_SubCommands/scan_with_a_flag - 1]
Scanning dir ./fixtures/locks-one-with-nested
Scanned <rootdir>/fixtures/locks-one-with-nested/nested/composer.lock file and found 1 package
Scanned <rootdir>/fixtures/locks-one-with-nested/yarn.lock file and found 1 package
No issues found

---

[TestRun_SubCommands/scan_with_a_flag - 2]
Warning: `scan` exists as both a subcommand of OSV-Scanner and as a file on the filesystem. `scan` is assumed to be a subcommand here. If you intended for `scan` to be an argument to `scan`, you must specify `scan scan` in your command line.

---

[TestRun_SubCommands/with_no_subcommand - 1]
Scanning dir ./fixtures/locks-many/composer.lock
Scanned <rootdir>/fixtures/locks-many/composer.lock file and found 1 package
No issues found

---

[TestRun_SubCommands/with_no_subcommand - 2]

---

[TestRun_SubCommands/with_scan_subcommand - 1]
Scanning dir ./fixtures/locks-many/composer.lock
Scanned <rootdir>/fixtures/locks-many/composer.lock file and found 1 package
No issues found

---

[TestRun_SubCommands/with_scan_subcommand - 2]
Warning: `scan` exists as both a subcommand of OSV-Scanner and as a file on the filesystem. `scan` is assumed to be a subcommand here. If you intended for `scan` to be an argument to `scan`, you must specify `scan scan` in your command line.

---<|MERGE_RESOLUTION|>--- conflicted
+++ resolved
@@ -9,11 +9,7 @@
 ---
 
 [TestRun/#01 - 1]
-<<<<<<< HEAD
-osv-scanner version: 1.7.0
-=======
 osv-scanner version: 1.8.1
->>>>>>> 46aee59b
 commit: n/a
 built at: n/a
 
@@ -106,11 +102,7 @@
           "informationUri": "https://github.com/google/osv-scanner",
           "name": "osv-scanner",
           "rules": [],
-<<<<<<< HEAD
-          "version": "1.7.0"
-=======
           "version": "1.8.1"
->>>>>>> 46aee59b
         }
       },
       "results": []
@@ -182,11 +174,7 @@
               }
             }
           ],
-<<<<<<< HEAD
-          "version": "1.7.0"
-=======
           "version": "1.8.1"
->>>>>>> 46aee59b
         }
       },
       "artifacts": [
@@ -428,38 +416,6 @@
 
 ---
 
-<<<<<<< HEAD
-[TestRun_Fix/fix_non-interactive_in-place_package-lock.json - 1]
-Scanning <tempdir>/package-lock.json...
-Found 7 vulnerabilities matching the filter
-Can fix 2/7 matching vulnerabilities by changing 2 dependencies
-UPGRADED-PACKAGE: concat-stream,1.5.0,1.6.1
-UPGRADED-PACKAGE: hosted-git-info,2.1.4,2.8.9
-REMAINING-VULNS: 5
-UNFIXABLE-VULNS: 5
-Rewriting <tempdir>/package-lock.json...
-
----
-
-[TestRun_Fix/fix_non-interactive_in-place_package-lock.json - 2]
-Warning: `fix` exists as both a subcommand of OSV-Scanner and as a file on the filesystem. `fix` is assumed to be a subcommand here. If you intended for `fix` to be an argument to `fix`, you must specify `fix fix` in your command line.
-
----
-
-[TestRun_Fix/fix_non-interactive_relock_package.json - 1]
-Resolving <tempdir>/package.json...
-Found 5 vulnerabilities matching the filter
-Can fix 3/5 matching vulnerabilities by changing 1 dependencies
-UPGRADED-PACKAGE: npm-registry-client,6.2.0,^7.5.0
-REMAINING-VULNS: 2
-UNFIXABLE-VULNS: 2
-Rewriting <tempdir>/package.json...
-
----
-
-[TestRun_Fix/fix_non-interactive_relock_package.json - 2]
-Warning: `fix` exists as both a subcommand of OSV-Scanner and as a file on the filesystem. `fix` is assumed to be a subcommand here. If you intended for `fix` to be an argument to `fix`, you must specify `fix fix` in your command line.
-=======
 [TestRunCallAnalysis/Run_with_govulncheck - 1]
 Scanning dir ./fixtures/call-analysis-go-project
 Scanned <rootdir>/fixtures/call-analysis-go-project/go.mod file and found 4 packages
@@ -499,7 +455,6 @@
 ---
 
 [TestRunCallAnalysis/Run_with_govulncheck - 2]
->>>>>>> 46aee59b
 
 ---
 
@@ -568,11 +523,7 @@
               }
             }
           ],
-<<<<<<< HEAD
-          "version": "1.7.0"
-=======
           "version": "1.8.1"
->>>>>>> 46aee59b
         }
       },
       "artifacts": [
@@ -1733,31 +1684,6 @@
 
 ---
 
-[TestRun_OCIImage/Alpine_3.10_image_tar - 1]
-Scanning image ./fixtures/oci-image/alpine-tester.tar
-+--------------------------------+------+-----------+---------+-----------+--------------------------------------------------------------+
-| OSV URL                        | CVSS | ECOSYSTEM | PACKAGE | VERSION   | SOURCE                                                       |
-+--------------------------------+------+-----------+---------+-----------+--------------------------------------------------------------+
-| https://osv.dev/CVE-2018-25032 | 7.5  | Alpine    | zlib    | 1.2.11-r1 | ./fixtures/oci-image/alpine-tester.tar:/lib/apk/db/installed |
-| https://osv.dev/CVE-2022-37434 | 9.8  | Alpine    | zlib    | 1.2.11-r1 | ./fixtures/oci-image/alpine-tester.tar:/lib/apk/db/installed |
-+--------------------------------+------+-----------+---------+-----------+--------------------------------------------------------------+
-
----
-
-[TestRun_OCIImage/Alpine_3.10_image_tar - 2]
-
----
-
-[TestRun_OCIImage/Invalid_path - 1]
-Scanning image ./fixtures/oci-image/no-file-here.tar
-
----
-
-[TestRun_OCIImage/Invalid_path - 2]
-failed to load image ./fixtures/oci-image/no-file-here.tar: open ./fixtures/oci-image/no-file-here.tar: no such file or directory
-
----
-
 [TestRun_SubCommands/scan_with_a_flag - 1]
 Scanning dir ./fixtures/locks-one-with-nested
 Scanned <rootdir>/fixtures/locks-one-with-nested/nested/composer.lock file and found 1 package
