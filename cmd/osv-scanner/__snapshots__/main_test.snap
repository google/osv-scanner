
[TestRun/#00 - 1]

---

[TestRun/#00 - 2]
No package sources found, --help for usage information.

---

[TestRun/#01 - 1]
osv-scanner version: 1.8.1
commit: n/a
built at: n/a

---

[TestRun/#01 - 2]

---

[TestRun/#02 - 1]
Scanning dir ./fixtures/locks-many/not-a-lockfile.toml

---

[TestRun/#02 - 2]
No package sources found, --help for usage information.

---

[TestRun/#03 - 1]
Scanning dir ./fixtures/locks-gitignore
Scanned <rootdir>/fixtures/locks-gitignore/Gemfile.lock file and found 1 package
Scanned <rootdir>/fixtures/locks-gitignore/subdir/yarn.lock file and found 1 package
No issues found

---

[TestRun/#03 - 2]

---

[TestRun/#04 - 1]
Scanning dir ./fixtures/locks-gitignore
Scanned <rootdir>/fixtures/locks-gitignore/Gemfile.lock file and found 1 package
Scanned <rootdir>/fixtures/locks-gitignore/composer.lock file and found 1 package
Scanned <rootdir>/fixtures/locks-gitignore/ignored/Gemfile.lock file and found 1 package
Scanned <rootdir>/fixtures/locks-gitignore/ignored/yarn.lock file and found 1 package
Scanned <rootdir>/fixtures/locks-gitignore/subdir/Gemfile.lock file and found 1 package
Scanned <rootdir>/fixtures/locks-gitignore/subdir/composer.lock file and found 1 package
Scanned <rootdir>/fixtures/locks-gitignore/subdir/yarn.lock file and found 1 package
Scanned <rootdir>/fixtures/locks-gitignore/yarn.lock file and found 1 package
No issues found

---

[TestRun/#04 - 2]

---

[TestRun/#05 - 1]
Scanning dir ./fixtures/locks-many/package-lock.json
Scanned <rootdir>/fixtures/locks-many/package-lock.json file and found 1 package
| OSV URL | CVSS | Ecosystem | Package | Version | Source |
| --- | --- | --- | --- | --- | --- |
| https://osv.dev/GHSA-whgm-jr23-g3j9 | 7.5 | npm | ansi-html | 0.0.1 | fixtures/locks-many/package-lock.json |

---

[TestRun/#05 - 2]

---

[TestRun/#06 - 1]

---

[TestRun/#06 - 2]
unsupported output format "unknown" - must be one of: table, json, markdown, sarif, gh-annotations

---

[TestRun/Empty_gh-annotations_output - 1]

---

[TestRun/Empty_gh-annotations_output - 2]
Scanning dir ./fixtures/locks-many/composer.lock
Scanned <rootdir>/fixtures/locks-many/composer.lock file and found 1 package

---

[TestRun/Empty_sarif_output - 1]
{
  "version": "2.1.0",
  "$schema": "https://raw.githubusercontent.com/oasis-tcs/sarif-spec/master/Schemata/sarif-schema-2.1.0.json",
  "runs": [
    {
      "tool": {
        "driver": {
          "informationUri": "https://github.com/google/osv-scanner",
          "name": "osv-scanner",
          "rules": [],
          "version": "1.8.1"
        }
      },
      "results": []
    }
  ]
}

---

[TestRun/Empty_sarif_output - 2]
Scanning dir ./fixtures/locks-many/composer.lock
Scanned <rootdir>/fixtures/locks-many/composer.lock file and found 1 package

---

[TestRun/Go_project_with_an_overridden_go_version - 1]
Scanning dir ./fixtures/go-project
Scanned <rootdir>/fixtures/go-project/go.mod file and found 1 package
Loaded filter from: <rootdir>/fixtures/go-project/osv-scanner.toml
+------------------------------+------+-----------+---------+---------+----------------------------+
| OSV URL                      | CVSS | ECOSYSTEM | PACKAGE | VERSION | SOURCE                     |
+------------------------------+------+-----------+---------+---------+----------------------------+
| Uncalled vulnerabilities     |      |           |         |         |                            |
+------------------------------+------+-----------+---------+---------+----------------------------+
| https://osv.dev/GO-2024-2598 |      | Go        | stdlib  | 1.21.7  | fixtures/go-project/go.mod |
| https://osv.dev/GO-2024-2599 |      | Go        | stdlib  | 1.21.7  | fixtures/go-project/go.mod |
| https://osv.dev/GO-2024-2600 |      | Go        | stdlib  | 1.21.7  | fixtures/go-project/go.mod |
| https://osv.dev/GO-2024-2609 |      | Go        | stdlib  | 1.21.7  | fixtures/go-project/go.mod |
| https://osv.dev/GO-2024-2610 |      | Go        | stdlib  | 1.21.7  | fixtures/go-project/go.mod |
| https://osv.dev/GO-2024-2687 |      | Go        | stdlib  | 1.21.7  | fixtures/go-project/go.mod |
| https://osv.dev/GO-2024-2887 |      | Go        | stdlib  | 1.21.7  | fixtures/go-project/go.mod |
| https://osv.dev/GO-2024-2888 |      | Go        | stdlib  | 1.21.7  | fixtures/go-project/go.mod |
+------------------------------+------+-----------+---------+---------+----------------------------+

---

[TestRun/Go_project_with_an_overridden_go_version - 2]

---

[TestRun/PURL_SBOM_case_sensitivity_(api) - 1]
Scanning dir ./fixtures/sbom-insecure/alpine.cdx.xml
Scanned <rootdir>/fixtures/sbom-insecure/alpine.cdx.xml as CycloneDX SBOM and found 14 packages
Loaded filter from: <rootdir>/fixtures/sbom-insecure/osv-scanner.toml
CVE-2022-37434 has been filtered out because: This is a intentionally vulnerable test sbom
Filtered 1 vulnerability from output
+--------------------------------+------+-----------+---------+-----------+---------------------------------------+
| OSV URL                        | CVSS | ECOSYSTEM | PACKAGE | VERSION   | SOURCE                                |
+--------------------------------+------+-----------+---------+-----------+---------------------------------------+
| https://osv.dev/CVE-2018-25032 | 7.5  | Alpine    | zlib    | 1.2.10-r0 | fixtures/sbom-insecure/alpine.cdx.xml |
+--------------------------------+------+-----------+---------+-----------+---------------------------------------+

---

[TestRun/PURL_SBOM_case_sensitivity_(api) - 2]

---

[TestRun/PURL_SBOM_case_sensitivity_(local) - 1]
Scanning dir ./fixtures/sbom-insecure/alpine.cdx.xml
Scanned <rootdir>/fixtures/sbom-insecure/alpine.cdx.xml as CycloneDX SBOM and found 14 packages
Loaded Alpine local db from <tempdir>/osv-scanner/Alpine/all.zip
Loaded filter from: <rootdir>/fixtures/sbom-insecure/osv-scanner.toml
CVE-2022-37434 has been filtered out because: This is a intentionally vulnerable test sbom
Filtered 1 vulnerability from output
+--------------------------------+------+-----------+---------+-----------+---------------------------------------+
| OSV URL                        | CVSS | ECOSYSTEM | PACKAGE | VERSION   | SOURCE                                |
+--------------------------------+------+-----------+---------+-----------+---------------------------------------+
| https://osv.dev/CVE-2016-9840  | 8.8  | Alpine    | zlib    | 1.2.10-r0 | fixtures/sbom-insecure/alpine.cdx.xml |
| https://osv.dev/CVE-2016-9841  | 9.8  | Alpine    | zlib    | 1.2.10-r0 | fixtures/sbom-insecure/alpine.cdx.xml |
| https://osv.dev/CVE-2016-9842  | 8.8  | Alpine    | zlib    | 1.2.10-r0 | fixtures/sbom-insecure/alpine.cdx.xml |
| https://osv.dev/CVE-2016-9843  | 9.8  | Alpine    | zlib    | 1.2.10-r0 | fixtures/sbom-insecure/alpine.cdx.xml |
| https://osv.dev/CVE-2018-25032 | 7.5  | Alpine    | zlib    | 1.2.10-r0 | fixtures/sbom-insecure/alpine.cdx.xml |
+--------------------------------+------+-----------+---------+-----------+---------------------------------------+

---

[TestRun/PURL_SBOM_case_sensitivity_(local) - 2]

---

[TestRun/Sarif_with_vulns - 1]
{
  "version": "2.1.0",
  "$schema": "https://raw.githubusercontent.com/oasis-tcs/sarif-spec/master/Schemata/sarif-schema-2.1.0.json",
  "runs": [
    {
      "tool": {
        "driver": {
          "informationUri": "https://github.com/google/osv-scanner",
          "name": "osv-scanner",
          "rules": [
            {
              "id": "CVE-2021-23424",
              "name": "CVE-2021-23424",
              "shortDescription": {
                "text": "CVE-2021-23424: Uncontrolled Resource Consumption in ansi-html"
              },
              "fullDescription": {
                "text": "This affects all versions of package ansi-html. If an attacker provides a malicious string, it will get stuck processing the input for an extremely long time.",
                "markdown": "This affects all versions of package ansi-html. If an attacker provides a malicious string, it will get stuck processing the input for an extremely long time."
              },
              "deprecatedIds": [
                "CVE-2021-23424",
                "GHSA-whgm-jr23-g3j9"
              ],
              "help": {
                "text": "**Your dependency is vulnerable to [CVE-2021-23424](https://osv.dev/list?q=CVE-2021-23424)**./n/n## [GHSA-whgm-jr23-g3j9](https://osv.dev/vulnerability/GHSA-whgm-jr23-g3j9)/n/n/u003cdetails/u003e/n/u003csummary/u003eDetails/u003c/summary/u003e/n/n/u003e This affects all versions of package ansi-html. If an attacker provides a malicious string, it will get stuck processing the input for an extremely long time./n/n/u003c/details/u003e/n/n---/n/n### Affected Packages/n/n| Source | Package Name | Package Version |/n| --- | --- | --- |/n| lockfile:<rootdir>/fixtures/locks-many/package-lock.json | ansi-html | 0.0.1 |/n/n## Remediation/n/nTo fix these vulnerabilities, update the vulnerabilities past the listed fixed versions below./n/n### Fixed Versions/n/n| Vulnerability ID | Package Name | Fixed Version |/n| --- | --- | --- |/n| GHSA-whgm-jr23-g3j9 | ansi-html | 0.0.8 |/n/nIf you believe these vulnerabilities do not affect your code and wish to ignore them, add them to the ignore list in an/n`osv-scanner.toml` file located in the same directory as the lockfile containing the vulnerable dependency./n/nSee the format and more options in our documentation here: https://google.github.io/osv-scanner/configuration//n/nAdd or append these values to the following config files to ignore this vulnerability:/n/n`<rootdir>/fixtures/locks-many/osv-scanner.toml`/n/n```/n[[IgnoredVulns]]/nid = /"CVE-2021-23424/"/nreason = /"Your reason for ignoring this vulnerability/"/n```/n",
                "markdown": "**Your dependency is vulnerable to [CVE-2021-23424](https://osv.dev/list?q=CVE-2021-23424)**./n/n## [GHSA-whgm-jr23-g3j9](https://osv.dev/vulnerability/GHSA-whgm-jr23-g3j9)/n/n/u003cdetails/u003e/n/u003csummary/u003eDetails/u003c/summary/u003e/n/n/u003e This affects all versions of package ansi-html. If an attacker provides a malicious string, it will get stuck processing the input for an extremely long time./n/n/u003c/details/u003e/n/n---/n/n### Affected Packages/n/n| Source | Package Name | Package Version |/n| --- | --- | --- |/n| lockfile:<rootdir>/fixtures/locks-many/package-lock.json | ansi-html | 0.0.1 |/n/n## Remediation/n/nTo fix these vulnerabilities, update the vulnerabilities past the listed fixed versions below./n/n### Fixed Versions/n/n| Vulnerability ID | Package Name | Fixed Version |/n| --- | --- | --- |/n| GHSA-whgm-jr23-g3j9 | ansi-html | 0.0.8 |/n/nIf you believe these vulnerabilities do not affect your code and wish to ignore them, add them to the ignore list in an/n`osv-scanner.toml` file located in the same directory as the lockfile containing the vulnerable dependency./n/nSee the format and more options in our documentation here: https://google.github.io/osv-scanner/configuration//n/nAdd or append these values to the following config files to ignore this vulnerability:/n/n`<rootdir>/fixtures/locks-many/osv-scanner.toml`/n/n```/n[[IgnoredVulns]]/nid = /"CVE-2021-23424/"/nreason = /"Your reason for ignoring this vulnerability/"/n```/n"
              }
            }
          ],
          "version": "1.8.1"
        }
      },
      "artifacts": [
        {
          "location": {
            "uri": "file://<rootdir>/fixtures/locks-many/package-lock.json"
          },
          "length": -1
        }
      ],
      "results": [
        {
          "ruleId": "CVE-2021-23424",
          "ruleIndex": 0,
          "level": "warning",
          "message": {
            "text": "Package 'ansi-html@0.0.1' is vulnerable to 'CVE-2021-23424' (also known as 'GHSA-whgm-jr23-g3j9')."
          },
          "locations": [
            {
              "physicalLocation": {
                "artifactLocation": {
                  "uri": "file://<rootdir>/fixtures/locks-many/package-lock.json"
                }
              }
            }
          ]
        }
      ]
    }
  ]
}

---

[TestRun/Sarif_with_vulns - 2]
Scanning dir ./fixtures/locks-many/package-lock.json
Scanned <rootdir>/fixtures/locks-many/package-lock.json file and found 1 package

---

[TestRun/Scan_locks-many - 1]
Scanning dir ./fixtures/locks-many
Scanned <rootdir>/fixtures/locks-many/Gemfile.lock file and found 1 package
Scanned <rootdir>/fixtures/locks-many/alpine.cdx.xml as CycloneDX SBOM and found 14 packages
Scanned <rootdir>/fixtures/locks-many/composer.lock file and found 1 package
Scanned <rootdir>/fixtures/locks-many/package-lock.json file and found 1 package
Scanned <rootdir>/fixtures/locks-many/yarn.lock file and found 1 package
Loaded filter from: <rootdir>/fixtures/locks-many/osv-scanner.toml
GHSA-whgm-jr23-g3j9 and 1 alias have been filtered out because: Test manifest file
Filtered 1 vulnerability from output
No issues found

---

[TestRun/Scan_locks-many - 2]

---

[TestRun/all_supported_lockfiles_in_the_directory_should_be_checked - 1]
Scanning dir ./fixtures/locks-many-with-invalid
Scanned <rootdir>/fixtures/locks-many-with-invalid/Gemfile.lock file and found 1 package
Scanned <rootdir>/fixtures/locks-many-with-invalid/yarn.lock file and found 1 package

---

[TestRun/all_supported_lockfiles_in_the_directory_should_be_checked - 2]
Attempted to scan lockfile but failed: <rootdir>/fixtures/locks-many-with-invalid/composer.lock

---

[TestRun/folder_of_supported_sbom_with_vulns - 1]
Scanning dir ./fixtures/sbom-insecure/
Scanned <rootdir>/fixtures/sbom-insecure/alpine.cdx.xml as CycloneDX SBOM and found 14 packages
Scanned <rootdir>/fixtures/sbom-insecure/postgres-stretch.cdx.xml as CycloneDX SBOM and found 136 packages
+-------------------------------------+------+-----------+--------------------------------+------------------------------------+-------------------------------------------------+
| OSV URL                             | CVSS | ECOSYSTEM | PACKAGE                        | VERSION                            | SOURCE                                          |
+-------------------------------------+------+-----------+--------------------------------+------------------------------------+-------------------------------------------------+
| https://osv.dev/CVE-2018-25032      | 7.5  | Alpine    | zlib                           | 1.2.10-r0                          | fixtures/sbom-insecure/alpine.cdx.xml           |
| https://osv.dev/CVE-2022-37434      | 9.8  | Alpine    | zlib                           | 1.2.10-r0                          | fixtures/sbom-insecure/alpine.cdx.xml           |
| https://osv.dev/DLA-3022-1          |      | Debian    | dpkg                           | 1.18.25                            | fixtures/sbom-insecure/postgres-stretch.cdx.xml |
| https://osv.dev/GHSA-v95c-p5hm-xq8f | 6.0  | Go        | github.com/opencontainers/runc | v1.0.1                             | fixtures/sbom-insecure/postgres-stretch.cdx.xml |
| https://osv.dev/GO-2022-0274        |      |           |                                |                                    |                                                 |
| https://osv.dev/GHSA-f3fp-gc8g-vw66 | 5.9  | Go        | github.com/opencontainers/runc | v1.0.1                             | fixtures/sbom-insecure/postgres-stretch.cdx.xml |
| https://osv.dev/GHSA-g2j6-57v7-gm8c | 6.1  | Go        | github.com/opencontainers/runc | v1.0.1                             | fixtures/sbom-insecure/postgres-stretch.cdx.xml |
| https://osv.dev/GHSA-m8cg-xc2p-r3fc | 2.5  | Go        | github.com/opencontainers/runc | v1.0.1                             | fixtures/sbom-insecure/postgres-stretch.cdx.xml |
| https://osv.dev/GHSA-vpvm-3wq2-2wvm | 7.0  | Go        | github.com/opencontainers/runc | v1.0.1                             | fixtures/sbom-insecure/postgres-stretch.cdx.xml |
| https://osv.dev/GHSA-xr7r-f8xq-vfvv | 8.6  | Go        | github.com/opencontainers/runc | v1.0.1                             | fixtures/sbom-insecure/postgres-stretch.cdx.xml |
| https://osv.dev/GHSA-p782-xgp4-8hr8 | 5.3  | Go        | golang.org/x/sys               | v0.0.0-20210817142637-7d9622a276b7 | fixtures/sbom-insecure/postgres-stretch.cdx.xml |
| https://osv.dev/GO-2022-0493        |      |           |                                |                                    |                                                 |
| https://osv.dev/DLA-3012-1          |      | Debian    | libxml2                        | 2.9.4+dfsg1-2.2+deb9u6             | fixtures/sbom-insecure/postgres-stretch.cdx.xml |
| https://osv.dev/DLA-3008-1          |      | Debian    | openssl                        | 1.1.0l-1~deb9u5                    | fixtures/sbom-insecure/postgres-stretch.cdx.xml |
| https://osv.dev/DLA-3051-1          |      | Debian    | tzdata                         | 2021a-0+deb9u3                     | fixtures/sbom-insecure/postgres-stretch.cdx.xml |
+-------------------------------------+------+-----------+--------------------------------+------------------------------------+-------------------------------------------------+

---

[TestRun/folder_of_supported_sbom_with_vulns - 2]

---

[TestRun/gh-annotations_with_vulns - 1]

---

[TestRun/gh-annotations_with_vulns - 2]
Scanning dir ./fixtures/locks-many/package-lock.json
Scanned <rootdir>/fixtures/locks-many/package-lock.json file and found 1 package
::error file=fixtures/locks-many/package-lock.json::fixtures/locks-many/package-lock.json%0A+-----------+-------------------------------------+------+-----------------+---------------+%0A| PACKAGE   | VULNERABILITY ID                    | CVSS | CURRENT VERSION | FIXED VERSION |%0A+-----------+-------------------------------------+------+-----------------+---------------+%0A| ansi-html | https://osv.dev/GHSA-whgm-jr23-g3j9 | 7.5  | 0.0.1           | 0.0.8         |%0A+-----------+-------------------------------------+------+-----------------+---------------+
---

[TestRun/invalid_--verbosity_value - 1]

---

[TestRun/invalid_--verbosity_value - 2]
invalid verbosity level "unknown" - must be one of: error, warn, info, verbose

---

[TestRun/json_output_1 - 1]
{
  "results": [],
  "experimental_config": {
    "licenses": {
      "summary": false,
      "allowlist": null
    }
  }
}

---

[TestRun/json_output_1 - 2]
Scanning dir ./fixtures/locks-many/composer.lock
Scanned <rootdir>/fixtures/locks-many/composer.lock file and found 1 package

---

[TestRun/json_output_2 - 1]
{
  "results": [],
  "experimental_config": {
    "licenses": {
      "summary": false,
      "allowlist": null
    }
  }
}

---

[TestRun/json_output_2 - 2]
Scanning dir ./fixtures/locks-many/composer.lock
Scanned <rootdir>/fixtures/locks-many/composer.lock file and found 1 package

---

[TestRun/nested_directories_are_checked_when_`--recursive`_is_passed - 1]
Scanning dir ./fixtures/locks-one-with-nested
Scanned <rootdir>/fixtures/locks-one-with-nested/nested/composer.lock file and found 1 package
Scanned <rootdir>/fixtures/locks-one-with-nested/yarn.lock file and found 1 package
No issues found

---

[TestRun/nested_directories_are_checked_when_`--recursive`_is_passed - 2]

---

[TestRun/one_specific_supported_lockfile - 1]
Scanning dir ./fixtures/locks-many/composer.lock
Scanned <rootdir>/fixtures/locks-many/composer.lock file and found 1 package
No issues found

---

[TestRun/one_specific_supported_lockfile - 2]

---

[TestRun/one_specific_supported_lockfile_with_ignore - 1]
Scanning dir ./fixtures/locks-test-ignore/package-lock.json
Scanned <rootdir>/fixtures/locks-test-ignore/package-lock.json file and found 1 package
Loaded filter from: <rootdir>/fixtures/locks-test-ignore/osv-scanner.toml
CVE-2021-23424 and 1 alias have been filtered out because: Test manifest file (alpine.cdx.xml)
Filtered 1 vulnerability from output
No issues found

---

[TestRun/one_specific_supported_lockfile_with_ignore - 2]

---

[TestRun/one_specific_supported_sbom_with_vulns - 1]
Scanned <rootdir>/fixtures/sbom-insecure/alpine.cdx.xml as CycloneDX SBOM and found 14 packages
+--------------------------------+------+-----------+---------+-----------+---------------------------------------+
| OSV URL                        | CVSS | ECOSYSTEM | PACKAGE | VERSION   | SOURCE                                |
+--------------------------------+------+-----------+---------+-----------+---------------------------------------+
| https://osv.dev/CVE-2018-25032 | 7.5  | Alpine    | zlib    | 1.2.10-r0 | fixtures/sbom-insecure/alpine.cdx.xml |
| https://osv.dev/CVE-2022-37434 | 9.8  | Alpine    | zlib    | 1.2.10-r0 | fixtures/sbom-insecure/alpine.cdx.xml |
+--------------------------------+------+-----------+---------+-----------+---------------------------------------+

---

[TestRun/one_specific_supported_sbom_with_vulns - 2]

---

[TestRun/only_the_files_in_the_given_directories_are_checked_by_default_(no_recursion) - 1]
Scanning dir ./fixtures/locks-one-with-nested
Scanned <rootdir>/fixtures/locks-one-with-nested/yarn.lock file and found 1 package
No issues found

---

[TestRun/only_the_files_in_the_given_directories_are_checked_by_default_(no_recursion) - 2]

---

[TestRun/verbosity_level_=_error - 1]
No issues found

---

[TestRun/verbosity_level_=_error - 2]

---

[TestRun/verbosity_level_=_info - 1]
Scanning dir ./fixtures/locks-many/composer.lock
Scanned <rootdir>/fixtures/locks-many/composer.lock file and found 1 package
No issues found

---

[TestRun/verbosity_level_=_info - 2]

---

[TestRunCallAnalysis/Run_with_govulncheck - 1]
Scanning dir ./fixtures/call-analysis-go-project
Scanned <rootdir>/fixtures/call-analysis-go-project/go.mod file and found 4 packages
+-------------------------------------+------+-----------+-----------------------------+---------+------------------------------------------+
| OSV URL                             | CVSS | ECOSYSTEM | PACKAGE                     | VERSION | SOURCE                                   |
+-------------------------------------+------+-----------+-----------------------------+---------+------------------------------------------+
| https://osv.dev/GHSA-2h6c-j3gf-xp9r | 5.9  | Go        | github.com/ipfs/go-bitfield | 1.0.0   | fixtures/call-analysis-go-project/go.mod |
| https://osv.dev/GO-2023-1558        |      |           |                             |         |                                          |
| https://osv.dev/GO-2023-2375        |      | Go        | stdlib                      | 1.19    | fixtures/call-analysis-go-project/go.mod |
| https://osv.dev/GO-2023-2102        |      | Go        | stdlib                      | 1.19    | fixtures/call-analysis-go-project/go.mod |
| https://osv.dev/GO-2023-2185        |      | Go        | stdlib                      | 1.19    | fixtures/call-analysis-go-project/go.mod |
| https://osv.dev/GO-2023-2382        |      | Go        | stdlib                      | 1.19    | fixtures/call-analysis-go-project/go.mod |
| https://osv.dev/GO-2024-2598        |      | Go        | stdlib                      | 1.19    | fixtures/call-analysis-go-project/go.mod |
| https://osv.dev/GO-2024-2599        |      | Go        | stdlib                      | 1.19    | fixtures/call-analysis-go-project/go.mod |
| https://osv.dev/GO-2024-2687        |      | Go        | stdlib                      | 1.19    | fixtures/call-analysis-go-project/go.mod |
| https://osv.dev/GO-2024-2887        |      | Go        | stdlib                      | 1.19    | fixtures/call-analysis-go-project/go.mod |
+-------------------------------------+------+-----------+-----------------------------+---------+------------------------------------------+
| Uncalled vulnerabilities            |      |           |                             |         |                                          |
+-------------------------------------+------+-----------+-----------------------------+---------+------------------------------------------+
| https://osv.dev/GHSA-c3h9-896r-86jm | 8.6  | Go        | github.com/gogo/protobuf    | 1.3.1   | fixtures/call-analysis-go-project/go.mod |
| https://osv.dev/GO-2021-0053        |      |           |                             |         |                                          |
| https://osv.dev/GHSA-qgc7-mgm3-q253 | 5.5  | Go        | golang.org/x/image          | 0.4.0   | fixtures/call-analysis-go-project/go.mod |
| https://osv.dev/GO-2023-1572        |      |           |                             |         |                                          |
| https://osv.dev/GHSA-j3p8-6mrq-6g7h | 6.5  | Go        | golang.org/x/image          | 0.4.0   | fixtures/call-analysis-go-project/go.mod |
| https://osv.dev/GO-2023-1990        |      |           |                             |         |                                          |
| https://osv.dev/GHSA-x92r-3vfx-4cv3 | 6.5  | Go        | golang.org/x/image          | 0.4.0   | fixtures/call-analysis-go-project/go.mod |
| https://osv.dev/GO-2023-1989        |      |           |                             |         |                                          |
<<<<<<< HEAD
| https://osv.dev/GHSA-9phm-fm57-rhg8 |      | Go        | golang.org/x/image          | 0.4.0   | fixtures/call-analysis-go-project/go.mod |
| https://osv.dev/GO-2024-2937        |      |           |                             |         |                                          |
=======
| https://osv.dev/GO-2024-2937        |      | Go        | golang.org/x/image          | 0.4.0   | fixtures/call-analysis-go-project/go.mod |
>>>>>>> 4fa2fa47
| https://osv.dev/GO-2023-2041        |      | Go        | stdlib                      | 1.19    | fixtures/call-analysis-go-project/go.mod |
| https://osv.dev/GO-2023-2043        |      | Go        | stdlib                      | 1.19    | fixtures/call-analysis-go-project/go.mod |
| https://osv.dev/GO-2023-2186        |      | Go        | stdlib                      | 1.19    | fixtures/call-analysis-go-project/go.mod |
| https://osv.dev/GO-2024-2600        |      | Go        | stdlib                      | 1.19    | fixtures/call-analysis-go-project/go.mod |
| https://osv.dev/GO-2024-2609        |      | Go        | stdlib                      | 1.19    | fixtures/call-analysis-go-project/go.mod |
| https://osv.dev/GO-2024-2610        |      | Go        | stdlib                      | 1.19    | fixtures/call-analysis-go-project/go.mod |
| https://osv.dev/GO-2024-2888        |      | Go        | stdlib                      | 1.19    | fixtures/call-analysis-go-project/go.mod |
+-------------------------------------+------+-----------+-----------------------------+---------+------------------------------------------+

---

[TestRunCallAnalysis/Run_with_govulncheck - 2]

---

[TestRun_GithubActions/scanning_osv-scanner_custom_format - 1]
Scanned <rootdir>/fixtures/locks-insecure/osv-scanner-flutter-deps.json file as a osv-scanner and found 3 packages
+--------------------------------+------+-----------+----------------------------+----------------------------+-------------------------------------------------------+
| OSV URL                        | CVSS | ECOSYSTEM | PACKAGE                    | VERSION                    | SOURCE                                                |
+--------------------------------+------+-----------+----------------------------+----------------------------+-------------------------------------------------------+
| https://osv.dev/CVE-2023-39137 | 7.8  | GIT       |  https://github.com/brendan-duncan/archive.git@9de7a054 | fixtures/locks-insecure/osv-scanner-flutter-deps.json |
| https://osv.dev/CVE-2023-39139 | 7.8  | GIT       |  https://github.com/brendan-duncan/archive.git@9de7a054 | fixtures/locks-insecure/osv-scanner-flutter-deps.json |
+--------------------------------+------+-----------+---------------------------------------------------------+-------------------------------------------------------+

---

[TestRun_GithubActions/scanning_osv-scanner_custom_format - 2]

---

[TestRun_GithubActions/scanning_osv-scanner_custom_format_output_json - 1]
{
  "version": "2.1.0",
  "$schema": "https://raw.githubusercontent.com/oasis-tcs/sarif-spec/master/Schemata/sarif-schema-2.1.0.json",
  "runs": [
    {
      "tool": {
        "driver": {
          "informationUri": "https://github.com/google/osv-scanner",
          "name": "osv-scanner",
          "rules": [
            {
              "id": "CVE-2023-39137",
              "name": "CVE-2023-39137",
              "shortDescription": {
                "text": "CVE-2023-39137"
              },
              "fullDescription": {
                "text": "An issue in Archive v3.3.7 allows attackers to spoof zip filenames which can lead to inconsistent filename parsing.",
                "markdown": "An issue in Archive v3.3.7 allows attackers to spoof zip filenames which can lead to inconsistent filename parsing."
              },
              "deprecatedIds": [
                "CVE-2023-39137",
                "GHSA-r285-q736-9v95"
              ],
              "help": {
                "text": "**Your dependency is vulnerable to [CVE-2023-39137](https://osv.dev/list?q=CVE-2023-39137)**./n/n## [CVE-2023-39137](https://osv.dev/vulnerability/CVE-2023-39137)/n/n/u003cdetails/u003e/n/u003csummary/u003eDetails/u003c/summary/u003e/n/n/u003e An issue in Archive v3.3.7 allows attackers to spoof zip filenames which can lead to inconsistent filename parsing./n/n/u003c/details/u003e/n/n---/n/n### Affected Packages/n/n| Source | Package Name | Package Version |/n| --- | --- | --- |/n| lockfile:<rootdir>/fixtures/locks-insecure/osv-scanner-flutter-deps.json | https://github.com/brendan-duncan/archive.git | 9de7a0544457c6aba755ccb65abb41b0dc1db70d |/n/n## Remediation/n/nIf you believe these vulnerabilities do not affect your code and wish to ignore them, add them to the ignore list in an/n`osv-scanner.toml` file located in the same directory as the lockfile containing the vulnerable dependency./n/nSee the format and more options in our documentation here: https://google.github.io/osv-scanner/configuration//n/nAdd or append these values to the following config files to ignore this vulnerability:/n/n`<rootdir>/fixtures/locks-insecure/osv-scanner.toml`/n/n```/n[[IgnoredVulns]]/nid = /"CVE-2023-39137/"/nreason = /"Your reason for ignoring this vulnerability/"/n```/n",
                "markdown": "**Your dependency is vulnerable to [CVE-2023-39137](https://osv.dev/list?q=CVE-2023-39137)**./n/n## [CVE-2023-39137](https://osv.dev/vulnerability/CVE-2023-39137)/n/n/u003cdetails/u003e/n/u003csummary/u003eDetails/u003c/summary/u003e/n/n/u003e An issue in Archive v3.3.7 allows attackers to spoof zip filenames which can lead to inconsistent filename parsing./n/n/u003c/details/u003e/n/n---/n/n### Affected Packages/n/n| Source | Package Name | Package Version |/n| --- | --- | --- |/n| lockfile:<rootdir>/fixtures/locks-insecure/osv-scanner-flutter-deps.json | https://github.com/brendan-duncan/archive.git | 9de7a0544457c6aba755ccb65abb41b0dc1db70d |/n/n## Remediation/n/nIf you believe these vulnerabilities do not affect your code and wish to ignore them, add them to the ignore list in an/n`osv-scanner.toml` file located in the same directory as the lockfile containing the vulnerable dependency./n/nSee the format and more options in our documentation here: https://google.github.io/osv-scanner/configuration//n/nAdd or append these values to the following config files to ignore this vulnerability:/n/n`<rootdir>/fixtures/locks-insecure/osv-scanner.toml`/n/n```/n[[IgnoredVulns]]/nid = /"CVE-2023-39137/"/nreason = /"Your reason for ignoring this vulnerability/"/n```/n"
              }
            },
            {
              "id": "CVE-2023-39139",
              "name": "CVE-2023-39139",
              "shortDescription": {
                "text": "CVE-2023-39139"
              },
              "fullDescription": {
                "text": "An issue in Archive v3.3.7 allows attackers to execute a path traversal via extracting a crafted zip file.",
                "markdown": "An issue in Archive v3.3.7 allows attackers to execute a path traversal via extracting a crafted zip file."
              },
              "deprecatedIds": [
                "CVE-2023-39139",
                "GHSA-9v85-q87q-g4vg"
              ],
              "help": {
                "text": "**Your dependency is vulnerable to [CVE-2023-39139](https://osv.dev/list?q=CVE-2023-39139)**./n/n## [CVE-2023-39139](https://osv.dev/vulnerability/CVE-2023-39139)/n/n/u003cdetails/u003e/n/u003csummary/u003eDetails/u003c/summary/u003e/n/n/u003e An issue in Archive v3.3.7 allows attackers to execute a path traversal via extracting a crafted zip file./n/n/u003c/details/u003e/n/n---/n/n### Affected Packages/n/n| Source | Package Name | Package Version |/n| --- | --- | --- |/n| lockfile:<rootdir>/fixtures/locks-insecure/osv-scanner-flutter-deps.json | https://github.com/brendan-duncan/archive.git | 9de7a0544457c6aba755ccb65abb41b0dc1db70d |/n/n## Remediation/n/nIf you believe these vulnerabilities do not affect your code and wish to ignore them, add them to the ignore list in an/n`osv-scanner.toml` file located in the same directory as the lockfile containing the vulnerable dependency./n/nSee the format and more options in our documentation here: https://google.github.io/osv-scanner/configuration//n/nAdd or append these values to the following config files to ignore this vulnerability:/n/n`<rootdir>/fixtures/locks-insecure/osv-scanner.toml`/n/n```/n[[IgnoredVulns]]/nid = /"CVE-2023-39139/"/nreason = /"Your reason for ignoring this vulnerability/"/n```/n",
                "markdown": "**Your dependency is vulnerable to [CVE-2023-39139](https://osv.dev/list?q=CVE-2023-39139)**./n/n## [CVE-2023-39139](https://osv.dev/vulnerability/CVE-2023-39139)/n/n/u003cdetails/u003e/n/u003csummary/u003eDetails/u003c/summary/u003e/n/n/u003e An issue in Archive v3.3.7 allows attackers to execute a path traversal via extracting a crafted zip file./n/n/u003c/details/u003e/n/n---/n/n### Affected Packages/n/n| Source | Package Name | Package Version |/n| --- | --- | --- |/n| lockfile:<rootdir>/fixtures/locks-insecure/osv-scanner-flutter-deps.json | https://github.com/brendan-duncan/archive.git | 9de7a0544457c6aba755ccb65abb41b0dc1db70d |/n/n## Remediation/n/nIf you believe these vulnerabilities do not affect your code and wish to ignore them, add them to the ignore list in an/n`osv-scanner.toml` file located in the same directory as the lockfile containing the vulnerable dependency./n/nSee the format and more options in our documentation here: https://google.github.io/osv-scanner/configuration//n/nAdd or append these values to the following config files to ignore this vulnerability:/n/n`<rootdir>/fixtures/locks-insecure/osv-scanner.toml`/n/n```/n[[IgnoredVulns]]/nid = /"CVE-2023-39139/"/nreason = /"Your reason for ignoring this vulnerability/"/n```/n"
              }
            }
          ],
          "version": "1.8.1"
        }
      },
      "artifacts": [
        {
          "location": {
            "uri": "file://<rootdir>/fixtures/locks-insecure/osv-scanner-flutter-deps.json"
          },
          "length": -1
        }
      ],
      "results": [
        {
          "ruleId": "CVE-2023-39137",
          "ruleIndex": 0,
          "level": "warning",
          "message": {
            "text": "Package 'https://github.com/brendan-duncan/archive.git@9de7a054' is vulnerable to 'CVE-2023-39137' (also known as 'GHSA-r285-q736-9v95')."
          },
          "locations": [
            {
              "physicalLocation": {
                "artifactLocation": {
                  "uri": "file://<rootdir>/fixtures/locks-insecure/osv-scanner-flutter-deps.json"
                }
              }
            }
          ]
        },
        {
          "ruleId": "CVE-2023-39139",
          "ruleIndex": 1,
          "level": "warning",
          "message": {
            "text": "Package 'https://github.com/brendan-duncan/archive.git@9de7a054' is vulnerable to 'CVE-2023-39139' (also known as 'GHSA-9v85-q87q-g4vg')."
          },
          "locations": [
            {
              "physicalLocation": {
                "artifactLocation": {
                  "uri": "file://<rootdir>/fixtures/locks-insecure/osv-scanner-flutter-deps.json"
                }
              }
            }
          ]
        }
      ]
    }
  ]
}

---

[TestRun_GithubActions/scanning_osv-scanner_custom_format_output_json - 2]
Scanned <rootdir>/fixtures/locks-insecure/osv-scanner-flutter-deps.json file as a osv-scanner and found 3 packages

---

[TestRun_InsertDefaultCommand - 1]

---

[TestRun_InsertDefaultCommand - 2]

---

[TestRun_InsertDefaultCommand - 3]

---

[TestRun_InsertDefaultCommand - 4]

---

[TestRun_InsertDefaultCommand - 5]

---

[TestRun_InsertDefaultCommand - 6]
Warning: `scan` exists as both a subcommand of OSV-Scanner and as a file on the filesystem. `scan` is assumed to be a subcommand here. If you intended for `scan` to be an argument to `scan`, you must specify `scan scan` in your command line.

---

[TestRun_InsertDefaultCommand - 7]

---

[TestRun_InsertDefaultCommand - 8]

---

[TestRun_InsertDefaultCommand - 9]

---

[TestRun_InsertDefaultCommand - 10]

---

[TestRun_InsertDefaultCommand - 11]

---

[TestRun_InsertDefaultCommand - 12]

---

[TestRun_InsertDefaultCommand - 13]

---

[TestRun_InsertDefaultCommand - 14]

---

[TestRun_Licenses/Licenses_in_summary_mode_json - 1]
{
  "results": [
    {
      "source": {
        "path": "<rootdir>/fixtures/locks-licenses/package-lock.json",
        "type": "lockfile"
      },
      "packages": [
        {
          "package": {
            "name": "babel",
            "version": "6.23.0",
            "ecosystem": "npm"
          },
          "licenses": [
            "MIT"
          ]
        },
        {
          "package": {
            "name": "human-signals",
            "version": "5.0.0",
            "ecosystem": "npm"
          },
          "licenses": [
            "Apache-2.0"
          ]
        },
        {
          "package": {
            "name": "ms",
            "version": "2.1.3",
            "ecosystem": "npm"
          },
          "licenses": [
            "MIT"
          ]
        }
      ]
    }
  ],
  "experimental_config": {
    "licenses": {
      "summary": true,
      "allowlist": []
    }
  }
}

---

[TestRun_Licenses/Licenses_in_summary_mode_json - 2]
Scanning dir ./fixtures/locks-licenses/package-lock.json
Scanned <rootdir>/fixtures/locks-licenses/package-lock.json file and found 3 packages

---

[TestRun_Licenses/No_license_violations_and_show-all-packages_in_json - 1]
{
  "results": [
    {
      "source": {
        "path": "<rootdir>/fixtures/locks-licenses/package-lock.json",
        "type": "lockfile"
      },
      "packages": [
        {
          "package": {
            "name": "babel",
            "version": "6.23.0",
            "ecosystem": "npm"
          },
          "licenses": [
            "MIT"
          ]
        },
        {
          "package": {
            "name": "human-signals",
            "version": "5.0.0",
            "ecosystem": "npm"
          },
          "licenses": [
            "Apache-2.0"
          ]
        },
        {
          "package": {
            "name": "ms",
            "version": "2.1.3",
            "ecosystem": "npm"
          },
          "licenses": [
            "MIT"
          ]
        }
      ]
    }
  ],
  "experimental_config": {
    "licenses": {
      "summary": false,
      "allowlist": [
        "MIT",
        "Apache-2.0"
      ]
    }
  }
}

---

[TestRun_Licenses/No_license_violations_and_show-all-packages_in_json - 2]
Scanning dir ./fixtures/locks-licenses/package-lock.json
Scanned <rootdir>/fixtures/locks-licenses/package-lock.json file and found 3 packages

---

[TestRun_Licenses/No_vulnerabilities_with_license_summary - 1]
Scanning dir ./fixtures/locks-many
Scanned <rootdir>/fixtures/locks-many/Gemfile.lock file and found 1 package
Scanned <rootdir>/fixtures/locks-many/alpine.cdx.xml as CycloneDX SBOM and found 14 packages
Scanned <rootdir>/fixtures/locks-many/composer.lock file and found 1 package
Scanned <rootdir>/fixtures/locks-many/package-lock.json file and found 1 package
Scanned <rootdir>/fixtures/locks-many/yarn.lock file and found 1 package
Loaded filter from: <rootdir>/fixtures/locks-many/osv-scanner.toml
GHSA-whgm-jr23-g3j9 and 1 alias have been filtered out because: Test manifest file
Filtered 1 vulnerability from output
+------------+-------------------------+
| LICENSE    | NO. OF PACKAGE VERSIONS |
+------------+-------------------------+
| Apache-2.0 |                       1 |
| MIT        |                       1 |
| UNKNOWN    |                      16 |
+------------+-------------------------+

---

[TestRun_Licenses/No_vulnerabilities_with_license_summary - 2]

---

[TestRun_Licenses/No_vulnerabilities_with_license_summary_in_markdown - 1]
Scanning dir ./fixtures/locks-many
Scanned <rootdir>/fixtures/locks-many/Gemfile.lock file and found 1 package
Scanned <rootdir>/fixtures/locks-many/alpine.cdx.xml as CycloneDX SBOM and found 14 packages
Scanned <rootdir>/fixtures/locks-many/composer.lock file and found 1 package
Scanned <rootdir>/fixtures/locks-many/package-lock.json file and found 1 package
Scanned <rootdir>/fixtures/locks-many/yarn.lock file and found 1 package
Loaded filter from: <rootdir>/fixtures/locks-many/osv-scanner.toml
GHSA-whgm-jr23-g3j9 and 1 alias have been filtered out because: Test manifest file
Filtered 1 vulnerability from output
| License | No. of package versions |
| --- | ---:|
| Apache-2.0 | 1 |
| MIT | 1 |
| UNKNOWN | 16 |

---

[TestRun_Licenses/No_vulnerabilities_with_license_summary_in_markdown - 2]

---

[TestRun_Licenses/Some_packages_with_license_violations_and_show-all-packages_in_json - 1]
{
  "results": [
    {
      "source": {
        "path": "<rootdir>/fixtures/locks-licenses/package-lock.json",
        "type": "lockfile"
      },
      "packages": [
        {
          "package": {
            "name": "babel",
            "version": "6.23.0",
            "ecosystem": "npm"
          },
          "licenses": [
            "MIT"
          ]
        },
        {
          "package": {
            "name": "human-signals",
            "version": "5.0.0",
            "ecosystem": "npm"
          },
          "licenses": [
            "Apache-2.0"
          ],
          "license_violations": [
            "Apache-2.0"
          ]
        },
        {
          "package": {
            "name": "ms",
            "version": "2.1.3",
            "ecosystem": "npm"
          },
          "licenses": [
            "MIT"
          ]
        }
      ]
    }
  ],
  "experimental_config": {
    "licenses": {
      "summary": false,
      "allowlist": [
        "MIT"
      ]
    }
  }
}

---

[TestRun_Licenses/Some_packages_with_license_violations_and_show-all-packages_in_json - 2]
Scanning dir ./fixtures/locks-licenses/package-lock.json
Scanned <rootdir>/fixtures/locks-licenses/package-lock.json file and found 3 packages

---

[TestRun_Licenses/Some_packages_with_license_violations_in_json - 1]
{
  "results": [
    {
      "source": {
        "path": "<rootdir>/fixtures/locks-licenses/package-lock.json",
        "type": "lockfile"
      },
      "packages": [
        {
          "package": {
            "name": "human-signals",
            "version": "5.0.0",
            "ecosystem": "npm"
          },
          "licenses": [
            "Apache-2.0"
          ],
          "license_violations": [
            "Apache-2.0"
          ]
        }
      ]
    }
  ],
  "experimental_config": {
    "licenses": {
      "summary": false,
      "allowlist": [
        "MIT"
      ]
    }
  }
}

---

[TestRun_Licenses/Some_packages_with_license_violations_in_json - 2]
Scanning dir ./fixtures/locks-licenses/package-lock.json
Scanned <rootdir>/fixtures/locks-licenses/package-lock.json file and found 3 packages

---

[TestRun_Licenses/Vulnerabilities_and_all_license_violations_allowlisted - 1]
Scanning dir ./fixtures/locks-many/package-lock.json
Scanned <rootdir>/fixtures/locks-many/package-lock.json file and found 1 package
+-------------------------------------+------+-----------+-----------+---------+---------------------------------------+
| OSV URL                             | CVSS | ECOSYSTEM | PACKAGE   | VERSION | SOURCE                                |
+-------------------------------------+------+-----------+-----------+---------+---------------------------------------+
| https://osv.dev/GHSA-whgm-jr23-g3j9 | 7.5  | npm       | ansi-html | 0.0.1   | fixtures/locks-many/package-lock.json |
+-------------------------------------+------+-----------+-----------+---------+---------------------------------------+

---

[TestRun_Licenses/Vulnerabilities_and_all_license_violations_allowlisted - 2]

---

[TestRun_Licenses/Vulnerabilities_and_license_summary - 1]
Scanning dir ./fixtures/locks-many/package-lock.json
Scanned <rootdir>/fixtures/locks-many/package-lock.json file and found 1 package
+-------------------------------------+------+-----------+-----------+---------+---------------------------------------+
| OSV URL                             | CVSS | ECOSYSTEM | PACKAGE   | VERSION | SOURCE                                |
+-------------------------------------+------+-----------+-----------+---------+---------------------------------------+
| https://osv.dev/GHSA-whgm-jr23-g3j9 | 7.5  | npm       | ansi-html | 0.0.1   | fixtures/locks-many/package-lock.json |
+-------------------------------------+------+-----------+-----------+---------+---------------------------------------+
+------------+-------------------------+
| LICENSE    | NO. OF PACKAGE VERSIONS |
+------------+-------------------------+
| Apache-2.0 |                       1 |
+------------+-------------------------+

---

[TestRun_Licenses/Vulnerabilities_and_license_summary - 2]

---

[TestRun_Licenses/Vulnerabilities_and_license_violations_with_allowlist - 1]
Scanning dir ./fixtures/locks-many/package-lock.json
Scanned <rootdir>/fixtures/locks-many/package-lock.json file and found 1 package
+-------------------------------------+------+-----------+-----------+---------+---------------------------------------+
| OSV URL                             | CVSS | ECOSYSTEM | PACKAGE   | VERSION | SOURCE                                |
+-------------------------------------+------+-----------+-----------+---------+---------------------------------------+
| https://osv.dev/GHSA-whgm-jr23-g3j9 | 7.5  | npm       | ansi-html | 0.0.1   | fixtures/locks-many/package-lock.json |
+-------------------------------------+------+-----------+-----------+---------+---------------------------------------+
+-------------------+-----------+-----------+---------+---------------------------------------+
| LICENSE VIOLATION | ECOSYSTEM | PACKAGE   | VERSION | SOURCE                                |
+-------------------+-----------+-----------+---------+---------------------------------------+
| Apache-2.0        | npm       | ansi-html | 0.0.1   | fixtures/locks-many/package-lock.json |
+-------------------+-----------+-----------+---------+---------------------------------------+

---

[TestRun_Licenses/Vulnerabilities_and_license_violations_with_allowlist - 2]

---

[TestRun_LocalDatabases/#00 - 1]
Scanning dir ./fixtures/locks-many/composer.lock
Scanned <rootdir>/fixtures/locks-many/composer.lock file and found 1 package
Loaded Packagist local db from <tempdir>/osv-scanner/Packagist/all.zip
No issues found

---

[TestRun_LocalDatabases/#00 - 2]

---

[TestRun_LocalDatabases/#00 - 3]
Scanning dir ./fixtures/locks-many/composer.lock
Scanned <rootdir>/fixtures/locks-many/composer.lock file and found 1 package
Loaded Packagist local db from <tempdir>/osv-scanner/Packagist/all.zip
No issues found

---

[TestRun_LocalDatabases/#00 - 4]

---

[TestRun_LocalDatabases/#01 - 1]
Scanning dir ./fixtures/sbom-insecure/postgres-stretch.cdx.xml
Scanned <rootdir>/fixtures/sbom-insecure/postgres-stretch.cdx.xml as CycloneDX SBOM and found 136 packages
Loaded Debian local db from <tempdir>/osv-scanner/Debian/all.zip
Loaded Go local db from <tempdir>/osv-scanner/Go/all.zip
Loaded OSS-Fuzz local db from <tempdir>/osv-scanner/OSS-Fuzz/all.zip
15 unimportant vulnerabilities have been filtered out.
Filtered 15 vulnerabilities from output
+-------------------------------------+------+-----------+--------------------------------+------------------------------------+-------------------------------------------------+
| OSV URL                             | CVSS | ECOSYSTEM | PACKAGE                        | VERSION                            | SOURCE                                          |
+-------------------------------------+------+-----------+--------------------------------+------------------------------------+-------------------------------------------------+
| https://osv.dev/CVE-2011-3374       | 3.7  | Debian    | apt                            | 1.4.11                             | fixtures/sbom-insecure/postgres-stretch.cdx.xml |
| https://osv.dev/DSA-4685-1          |      | Debian    | apt                            | 1.4.11                             | fixtures/sbom-insecure/postgres-stretch.cdx.xml |
| https://osv.dev/DSA-4808-1          |      | Debian    | apt                            | 1.4.11                             | fixtures/sbom-insecure/postgres-stretch.cdx.xml |
| https://osv.dev/CVE-2016-2781       | 6.5  | Debian    | coreutils                      | 8.26-3                             | fixtures/sbom-insecure/postgres-stretch.cdx.xml |
| https://osv.dev/DLA-3482-1          |      | Debian    | debian-archive-keyring         | 2017.5+deb9u2                      | fixtures/sbom-insecure/postgres-stretch.cdx.xml |
| https://osv.dev/DLA-3022-1          |      | Debian    | dpkg                           | 1.18.25                            | fixtures/sbom-insecure/postgres-stretch.cdx.xml |
| https://osv.dev/DSA-5147-1          |      | Debian    | dpkg                           | 1.18.25                            | fixtures/sbom-insecure/postgres-stretch.cdx.xml |
| https://osv.dev/DSA-4535-1          |      | Debian    | e2fsprogs                      | 1.43.4-2+deb9u2                    | fixtures/sbom-insecure/postgres-stretch.cdx.xml |
| https://osv.dev/GHSA-f3fp-gc8g-vw66 | 5.9  | Go        | github.com/opencontainers/runc | v1.0.1                             | fixtures/sbom-insecure/postgres-stretch.cdx.xml |
| https://osv.dev/GHSA-g2j6-57v7-gm8c | 6.1  | Go        | github.com/opencontainers/runc | v1.0.1                             | fixtures/sbom-insecure/postgres-stretch.cdx.xml |
| https://osv.dev/GHSA-m8cg-xc2p-r3fc | 2.5  | Go        | github.com/opencontainers/runc | v1.0.1                             | fixtures/sbom-insecure/postgres-stretch.cdx.xml |
| https://osv.dev/GHSA-v95c-p5hm-xq8f | 6.0  | Go        | github.com/opencontainers/runc | v1.0.1                             | fixtures/sbom-insecure/postgres-stretch.cdx.xml |
| https://osv.dev/GHSA-vpvm-3wq2-2wvm | 7.0  | Go        | github.com/opencontainers/runc | v1.0.1                             | fixtures/sbom-insecure/postgres-stretch.cdx.xml |
| https://osv.dev/GHSA-xr7r-f8xq-vfvv | 8.6  | Go        | github.com/opencontainers/runc | v1.0.1                             | fixtures/sbom-insecure/postgres-stretch.cdx.xml |
| https://osv.dev/GHSA-p782-xgp4-8hr8 | 5.3  | Go        | golang.org/x/sys               | v0.0.0-20210817142637-7d9622a276b7 | fixtures/sbom-insecure/postgres-stretch.cdx.xml |
| https://osv.dev/DSA-5122-1          |      | Debian    | gzip                           | 1.6-5+deb9u1                       | fixtures/sbom-insecure/postgres-stretch.cdx.xml |
| https://osv.dev/DLA-3263-1          |      | Debian    | libtasn1-6                     | 4.10-1.1+deb9u1                    | fixtures/sbom-insecure/postgres-stretch.cdx.xml |
| https://osv.dev/CVE-2017-18258      | 6.5  | Debian    | libxml2                        | 2.9.4+dfsg1-2.2+deb9u6             | fixtures/sbom-insecure/postgres-stretch.cdx.xml |
| https://osv.dev/CVE-2018-14404      | 7.5  | Debian    | libxml2                        | 2.9.4+dfsg1-2.2+deb9u6             | fixtures/sbom-insecure/postgres-stretch.cdx.xml |
| https://osv.dev/DLA-3012-1          |      | Debian    | libxml2                        | 2.9.4+dfsg1-2.2+deb9u6             | fixtures/sbom-insecure/postgres-stretch.cdx.xml |
| https://osv.dev/DLA-3172-1          |      | Debian    | libxml2                        | 2.9.4+dfsg1-2.2+deb9u6             | fixtures/sbom-insecure/postgres-stretch.cdx.xml |
| https://osv.dev/DLA-3405-1          |      | Debian    | libxml2                        | 2.9.4+dfsg1-2.2+deb9u6             | fixtures/sbom-insecure/postgres-stretch.cdx.xml |
| https://osv.dev/DSA-5142-1          |      | Debian    | libxml2                        | 2.9.4+dfsg1-2.2+deb9u6             | fixtures/sbom-insecure/postgres-stretch.cdx.xml |
| https://osv.dev/DSA-5271-1          |      | Debian    | libxml2                        | 2.9.4+dfsg1-2.2+deb9u6             | fixtures/sbom-insecure/postgres-stretch.cdx.xml |
| https://osv.dev/DSA-5391-1          |      | Debian    | libxml2                        | 2.9.4+dfsg1-2.2+deb9u6             | fixtures/sbom-insecure/postgres-stretch.cdx.xml |
| https://osv.dev/CVE-2018-0732       | 7.5  | Debian    | openssl                        | 1.1.0l-1~deb9u5                    | fixtures/sbom-insecure/postgres-stretch.cdx.xml |
| https://osv.dev/CVE-2019-1543       | 7.4  | Debian    | openssl                        | 1.1.0l-1~deb9u5                    | fixtures/sbom-insecure/postgres-stretch.cdx.xml |
| https://osv.dev/CVE-2019-1551       | 5.3  | Debian    | openssl                        | 1.1.0l-1~deb9u5                    | fixtures/sbom-insecure/postgres-stretch.cdx.xml |
| https://osv.dev/DLA-3008-1          |      | Debian    | openssl                        | 1.1.0l-1~deb9u5                    | fixtures/sbom-insecure/postgres-stretch.cdx.xml |
| https://osv.dev/DLA-3325-1          |      | Debian    | openssl                        | 1.1.0l-1~deb9u5                    | fixtures/sbom-insecure/postgres-stretch.cdx.xml |
| https://osv.dev/DLA-3449-1          |      | Debian    | openssl                        | 1.1.0l-1~deb9u5                    | fixtures/sbom-insecure/postgres-stretch.cdx.xml |
| https://osv.dev/DLA-3530-1          |      | Debian    | openssl                        | 1.1.0l-1~deb9u5                    | fixtures/sbom-insecure/postgres-stretch.cdx.xml |
| https://osv.dev/DSA-4539-1          |      | Debian    | openssl                        | 1.1.0l-1~deb9u5                    | fixtures/sbom-insecure/postgres-stretch.cdx.xml |
| https://osv.dev/DSA-4539-3          |      | Debian    | openssl                        | 1.1.0l-1~deb9u5                    | fixtures/sbom-insecure/postgres-stretch.cdx.xml |
| https://osv.dev/DSA-4661-1          |      | Debian    | openssl                        | 1.1.0l-1~deb9u5                    | fixtures/sbom-insecure/postgres-stretch.cdx.xml |
| https://osv.dev/DSA-4807-1          |      | Debian    | openssl                        | 1.1.0l-1~deb9u5                    | fixtures/sbom-insecure/postgres-stretch.cdx.xml |
| https://osv.dev/DSA-4855-1          |      | Debian    | openssl                        | 1.1.0l-1~deb9u5                    | fixtures/sbom-insecure/postgres-stretch.cdx.xml |
| https://osv.dev/DSA-4875-1          |      | Debian    | openssl                        | 1.1.0l-1~deb9u5                    | fixtures/sbom-insecure/postgres-stretch.cdx.xml |
| https://osv.dev/DSA-4963-1          |      | Debian    | openssl                        | 1.1.0l-1~deb9u5                    | fixtures/sbom-insecure/postgres-stretch.cdx.xml |
| https://osv.dev/DSA-5103-1          |      | Debian    | openssl                        | 1.1.0l-1~deb9u5                    | fixtures/sbom-insecure/postgres-stretch.cdx.xml |
| https://osv.dev/DSA-5139-1          |      | Debian    | openssl                        | 1.1.0l-1~deb9u5                    | fixtures/sbom-insecure/postgres-stretch.cdx.xml |
| https://osv.dev/DSA-5169-1          |      | Debian    | openssl                        | 1.1.0l-1~deb9u5                    | fixtures/sbom-insecure/postgres-stretch.cdx.xml |
| https://osv.dev/DSA-5343-1          |      | Debian    | openssl                        | 1.1.0l-1~deb9u5                    | fixtures/sbom-insecure/postgres-stretch.cdx.xml |
| https://osv.dev/DSA-5417-1          |      | Debian    | openssl                        | 1.1.0l-1~deb9u5                    | fixtures/sbom-insecure/postgres-stretch.cdx.xml |
| https://osv.dev/DSA-5532-1          |      | Debian    | openssl                        | 1.1.0l-1~deb9u5                    | fixtures/sbom-insecure/postgres-stretch.cdx.xml |
| https://osv.dev/DLA-3072-1          |      | Debian    | postgresql-11                  | 11.15-1.pgdg90+1                   | fixtures/sbom-insecure/postgres-stretch.cdx.xml |
| https://osv.dev/DLA-3189-1          |      | Debian    | postgresql-11                  | 11.15-1.pgdg90+1                   | fixtures/sbom-insecure/postgres-stretch.cdx.xml |
| https://osv.dev/DLA-3316-1          |      | Debian    | postgresql-11                  | 11.15-1.pgdg90+1                   | fixtures/sbom-insecure/postgres-stretch.cdx.xml |
| https://osv.dev/DLA-3422-1          |      | Debian    | postgresql-11                  | 11.15-1.pgdg90+1                   | fixtures/sbom-insecure/postgres-stretch.cdx.xml |
| https://osv.dev/DLA-3600-1          |      | Debian    | postgresql-11                  | 11.15-1.pgdg90+1                   | fixtures/sbom-insecure/postgres-stretch.cdx.xml |
| https://osv.dev/DLA-3651-1          |      | Debian    | postgresql-11                  | 11.15-1.pgdg90+1                   | fixtures/sbom-insecure/postgres-stretch.cdx.xml |
| https://osv.dev/DLA-3764-1          |      | Debian    | postgresql-11                  | 11.15-1.pgdg90+1                   | fixtures/sbom-insecure/postgres-stretch.cdx.xml |
| https://osv.dev/DSA-5135-1          |      | Debian    | postgresql-11                  | 11.15-1.pgdg90+1                   | fixtures/sbom-insecure/postgres-stretch.cdx.xml |
| https://osv.dev/DLA-3755-1          |      | Debian    | tar                            | 1.29b-1.1+deb9u1                   | fixtures/sbom-insecure/postgres-stretch.cdx.xml |
| https://osv.dev/DLA-3051-1          |      | Debian    | tzdata                         | 2021a-0+deb9u3                     | fixtures/sbom-insecure/postgres-stretch.cdx.xml |
| https://osv.dev/DLA-3134-1          |      | Debian    | tzdata                         | 2021a-0+deb9u3                     | fixtures/sbom-insecure/postgres-stretch.cdx.xml |
| https://osv.dev/DLA-3161-1          |      | Debian    | tzdata                         | 2021a-0+deb9u3                     | fixtures/sbom-insecure/postgres-stretch.cdx.xml |
| https://osv.dev/DLA-3366-1          |      | Debian    | tzdata                         | 2021a-0+deb9u3                     | fixtures/sbom-insecure/postgres-stretch.cdx.xml |
| https://osv.dev/DLA-3412-1          |      | Debian    | tzdata                         | 2021a-0+deb9u3                     | fixtures/sbom-insecure/postgres-stretch.cdx.xml |
| https://osv.dev/DLA-3684-1          |      | Debian    | tzdata                         | 2021a-0+deb9u3                     | fixtures/sbom-insecure/postgres-stretch.cdx.xml |
| https://osv.dev/DLA-3788-1          |      | Debian    | tzdata                         | 2021a-0+deb9u3                     | fixtures/sbom-insecure/postgres-stretch.cdx.xml |
| https://osv.dev/DLA-3782-1          |      | Debian    | util-linux                     | 2.29.2-1+deb9u1                    | fixtures/sbom-insecure/postgres-stretch.cdx.xml |
| https://osv.dev/DSA-5055-1          |      | Debian    | util-linux                     | 2.29.2-1+deb9u1                    | fixtures/sbom-insecure/postgres-stretch.cdx.xml |
| https://osv.dev/DSA-5650-1          |      | Debian    | util-linux                     | 2.29.2-1+deb9u1                    | fixtures/sbom-insecure/postgres-stretch.cdx.xml |
| https://osv.dev/DSA-5123-1          |      | Debian    | xz-utils                       | 5.2.2-1.2+deb9u1                   | fixtures/sbom-insecure/postgres-stretch.cdx.xml |
+-------------------------------------+------+-----------+--------------------------------+------------------------------------+-------------------------------------------------+

---

[TestRun_LocalDatabases/#01 - 2]

---

[TestRun_LocalDatabases/#01 - 3]
Scanning dir ./fixtures/sbom-insecure/postgres-stretch.cdx.xml
Scanned <rootdir>/fixtures/sbom-insecure/postgres-stretch.cdx.xml as CycloneDX SBOM and found 136 packages
Loaded Debian local db from <tempdir>/osv-scanner/Debian/all.zip
Loaded Go local db from <tempdir>/osv-scanner/Go/all.zip
Loaded OSS-Fuzz local db from <tempdir>/osv-scanner/OSS-Fuzz/all.zip
15 unimportant vulnerabilities have been filtered out.
Filtered 15 vulnerabilities from output
+-------------------------------------+------+-----------+--------------------------------+------------------------------------+-------------------------------------------------+
| OSV URL                             | CVSS | ECOSYSTEM | PACKAGE                        | VERSION                            | SOURCE                                          |
+-------------------------------------+------+-----------+--------------------------------+------------------------------------+-------------------------------------------------+
| https://osv.dev/CVE-2011-3374       | 3.7  | Debian    | apt                            | 1.4.11                             | fixtures/sbom-insecure/postgres-stretch.cdx.xml |
| https://osv.dev/DSA-4685-1          |      | Debian    | apt                            | 1.4.11                             | fixtures/sbom-insecure/postgres-stretch.cdx.xml |
| https://osv.dev/DSA-4808-1          |      | Debian    | apt                            | 1.4.11                             | fixtures/sbom-insecure/postgres-stretch.cdx.xml |
| https://osv.dev/CVE-2016-2781       | 6.5  | Debian    | coreutils                      | 8.26-3                             | fixtures/sbom-insecure/postgres-stretch.cdx.xml |
| https://osv.dev/DLA-3482-1          |      | Debian    | debian-archive-keyring         | 2017.5+deb9u2                      | fixtures/sbom-insecure/postgres-stretch.cdx.xml |
| https://osv.dev/DLA-3022-1          |      | Debian    | dpkg                           | 1.18.25                            | fixtures/sbom-insecure/postgres-stretch.cdx.xml |
| https://osv.dev/DSA-5147-1          |      | Debian    | dpkg                           | 1.18.25                            | fixtures/sbom-insecure/postgres-stretch.cdx.xml |
| https://osv.dev/DSA-4535-1          |      | Debian    | e2fsprogs                      | 1.43.4-2+deb9u2                    | fixtures/sbom-insecure/postgres-stretch.cdx.xml |
| https://osv.dev/GHSA-f3fp-gc8g-vw66 | 5.9  | Go        | github.com/opencontainers/runc | v1.0.1                             | fixtures/sbom-insecure/postgres-stretch.cdx.xml |
| https://osv.dev/GHSA-g2j6-57v7-gm8c | 6.1  | Go        | github.com/opencontainers/runc | v1.0.1                             | fixtures/sbom-insecure/postgres-stretch.cdx.xml |
| https://osv.dev/GHSA-m8cg-xc2p-r3fc | 2.5  | Go        | github.com/opencontainers/runc | v1.0.1                             | fixtures/sbom-insecure/postgres-stretch.cdx.xml |
| https://osv.dev/GHSA-v95c-p5hm-xq8f | 6.0  | Go        | github.com/opencontainers/runc | v1.0.1                             | fixtures/sbom-insecure/postgres-stretch.cdx.xml |
| https://osv.dev/GHSA-vpvm-3wq2-2wvm | 7.0  | Go        | github.com/opencontainers/runc | v1.0.1                             | fixtures/sbom-insecure/postgres-stretch.cdx.xml |
| https://osv.dev/GHSA-xr7r-f8xq-vfvv | 8.6  | Go        | github.com/opencontainers/runc | v1.0.1                             | fixtures/sbom-insecure/postgres-stretch.cdx.xml |
| https://osv.dev/GHSA-p782-xgp4-8hr8 | 5.3  | Go        | golang.org/x/sys               | v0.0.0-20210817142637-7d9622a276b7 | fixtures/sbom-insecure/postgres-stretch.cdx.xml |
| https://osv.dev/DSA-5122-1          |      | Debian    | gzip                           | 1.6-5+deb9u1                       | fixtures/sbom-insecure/postgres-stretch.cdx.xml |
| https://osv.dev/DLA-3263-1          |      | Debian    | libtasn1-6                     | 4.10-1.1+deb9u1                    | fixtures/sbom-insecure/postgres-stretch.cdx.xml |
| https://osv.dev/CVE-2017-18258      | 6.5  | Debian    | libxml2                        | 2.9.4+dfsg1-2.2+deb9u6             | fixtures/sbom-insecure/postgres-stretch.cdx.xml |
| https://osv.dev/CVE-2018-14404      | 7.5  | Debian    | libxml2                        | 2.9.4+dfsg1-2.2+deb9u6             | fixtures/sbom-insecure/postgres-stretch.cdx.xml |
| https://osv.dev/DLA-3012-1          |      | Debian    | libxml2                        | 2.9.4+dfsg1-2.2+deb9u6             | fixtures/sbom-insecure/postgres-stretch.cdx.xml |
| https://osv.dev/DLA-3172-1          |      | Debian    | libxml2                        | 2.9.4+dfsg1-2.2+deb9u6             | fixtures/sbom-insecure/postgres-stretch.cdx.xml |
| https://osv.dev/DLA-3405-1          |      | Debian    | libxml2                        | 2.9.4+dfsg1-2.2+deb9u6             | fixtures/sbom-insecure/postgres-stretch.cdx.xml |
| https://osv.dev/DSA-5142-1          |      | Debian    | libxml2                        | 2.9.4+dfsg1-2.2+deb9u6             | fixtures/sbom-insecure/postgres-stretch.cdx.xml |
| https://osv.dev/DSA-5271-1          |      | Debian    | libxml2                        | 2.9.4+dfsg1-2.2+deb9u6             | fixtures/sbom-insecure/postgres-stretch.cdx.xml |
| https://osv.dev/DSA-5391-1          |      | Debian    | libxml2                        | 2.9.4+dfsg1-2.2+deb9u6             | fixtures/sbom-insecure/postgres-stretch.cdx.xml |
| https://osv.dev/CVE-2018-0732       | 7.5  | Debian    | openssl                        | 1.1.0l-1~deb9u5                    | fixtures/sbom-insecure/postgres-stretch.cdx.xml |
| https://osv.dev/CVE-2019-1543       | 7.4  | Debian    | openssl                        | 1.1.0l-1~deb9u5                    | fixtures/sbom-insecure/postgres-stretch.cdx.xml |
| https://osv.dev/CVE-2019-1551       | 5.3  | Debian    | openssl                        | 1.1.0l-1~deb9u5                    | fixtures/sbom-insecure/postgres-stretch.cdx.xml |
| https://osv.dev/DLA-3008-1          |      | Debian    | openssl                        | 1.1.0l-1~deb9u5                    | fixtures/sbom-insecure/postgres-stretch.cdx.xml |
| https://osv.dev/DLA-3325-1          |      | Debian    | openssl                        | 1.1.0l-1~deb9u5                    | fixtures/sbom-insecure/postgres-stretch.cdx.xml |
| https://osv.dev/DLA-3449-1          |      | Debian    | openssl                        | 1.1.0l-1~deb9u5                    | fixtures/sbom-insecure/postgres-stretch.cdx.xml |
| https://osv.dev/DLA-3530-1          |      | Debian    | openssl                        | 1.1.0l-1~deb9u5                    | fixtures/sbom-insecure/postgres-stretch.cdx.xml |
| https://osv.dev/DSA-4539-1          |      | Debian    | openssl                        | 1.1.0l-1~deb9u5                    | fixtures/sbom-insecure/postgres-stretch.cdx.xml |
| https://osv.dev/DSA-4539-3          |      | Debian    | openssl                        | 1.1.0l-1~deb9u5                    | fixtures/sbom-insecure/postgres-stretch.cdx.xml |
| https://osv.dev/DSA-4661-1          |      | Debian    | openssl                        | 1.1.0l-1~deb9u5                    | fixtures/sbom-insecure/postgres-stretch.cdx.xml |
| https://osv.dev/DSA-4807-1          |      | Debian    | openssl                        | 1.1.0l-1~deb9u5                    | fixtures/sbom-insecure/postgres-stretch.cdx.xml |
| https://osv.dev/DSA-4855-1          |      | Debian    | openssl                        | 1.1.0l-1~deb9u5                    | fixtures/sbom-insecure/postgres-stretch.cdx.xml |
| https://osv.dev/DSA-4875-1          |      | Debian    | openssl                        | 1.1.0l-1~deb9u5                    | fixtures/sbom-insecure/postgres-stretch.cdx.xml |
| https://osv.dev/DSA-4963-1          |      | Debian    | openssl                        | 1.1.0l-1~deb9u5                    | fixtures/sbom-insecure/postgres-stretch.cdx.xml |
| https://osv.dev/DSA-5103-1          |      | Debian    | openssl                        | 1.1.0l-1~deb9u5                    | fixtures/sbom-insecure/postgres-stretch.cdx.xml |
| https://osv.dev/DSA-5139-1          |      | Debian    | openssl                        | 1.1.0l-1~deb9u5                    | fixtures/sbom-insecure/postgres-stretch.cdx.xml |
| https://osv.dev/DSA-5169-1          |      | Debian    | openssl                        | 1.1.0l-1~deb9u5                    | fixtures/sbom-insecure/postgres-stretch.cdx.xml |
| https://osv.dev/DSA-5343-1          |      | Debian    | openssl                        | 1.1.0l-1~deb9u5                    | fixtures/sbom-insecure/postgres-stretch.cdx.xml |
| https://osv.dev/DSA-5417-1          |      | Debian    | openssl                        | 1.1.0l-1~deb9u5                    | fixtures/sbom-insecure/postgres-stretch.cdx.xml |
| https://osv.dev/DSA-5532-1          |      | Debian    | openssl                        | 1.1.0l-1~deb9u5                    | fixtures/sbom-insecure/postgres-stretch.cdx.xml |
| https://osv.dev/DLA-3072-1          |      | Debian    | postgresql-11                  | 11.15-1.pgdg90+1                   | fixtures/sbom-insecure/postgres-stretch.cdx.xml |
| https://osv.dev/DLA-3189-1          |      | Debian    | postgresql-11                  | 11.15-1.pgdg90+1                   | fixtures/sbom-insecure/postgres-stretch.cdx.xml |
| https://osv.dev/DLA-3316-1          |      | Debian    | postgresql-11                  | 11.15-1.pgdg90+1                   | fixtures/sbom-insecure/postgres-stretch.cdx.xml |
| https://osv.dev/DLA-3422-1          |      | Debian    | postgresql-11                  | 11.15-1.pgdg90+1                   | fixtures/sbom-insecure/postgres-stretch.cdx.xml |
| https://osv.dev/DLA-3600-1          |      | Debian    | postgresql-11                  | 11.15-1.pgdg90+1                   | fixtures/sbom-insecure/postgres-stretch.cdx.xml |
| https://osv.dev/DLA-3651-1          |      | Debian    | postgresql-11                  | 11.15-1.pgdg90+1                   | fixtures/sbom-insecure/postgres-stretch.cdx.xml |
| https://osv.dev/DLA-3764-1          |      | Debian    | postgresql-11                  | 11.15-1.pgdg90+1                   | fixtures/sbom-insecure/postgres-stretch.cdx.xml |
| https://osv.dev/DSA-5135-1          |      | Debian    | postgresql-11                  | 11.15-1.pgdg90+1                   | fixtures/sbom-insecure/postgres-stretch.cdx.xml |
| https://osv.dev/DLA-3755-1          |      | Debian    | tar                            | 1.29b-1.1+deb9u1                   | fixtures/sbom-insecure/postgres-stretch.cdx.xml |
| https://osv.dev/DLA-3051-1          |      | Debian    | tzdata                         | 2021a-0+deb9u3                     | fixtures/sbom-insecure/postgres-stretch.cdx.xml |
| https://osv.dev/DLA-3134-1          |      | Debian    | tzdata                         | 2021a-0+deb9u3                     | fixtures/sbom-insecure/postgres-stretch.cdx.xml |
| https://osv.dev/DLA-3161-1          |      | Debian    | tzdata                         | 2021a-0+deb9u3                     | fixtures/sbom-insecure/postgres-stretch.cdx.xml |
| https://osv.dev/DLA-3366-1          |      | Debian    | tzdata                         | 2021a-0+deb9u3                     | fixtures/sbom-insecure/postgres-stretch.cdx.xml |
| https://osv.dev/DLA-3412-1          |      | Debian    | tzdata                         | 2021a-0+deb9u3                     | fixtures/sbom-insecure/postgres-stretch.cdx.xml |
| https://osv.dev/DLA-3684-1          |      | Debian    | tzdata                         | 2021a-0+deb9u3                     | fixtures/sbom-insecure/postgres-stretch.cdx.xml |
| https://osv.dev/DLA-3788-1          |      | Debian    | tzdata                         | 2021a-0+deb9u3                     | fixtures/sbom-insecure/postgres-stretch.cdx.xml |
| https://osv.dev/DLA-3782-1          |      | Debian    | util-linux                     | 2.29.2-1+deb9u1                    | fixtures/sbom-insecure/postgres-stretch.cdx.xml |
| https://osv.dev/DSA-5055-1          |      | Debian    | util-linux                     | 2.29.2-1+deb9u1                    | fixtures/sbom-insecure/postgres-stretch.cdx.xml |
| https://osv.dev/DSA-5650-1          |      | Debian    | util-linux                     | 2.29.2-1+deb9u1                    | fixtures/sbom-insecure/postgres-stretch.cdx.xml |
| https://osv.dev/DSA-5123-1          |      | Debian    | xz-utils                       | 5.2.2-1.2+deb9u1                   | fixtures/sbom-insecure/postgres-stretch.cdx.xml |
+-------------------------------------+------+-----------+--------------------------------+------------------------------------+-------------------------------------------------+

---

[TestRun_LocalDatabases/#01 - 4]

---

[TestRun_LocalDatabases/#02 - 1]
Scanning dir ./fixtures/locks-many/not-a-lockfile.toml

---

[TestRun_LocalDatabases/#02 - 2]
No package sources found, --help for usage information.

---

[TestRun_LocalDatabases/#02 - 3]
Scanning dir ./fixtures/locks-many/not-a-lockfile.toml

---

[TestRun_LocalDatabases/#02 - 4]
No package sources found, --help for usage information.

---

[TestRun_LocalDatabases/#03 - 1]
Scanning dir ./fixtures/locks-many
Scanned <rootdir>/fixtures/locks-many/Gemfile.lock file and found 1 package
Scanned <rootdir>/fixtures/locks-many/alpine.cdx.xml as CycloneDX SBOM and found 14 packages
Scanned <rootdir>/fixtures/locks-many/composer.lock file and found 1 package
Scanned <rootdir>/fixtures/locks-many/package-lock.json file and found 1 package
Scanned <rootdir>/fixtures/locks-many/yarn.lock file and found 1 package
Loaded RubyGems local db from <tempdir>/osv-scanner/RubyGems/all.zip
Loaded Alpine local db from <tempdir>/osv-scanner/Alpine/all.zip
Loaded Packagist local db from <tempdir>/osv-scanner/Packagist/all.zip
Loaded npm local db from <tempdir>/osv-scanner/npm/all.zip
Loaded filter from: <rootdir>/fixtures/locks-many/osv-scanner.toml
GHSA-whgm-jr23-g3j9 and 1 alias have been filtered out because: Test manifest file
Filtered 1 vulnerability from output
No issues found

---

[TestRun_LocalDatabases/#03 - 2]

---

[TestRun_LocalDatabases/#03 - 3]
Scanning dir ./fixtures/locks-many
Scanned <rootdir>/fixtures/locks-many/Gemfile.lock file and found 1 package
Scanned <rootdir>/fixtures/locks-many/alpine.cdx.xml as CycloneDX SBOM and found 14 packages
Scanned <rootdir>/fixtures/locks-many/composer.lock file and found 1 package
Scanned <rootdir>/fixtures/locks-many/package-lock.json file and found 1 package
Scanned <rootdir>/fixtures/locks-many/yarn.lock file and found 1 package
Loaded RubyGems local db from <tempdir>/osv-scanner/RubyGems/all.zip
Loaded Alpine local db from <tempdir>/osv-scanner/Alpine/all.zip
Loaded Packagist local db from <tempdir>/osv-scanner/Packagist/all.zip
Loaded npm local db from <tempdir>/osv-scanner/npm/all.zip
Loaded filter from: <rootdir>/fixtures/locks-many/osv-scanner.toml
GHSA-whgm-jr23-g3j9 and 1 alias have been filtered out because: Test manifest file
Filtered 1 vulnerability from output
No issues found

---

[TestRun_LocalDatabases/#03 - 4]

---

[TestRun_LocalDatabases/#04 - 1]
Scanning dir ./fixtures/locks-many-with-invalid
Scanned <rootdir>/fixtures/locks-many-with-invalid/Gemfile.lock file and found 1 package
Scanned <rootdir>/fixtures/locks-many-with-invalid/yarn.lock file and found 1 package
Loaded RubyGems local db from <tempdir>/osv-scanner/RubyGems/all.zip
Loaded npm local db from <tempdir>/osv-scanner/npm/all.zip

---

[TestRun_LocalDatabases/#04 - 2]
Attempted to scan lockfile but failed: <rootdir>/fixtures/locks-many-with-invalid/composer.lock

---

[TestRun_LocalDatabases/#04 - 3]
Scanning dir ./fixtures/locks-many-with-invalid
Scanned <rootdir>/fixtures/locks-many-with-invalid/Gemfile.lock file and found 1 package
Scanned <rootdir>/fixtures/locks-many-with-invalid/yarn.lock file and found 1 package
Loaded RubyGems local db from <tempdir>/osv-scanner/RubyGems/all.zip
Loaded npm local db from <tempdir>/osv-scanner/npm/all.zip

---

[TestRun_LocalDatabases/#04 - 4]
Attempted to scan lockfile but failed: <rootdir>/fixtures/locks-many-with-invalid/composer.lock

---

[TestRun_LocalDatabases/#05 - 1]
Scanning dir ./fixtures/locks-one-with-nested
Scanned <rootdir>/fixtures/locks-one-with-nested/yarn.lock file and found 1 package
Loaded npm local db from <tempdir>/osv-scanner/npm/all.zip
No issues found

---

[TestRun_LocalDatabases/#05 - 2]

---

[TestRun_LocalDatabases/#05 - 3]
Scanning dir ./fixtures/locks-one-with-nested
Scanned <rootdir>/fixtures/locks-one-with-nested/yarn.lock file and found 1 package
Loaded npm local db from <tempdir>/osv-scanner/npm/all.zip
No issues found

---

[TestRun_LocalDatabases/#05 - 4]

---

[TestRun_LocalDatabases/#06 - 1]
Scanning dir ./fixtures/locks-one-with-nested
Scanned <rootdir>/fixtures/locks-one-with-nested/nested/composer.lock file and found 1 package
Scanned <rootdir>/fixtures/locks-one-with-nested/yarn.lock file and found 1 package
Loaded Packagist local db from <tempdir>/osv-scanner/Packagist/all.zip
Loaded npm local db from <tempdir>/osv-scanner/npm/all.zip
No issues found

---

[TestRun_LocalDatabases/#06 - 2]

---

[TestRun_LocalDatabases/#06 - 3]
Scanning dir ./fixtures/locks-one-with-nested
Scanned <rootdir>/fixtures/locks-one-with-nested/nested/composer.lock file and found 1 package
Scanned <rootdir>/fixtures/locks-one-with-nested/yarn.lock file and found 1 package
Loaded Packagist local db from <tempdir>/osv-scanner/Packagist/all.zip
Loaded npm local db from <tempdir>/osv-scanner/npm/all.zip
No issues found

---

[TestRun_LocalDatabases/#06 - 4]

---

[TestRun_LocalDatabases/#07 - 1]
Scanning dir ./fixtures/locks-gitignore
Scanned <rootdir>/fixtures/locks-gitignore/Gemfile.lock file and found 1 package
Scanned <rootdir>/fixtures/locks-gitignore/subdir/yarn.lock file and found 1 package
Loaded RubyGems local db from <tempdir>/osv-scanner/RubyGems/all.zip
Loaded npm local db from <tempdir>/osv-scanner/npm/all.zip
No issues found

---

[TestRun_LocalDatabases/#07 - 2]

---

[TestRun_LocalDatabases/#07 - 3]
Scanning dir ./fixtures/locks-gitignore
Scanned <rootdir>/fixtures/locks-gitignore/Gemfile.lock file and found 1 package
Scanned <rootdir>/fixtures/locks-gitignore/subdir/yarn.lock file and found 1 package
Loaded RubyGems local db from <tempdir>/osv-scanner/RubyGems/all.zip
Loaded npm local db from <tempdir>/osv-scanner/npm/all.zip
No issues found

---

[TestRun_LocalDatabases/#07 - 4]

---

[TestRun_LocalDatabases/#08 - 1]
Scanning dir ./fixtures/locks-gitignore
Scanned <rootdir>/fixtures/locks-gitignore/Gemfile.lock file and found 1 package
Scanned <rootdir>/fixtures/locks-gitignore/composer.lock file and found 1 package
Scanned <rootdir>/fixtures/locks-gitignore/ignored/Gemfile.lock file and found 1 package
Scanned <rootdir>/fixtures/locks-gitignore/ignored/yarn.lock file and found 1 package
Scanned <rootdir>/fixtures/locks-gitignore/subdir/Gemfile.lock file and found 1 package
Scanned <rootdir>/fixtures/locks-gitignore/subdir/composer.lock file and found 1 package
Scanned <rootdir>/fixtures/locks-gitignore/subdir/yarn.lock file and found 1 package
Scanned <rootdir>/fixtures/locks-gitignore/yarn.lock file and found 1 package
Loaded RubyGems local db from <tempdir>/osv-scanner/RubyGems/all.zip
Loaded Packagist local db from <tempdir>/osv-scanner/Packagist/all.zip
Loaded npm local db from <tempdir>/osv-scanner/npm/all.zip
No issues found

---

[TestRun_LocalDatabases/#08 - 2]

---

[TestRun_LocalDatabases/#08 - 3]
Scanning dir ./fixtures/locks-gitignore
Scanned <rootdir>/fixtures/locks-gitignore/Gemfile.lock file and found 1 package
Scanned <rootdir>/fixtures/locks-gitignore/composer.lock file and found 1 package
Scanned <rootdir>/fixtures/locks-gitignore/ignored/Gemfile.lock file and found 1 package
Scanned <rootdir>/fixtures/locks-gitignore/ignored/yarn.lock file and found 1 package
Scanned <rootdir>/fixtures/locks-gitignore/subdir/Gemfile.lock file and found 1 package
Scanned <rootdir>/fixtures/locks-gitignore/subdir/composer.lock file and found 1 package
Scanned <rootdir>/fixtures/locks-gitignore/subdir/yarn.lock file and found 1 package
Scanned <rootdir>/fixtures/locks-gitignore/yarn.lock file and found 1 package
Loaded RubyGems local db from <tempdir>/osv-scanner/RubyGems/all.zip
Loaded Packagist local db from <tempdir>/osv-scanner/Packagist/all.zip
Loaded npm local db from <tempdir>/osv-scanner/npm/all.zip
No issues found

---

[TestRun_LocalDatabases/#08 - 4]

---

[TestRun_LocalDatabases/#09 - 1]
{
  "results": [],
  "experimental_config": {
    "licenses": {
      "summary": false,
      "allowlist": null
    }
  }
}

---

[TestRun_LocalDatabases/#09 - 2]
Scanning dir ./fixtures/locks-many/composer.lock
Scanned <rootdir>/fixtures/locks-many/composer.lock file and found 1 package
Loaded Packagist local db from <tempdir>/osv-scanner/Packagist/all.zip

---

[TestRun_LocalDatabases/#09 - 3]
{
  "results": [],
  "experimental_config": {
    "licenses": {
      "summary": false,
      "allowlist": null
    }
  }
}

---

[TestRun_LocalDatabases/#09 - 4]
Scanning dir ./fixtures/locks-many/composer.lock
Scanned <rootdir>/fixtures/locks-many/composer.lock file and found 1 package
Loaded Packagist local db from <tempdir>/osv-scanner/Packagist/all.zip

---

[TestRun_LocalDatabases/#10 - 1]
{
  "results": [],
  "experimental_config": {
    "licenses": {
      "summary": false,
      "allowlist": null
    }
  }
}

---

[TestRun_LocalDatabases/#10 - 2]
Scanning dir ./fixtures/locks-many/composer.lock
Scanned <rootdir>/fixtures/locks-many/composer.lock file and found 1 package
Loaded Packagist local db from <tempdir>/osv-scanner/Packagist/all.zip

---

[TestRun_LocalDatabases/#10 - 3]
{
  "results": [],
  "experimental_config": {
    "licenses": {
      "summary": false,
      "allowlist": null
    }
  }
}

---

[TestRun_LocalDatabases/#10 - 4]
Scanning dir ./fixtures/locks-many/composer.lock
Scanned <rootdir>/fixtures/locks-many/composer.lock file and found 1 package
Loaded Packagist local db from <tempdir>/osv-scanner/Packagist/all.zip

---

[TestRun_LocalDatabases/#11 - 1]
Scanning dir ./fixtures/locks-many/composer.lock
Scanned <rootdir>/fixtures/locks-many/composer.lock file and found 1 package
Loaded Packagist local db from <tempdir>/osv-scanner/Packagist/all.zip
No issues found

---

[TestRun_LocalDatabases/#11 - 2]

---

[TestRun_LocalDatabases/#11 - 3]
Scanning dir ./fixtures/locks-many/composer.lock
Scanned <rootdir>/fixtures/locks-many/composer.lock file and found 1 package
Loaded Packagist local db from <tempdir>/osv-scanner/Packagist/all.zip
No issues found

---

[TestRun_LocalDatabases/#11 - 4]

---

[TestRun_LocalDatabases/#12 - 1]

---

[TestRun_LocalDatabases/#12 - 2]
databases can only be downloaded when running in offline mode

---

[TestRun_LocalDatabases/#12 - 3]

---

[TestRun_LocalDatabases/#12 - 4]
databases can only be downloaded when running in offline mode

---

[TestRun_LockfileWithExplicitParseAs/#00 - 1]

---

[TestRun_LockfileWithExplicitParseAs/#00 - 2]
could not determine extractor, requested my-file

---

[TestRun_LockfileWithExplicitParseAs/#01 - 1]
Scanned <rootdir>/fixtures/locks-many/composer.lock file and found 1 package
No issues found

---

[TestRun_LockfileWithExplicitParseAs/#01 - 2]

---

[TestRun_LockfileWithExplicitParseAs/#02 - 1]

---

[TestRun_LockfileWithExplicitParseAs/#02 - 2]
open <rootdir>/path/to/my:file: no such file or directory

---

[TestRun_LockfileWithExplicitParseAs/#03 - 1]

---

[TestRun_LockfileWithExplicitParseAs/#03 - 2]
open <rootdir>/path/to/my:project/package-lock.json: no such file or directory

---

[TestRun_LockfileWithExplicitParseAs/#04 - 1]
Scanned <rootdir>/fixtures/locks-insecure/my-package-lock.json file as a package-lock.json and found 1 package
Scanning dir ./fixtures/locks-insecure
Scanned <rootdir>/fixtures/locks-insecure/composer.lock file and found 1 package
+-------------------------------------+------+-----------+------------------+---------+----------------------------------------------+
| OSV URL                             | CVSS | ECOSYSTEM | PACKAGE          | VERSION | SOURCE                                       |
+-------------------------------------+------+-----------+------------------+---------+----------------------------------------------+
| https://osv.dev/GHSA-9f46-5r25-5wfm | 9.8  | Packagist | league/flysystem | 1.0.8   | fixtures/locks-insecure/composer.lock        |
| https://osv.dev/GHSA-whgm-jr23-g3j9 | 7.5  | npm       | ansi-html        | 0.0.1   | fixtures/locks-insecure/my-package-lock.json |
+-------------------------------------+------+-----------+------------------+---------+----------------------------------------------+

---

[TestRun_LockfileWithExplicitParseAs/#04 - 2]

---

[TestRun_LockfileWithExplicitParseAs/#05 - 1]
Scanned <rootdir>/fixtures/locks-insecure/my-package-lock.json file as a package-lock.json and found 1 package
Scanned <rootdir>/fixtures/locks-insecure/my-yarn.lock file as a yarn.lock and found 1 package
Scanning dir ./fixtures/locks-insecure
Scanned <rootdir>/fixtures/locks-insecure/composer.lock file and found 1 package
+-------------------------------------+------+-----------+------------------+---------+----------------------------------------------+
| OSV URL                             | CVSS | ECOSYSTEM | PACKAGE          | VERSION | SOURCE                                       |
+-------------------------------------+------+-----------+------------------+---------+----------------------------------------------+
| https://osv.dev/GHSA-9f46-5r25-5wfm | 9.8  | Packagist | league/flysystem | 1.0.8   | fixtures/locks-insecure/composer.lock        |
| https://osv.dev/GHSA-whgm-jr23-g3j9 | 7.5  | npm       | ansi-html        | 0.0.1   | fixtures/locks-insecure/my-package-lock.json |
| https://osv.dev/GHSA-whgm-jr23-g3j9 | 7.5  | npm       | ansi-html        | 0.0.1   | fixtures/locks-insecure/my-yarn.lock         |
+-------------------------------------+------+-----------+------------------+---------+----------------------------------------------+

---

[TestRun_LockfileWithExplicitParseAs/#05 - 2]

---

[TestRun_LockfileWithExplicitParseAs/#06 - 1]
Scanned <rootdir>/fixtures/locks-insecure/my-yarn.lock file as a yarn.lock and found 1 package
Scanned <rootdir>/fixtures/locks-insecure/my-package-lock.json file as a package-lock.json and found 1 package
Scanning dir ./fixtures/locks-insecure
Scanned <rootdir>/fixtures/locks-insecure/composer.lock file and found 1 package
+-------------------------------------+------+-----------+------------------+---------+----------------------------------------------+
| OSV URL                             | CVSS | ECOSYSTEM | PACKAGE          | VERSION | SOURCE                                       |
+-------------------------------------+------+-----------+------------------+---------+----------------------------------------------+
| https://osv.dev/GHSA-9f46-5r25-5wfm | 9.8  | Packagist | league/flysystem | 1.0.8   | fixtures/locks-insecure/composer.lock        |
| https://osv.dev/GHSA-whgm-jr23-g3j9 | 7.5  | npm       | ansi-html        | 0.0.1   | fixtures/locks-insecure/my-package-lock.json |
| https://osv.dev/GHSA-whgm-jr23-g3j9 | 7.5  | npm       | ansi-html        | 0.0.1   | fixtures/locks-insecure/my-yarn.lock         |
+-------------------------------------+------+-----------+------------------+---------+----------------------------------------------+

---

[TestRun_LockfileWithExplicitParseAs/#06 - 2]

---

[TestRun_LockfileWithExplicitParseAs/#07 - 1]

---

[TestRun_LockfileWithExplicitParseAs/#07 - 2]
(extracting as Cargo.lock) could not extract from <rootdir>/fixtures/locks-insecure/my-package-lock.json: toml: line 1: expected '.' or '=', but got '{' instead

---

[TestRun_LockfileWithExplicitParseAs/#08 - 1]

---

[TestRun_LockfileWithExplicitParseAs/#08 - 2]
(extracting as package-lock.json) could not extract from <rootdir>/fixtures/locks-many/yarn.lock: invalid character '#' looking for beginning of value

---

[TestRun_LockfileWithExplicitParseAs/#09 - 1]
Scanned <rootdir>/fixtures/locks-many/installed file as a apk-installed and found 1 package
No issues found

---

[TestRun_LockfileWithExplicitParseAs/#09 - 2]

---

[TestRun_LockfileWithExplicitParseAs/#10 - 1]
Scanned <rootdir>/fixtures/locks-many/status file as a dpkg-status and found 1 package
No issues found

---

[TestRun_LockfileWithExplicitParseAs/#10 - 2]

---

[TestRun_LockfileWithExplicitParseAs/one_lockfile_with_local_path - 1]
Scanned <rootdir>/fixtures/locks-many/replace-local.mod file as a go.mod and found 1 package
Filtered 1 local package/s from the scan.
No issues found

---

[TestRun_LockfileWithExplicitParseAs/one_lockfile_with_local_path - 2]

---

[TestRun_MavenTransitive/does_not_scan_transitive_dependencies_for_pom.xml_with_offline_mode - 1]
Scanning dir ./fixtures/maven-transitive/pom.xml
Scanned <rootdir>/fixtures/maven-transitive/pom.xml file and found 1 package
Loaded Maven local db from <tempdir>/osv-scanner/Maven/all.zip
No issues found

---

[TestRun_MavenTransitive/does_not_scan_transitive_dependencies_for_pom.xml_with_offline_mode - 2]

---

[TestRun_MavenTransitive/scans_transitive_dependencies_by_specifying_pom.xml - 1]
Scanned <rootdir>/fixtures/maven-transitive/abc.xml file as a pom.xml and found 3 packages
+-------------------------------------+------+-----------+-------------------------------------+---------+-----------------------------------+
| OSV URL                             | CVSS | ECOSYSTEM | PACKAGE                             | VERSION | SOURCE                            |
+-------------------------------------+------+-----------+-------------------------------------+---------+-----------------------------------+
| https://osv.dev/GHSA-7rjr-3q55-vv33 | 9.0  | Maven     | org.apache.logging.log4j:log4j-core | 2.14.1  | fixtures/maven-transitive/abc.xml |
| https://osv.dev/GHSA-8489-44mv-ggj8 | 6.6  | Maven     | org.apache.logging.log4j:log4j-core | 2.14.1  | fixtures/maven-transitive/abc.xml |
| https://osv.dev/GHSA-jfh8-c2jp-5v3q | 10.0 | Maven     | org.apache.logging.log4j:log4j-core | 2.14.1  | fixtures/maven-transitive/abc.xml |
| https://osv.dev/GHSA-p6xc-xr62-6r2g | 8.6  | Maven     | org.apache.logging.log4j:log4j-core | 2.14.1  | fixtures/maven-transitive/abc.xml |
+-------------------------------------+------+-----------+-------------------------------------+---------+-----------------------------------+

---

[TestRun_MavenTransitive/scans_transitive_dependencies_by_specifying_pom.xml - 2]

---

[TestRun_MavenTransitive/scans_transitive_dependencies_for_pom.xml_by_default - 1]
Scanning dir ./fixtures/maven-transitive/pom.xml
Scanned <rootdir>/fixtures/maven-transitive/pom.xml file and found 3 packages
+-------------------------------------+------+-----------+-------------------------------------+---------+-----------------------------------+
| OSV URL                             | CVSS | ECOSYSTEM | PACKAGE                             | VERSION | SOURCE                            |
+-------------------------------------+------+-----------+-------------------------------------+---------+-----------------------------------+
| https://osv.dev/GHSA-7rjr-3q55-vv33 | 9.0  | Maven     | org.apache.logging.log4j:log4j-core | 2.14.1  | fixtures/maven-transitive/pom.xml |
| https://osv.dev/GHSA-8489-44mv-ggj8 | 6.6  | Maven     | org.apache.logging.log4j:log4j-core | 2.14.1  | fixtures/maven-transitive/pom.xml |
| https://osv.dev/GHSA-jfh8-c2jp-5v3q | 10.0 | Maven     | org.apache.logging.log4j:log4j-core | 2.14.1  | fixtures/maven-transitive/pom.xml |
| https://osv.dev/GHSA-p6xc-xr62-6r2g | 8.6  | Maven     | org.apache.logging.log4j:log4j-core | 2.14.1  | fixtures/maven-transitive/pom.xml |
+-------------------------------------+------+-----------+-------------------------------------+---------+-----------------------------------+

---

[TestRun_MavenTransitive/scans_transitive_dependencies_for_pom.xml_by_default - 2]

---

[TestRun_OCIImage/Alpine_3.10_image_tar_with_3.18_version_file - 1]
Scanning image ../../internal/image/fixtures/test-alpine.tar
+--------------------------------+------+--------------+---------+-----------+---------------------------------------------------------------------+
| OSV URL                        | CVSS | ECOSYSTEM    | PACKAGE | VERSION   | SOURCE                                                              |
+--------------------------------+------+--------------+---------+-----------+---------------------------------------------------------------------+
| https://osv.dev/CVE-2018-25032 | 7.5  | Alpine:v3.18 | zlib    | 1.2.11-r1 | ../../internal/image/fixtures/test-alpine.tar:/lib/apk/db/installed |
| https://osv.dev/CVE-2022-37434 | 9.8  | Alpine:v3.18 | zlib    | 1.2.11-r1 | ../../internal/image/fixtures/test-alpine.tar:/lib/apk/db/installed |
+--------------------------------+------+--------------+---------+-----------+---------------------------------------------------------------------+

---

[TestRun_OCIImage/Alpine_3.10_image_tar_with_3.18_version_file - 2]

---

[TestRun_OCIImage/Invalid_path - 1]
Scanning image ./fixtures/oci-image/no-file-here.tar

---

[TestRun_OCIImage/Invalid_path - 2]
failed to load image ./fixtures/oci-image/no-file-here.tar: open ./fixtures/oci-image/no-file-here.tar: no such file or directory

---

[TestRun_OCIImage/scanning_node_modules_using_npm_with_no_packages - 1]
Scanning image ../../internal/image/fixtures/test-node_modules-npm-empty.tar
+--------------------------------+------+--------------+---------+------------+-------------------------------------------------------------------------------------+
| OSV URL                        | CVSS | ECOSYSTEM    | PACKAGE | VERSION    | SOURCE                                                                              |
+--------------------------------+------+--------------+---------+------------+-------------------------------------------------------------------------------------+
| https://osv.dev/CVE-2023-42363 | 5.5  | Alpine:v3.19 | busybox | 1.36.1-r15 | ../../internal/image/fixtures/test-node_modules-npm-empty.tar:/lib/apk/db/installed |
| https://osv.dev/CVE-2023-42364 | 5.5  | Alpine:v3.19 | busybox | 1.36.1-r15 | ../../internal/image/fixtures/test-node_modules-npm-empty.tar:/lib/apk/db/installed |
| https://osv.dev/CVE-2023-42365 | 5.5  | Alpine:v3.19 | busybox | 1.36.1-r15 | ../../internal/image/fixtures/test-node_modules-npm-empty.tar:/lib/apk/db/installed |
+--------------------------------+------+--------------+---------+------------+-------------------------------------------------------------------------------------+

---

[TestRun_OCIImage/scanning_node_modules_using_npm_with_no_packages - 2]

---

[TestRun_OCIImage/scanning_node_modules_using_npm_with_some_packages - 1]
Scanning image ../../internal/image/fixtures/test-node_modules-npm-full.tar
+-------------------------------------+------+--------------+----------+------------+-------------------------------------------------------------------------------------------------------+
| OSV URL                             | CVSS | ECOSYSTEM    | PACKAGE  | VERSION    | SOURCE                                                                                                |
+-------------------------------------+------+--------------+----------+------------+-------------------------------------------------------------------------------------------------------+
| https://osv.dev/CVE-2023-42363      | 5.5  | Alpine:v3.19 | busybox  | 1.36.1-r15 | ../../internal/image/fixtures/test-node_modules-npm-full.tar:/lib/apk/db/installed                    |
| https://osv.dev/CVE-2023-42364      | 5.5  | Alpine:v3.19 | busybox  | 1.36.1-r15 | ../../internal/image/fixtures/test-node_modules-npm-full.tar:/lib/apk/db/installed                    |
| https://osv.dev/CVE-2023-42365      | 5.5  | Alpine:v3.19 | busybox  | 1.36.1-r15 | ../../internal/image/fixtures/test-node_modules-npm-full.tar:/lib/apk/db/installed                    |
| https://osv.dev/GHSA-38f5-ghc2-fcmv | 9.8  | npm          | cryo     | 0.0.6      | ../../internal/image/fixtures/test-node_modules-npm-full.tar:/usr/app/node_modules/.package-lock.json |
| https://osv.dev/GHSA-vh95-rmgr-6w4m | 5.6  | npm          | minimist | 0.0.8      | ../../internal/image/fixtures/test-node_modules-npm-full.tar:/usr/app/node_modules/.package-lock.json |
| https://osv.dev/GHSA-xvch-5gv4-984h | 9.8  | npm          | minimist | 0.0.8      | ../../internal/image/fixtures/test-node_modules-npm-full.tar:/usr/app/node_modules/.package-lock.json |
+-------------------------------------+------+--------------+----------+------------+-------------------------------------------------------------------------------------------------------+

---

[TestRun_OCIImage/scanning_node_modules_using_npm_with_some_packages - 2]

---

[TestRun_OCIImage/scanning_node_modules_using_pnpm_with_no_packages - 1]
Scanning image ../../internal/image/fixtures/test-node_modules-pnpm-empty.tar
+--------------------------------+------+--------------+---------+------------+--------------------------------------------------------------------------------------+
| OSV URL                        | CVSS | ECOSYSTEM    | PACKAGE | VERSION    | SOURCE                                                                               |
+--------------------------------+------+--------------+---------+------------+--------------------------------------------------------------------------------------+
| https://osv.dev/CVE-2023-42363 | 5.5  | Alpine:v3.19 | busybox | 1.36.1-r15 | ../../internal/image/fixtures/test-node_modules-pnpm-empty.tar:/lib/apk/db/installed |
| https://osv.dev/CVE-2023-42364 | 5.5  | Alpine:v3.19 | busybox | 1.36.1-r15 | ../../internal/image/fixtures/test-node_modules-pnpm-empty.tar:/lib/apk/db/installed |
| https://osv.dev/CVE-2023-42365 | 5.5  | Alpine:v3.19 | busybox | 1.36.1-r15 | ../../internal/image/fixtures/test-node_modules-pnpm-empty.tar:/lib/apk/db/installed |
+--------------------------------+------+--------------+---------+------------+--------------------------------------------------------------------------------------+

---

[TestRun_OCIImage/scanning_node_modules_using_pnpm_with_no_packages - 2]

---

[TestRun_OCIImage/scanning_node_modules_using_pnpm_with_some_packages - 1]
Scanning image ../../internal/image/fixtures/test-node_modules-pnpm-full.tar
+--------------------------------+------+--------------+---------+------------+-------------------------------------------------------------------------------------+
| OSV URL                        | CVSS | ECOSYSTEM    | PACKAGE | VERSION    | SOURCE                                                                              |
+--------------------------------+------+--------------+---------+------------+-------------------------------------------------------------------------------------+
| https://osv.dev/CVE-2023-42363 | 5.5  | Alpine:v3.19 | busybox | 1.36.1-r15 | ../../internal/image/fixtures/test-node_modules-pnpm-full.tar:/lib/apk/db/installed |
| https://osv.dev/CVE-2023-42364 | 5.5  | Alpine:v3.19 | busybox | 1.36.1-r15 | ../../internal/image/fixtures/test-node_modules-pnpm-full.tar:/lib/apk/db/installed |
| https://osv.dev/CVE-2023-42365 | 5.5  | Alpine:v3.19 | busybox | 1.36.1-r15 | ../../internal/image/fixtures/test-node_modules-pnpm-full.tar:/lib/apk/db/installed |
+--------------------------------+------+--------------+---------+------------+-------------------------------------------------------------------------------------+

---

[TestRun_OCIImage/scanning_node_modules_using_pnpm_with_some_packages - 2]

---

[TestRun_OCIImage/scanning_node_modules_using_yarn_with_no_packages - 1]
Scanning image ../../internal/image/fixtures/test-node_modules-yarn-empty.tar
+--------------------------------+------+--------------+---------+------------+--------------------------------------------------------------------------------------+
| OSV URL                        | CVSS | ECOSYSTEM    | PACKAGE | VERSION    | SOURCE                                                                               |
+--------------------------------+------+--------------+---------+------------+--------------------------------------------------------------------------------------+
| https://osv.dev/CVE-2023-42363 | 5.5  | Alpine:v3.19 | busybox | 1.36.1-r15 | ../../internal/image/fixtures/test-node_modules-yarn-empty.tar:/lib/apk/db/installed |
| https://osv.dev/CVE-2023-42364 | 5.5  | Alpine:v3.19 | busybox | 1.36.1-r15 | ../../internal/image/fixtures/test-node_modules-yarn-empty.tar:/lib/apk/db/installed |
| https://osv.dev/CVE-2023-42365 | 5.5  | Alpine:v3.19 | busybox | 1.36.1-r15 | ../../internal/image/fixtures/test-node_modules-yarn-empty.tar:/lib/apk/db/installed |
+--------------------------------+------+--------------+---------+------------+--------------------------------------------------------------------------------------+

---

[TestRun_OCIImage/scanning_node_modules_using_yarn_with_no_packages - 2]

---

[TestRun_OCIImage/scanning_node_modules_using_yarn_with_some_packages - 1]
Scanning image ../../internal/image/fixtures/test-node_modules-yarn-full.tar
+--------------------------------+------+--------------+---------+------------+-------------------------------------------------------------------------------------+
| OSV URL                        | CVSS | ECOSYSTEM    | PACKAGE | VERSION    | SOURCE                                                                              |
+--------------------------------+------+--------------+---------+------------+-------------------------------------------------------------------------------------+
| https://osv.dev/CVE-2023-42363 | 5.5  | Alpine:v3.19 | busybox | 1.36.1-r15 | ../../internal/image/fixtures/test-node_modules-yarn-full.tar:/lib/apk/db/installed |
| https://osv.dev/CVE-2023-42364 | 5.5  | Alpine:v3.19 | busybox | 1.36.1-r15 | ../../internal/image/fixtures/test-node_modules-yarn-full.tar:/lib/apk/db/installed |
| https://osv.dev/CVE-2023-42365 | 5.5  | Alpine:v3.19 | busybox | 1.36.1-r15 | ../../internal/image/fixtures/test-node_modules-yarn-full.tar:/lib/apk/db/installed |
+--------------------------------+------+--------------+---------+------------+-------------------------------------------------------------------------------------+

---

[TestRun_OCIImage/scanning_node_modules_using_yarn_with_some_packages - 2]

---

[TestRun_SubCommands/scan_with_a_flag - 1]
Scanning dir ./fixtures/locks-one-with-nested
Scanned <rootdir>/fixtures/locks-one-with-nested/nested/composer.lock file and found 1 package
Scanned <rootdir>/fixtures/locks-one-with-nested/yarn.lock file and found 1 package
No issues found

---

[TestRun_SubCommands/scan_with_a_flag - 2]
Warning: `scan` exists as both a subcommand of OSV-Scanner and as a file on the filesystem. `scan` is assumed to be a subcommand here. If you intended for `scan` to be an argument to `scan`, you must specify `scan scan` in your command line.

---

[TestRun_SubCommands/with_no_subcommand - 1]
Scanning dir ./fixtures/locks-many/composer.lock
Scanned <rootdir>/fixtures/locks-many/composer.lock file and found 1 package
No issues found

---

[TestRun_SubCommands/with_no_subcommand - 2]

---

[TestRun_SubCommands/with_scan_subcommand - 1]
Scanning dir ./fixtures/locks-many/composer.lock
Scanned <rootdir>/fixtures/locks-many/composer.lock file and found 1 package
No issues found

---

[TestRun_SubCommands/with_scan_subcommand - 2]
Warning: `scan` exists as both a subcommand of OSV-Scanner and as a file on the filesystem. `scan` is assumed to be a subcommand here. If you intended for `scan` to be an argument to `scan`, you must specify `scan scan` in your command line.

---<|MERGE_RESOLUTION|>--- conflicted
+++ resolved
@@ -484,12 +484,8 @@
 | https://osv.dev/GO-2023-1990        |      |           |                             |         |                                          |
 | https://osv.dev/GHSA-x92r-3vfx-4cv3 | 6.5  | Go        | golang.org/x/image          | 0.4.0   | fixtures/call-analysis-go-project/go.mod |
 | https://osv.dev/GO-2023-1989        |      |           |                             |         |                                          |
-<<<<<<< HEAD
 | https://osv.dev/GHSA-9phm-fm57-rhg8 |      | Go        | golang.org/x/image          | 0.4.0   | fixtures/call-analysis-go-project/go.mod |
 | https://osv.dev/GO-2024-2937        |      |           |                             |         |                                          |
-=======
-| https://osv.dev/GO-2024-2937        |      | Go        | golang.org/x/image          | 0.4.0   | fixtures/call-analysis-go-project/go.mod |
->>>>>>> 4fa2fa47
 | https://osv.dev/GO-2023-2041        |      | Go        | stdlib                      | 1.19    | fixtures/call-analysis-go-project/go.mod |
 | https://osv.dev/GO-2023-2043        |      | Go        | stdlib                      | 1.19    | fixtures/call-analysis-go-project/go.mod |
 | https://osv.dev/GO-2023-2186        |      | Go        | stdlib                      | 1.19    | fixtures/call-analysis-go-project/go.mod |
