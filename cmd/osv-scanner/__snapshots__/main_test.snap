
[TestRun/#00 - 1]

---

[TestRun/#00 - 2]
No package sources found, --help for usage information.

---

[TestRun/#01 - 1]
osv-scanner version: 1.8.4
commit: n/a
built at: n/a

---

[TestRun/#01 - 2]

---

[TestRun/#02 - 1]
Scanning dir ./fixtures/locks-many/not-a-lockfile.toml

---

[TestRun/#02 - 2]
No package sources found, --help for usage information.

---

[TestRun/#03 - 1]
Scanning dir ./fixtures/locks-gitignore
Scanned <rootdir>/fixtures/locks-gitignore/Gemfile.lock file and found 1 package
Scanned <rootdir>/fixtures/locks-gitignore/subdir/yarn.lock file and found 1 package
No issues found

---

[TestRun/#03 - 2]

---

[TestRun/#04 - 1]
Scanning dir ./fixtures/locks-gitignore
Scanned <rootdir>/fixtures/locks-gitignore/Gemfile.lock file and found 1 package
Scanned <rootdir>/fixtures/locks-gitignore/composer.lock file and found 1 package
Scanned <rootdir>/fixtures/locks-gitignore/ignored/Gemfile.lock file and found 1 package
Scanned <rootdir>/fixtures/locks-gitignore/ignored/yarn.lock file and found 1 package
Scanned <rootdir>/fixtures/locks-gitignore/subdir/Gemfile.lock file and found 1 package
Scanned <rootdir>/fixtures/locks-gitignore/subdir/composer.lock file and found 1 package
Scanned <rootdir>/fixtures/locks-gitignore/subdir/yarn.lock file and found 1 package
Scanned <rootdir>/fixtures/locks-gitignore/yarn.lock file and found 1 package
No issues found

---

[TestRun/#04 - 2]

---

[TestRun/#05 - 1]
Scanning dir ./fixtures/locks-many/package-lock.json
Scanned <rootdir>/fixtures/locks-many/package-lock.json file and found 1 package
| OSV URL | CVSS | Ecosystem | Package | Version | Source |
| --- | --- | --- | --- | --- | --- |
| https://osv.dev/GHSA-whgm-jr23-g3j9 | 7.5 | npm | ansi-html | 0.0.1 | fixtures/locks-many/package-lock.json |

---

[TestRun/#05 - 2]

---

[TestRun/#06 - 1]

---

[TestRun/#06 - 2]
unsupported output format "unknown" - must be one of: table, vertical, json, markdown, sarif, gh-annotations, cyclonedx-1-4, cyclonedx-1-5

---

[TestRun/Empty_cyclonedx_1.4_output - 1]
{
  "$schema": "http://cyclonedx.org/schema/bom-1.4.schema.json",
  "bomFormat": "CycloneDX",
  "specVersion": "1.4",
  "version": 1,
  "components": [],
  "vulnerabilities": []
}

---

[TestRun/Empty_cyclonedx_1.4_output - 2]
Scanning dir ./fixtures/locks-many/composer.lock
Scanned <rootdir>/fixtures/locks-many/composer.lock file and found 1 package
Loaded filter from: <rootdir>/fixtures/locks-many/osv-scanner.toml

---

[TestRun/Empty_cyclonedx_1.5_output - 1]
{
  "$schema": "http://cyclonedx.org/schema/bom-1.5.schema.json",
  "bomFormat": "CycloneDX",
  "specVersion": "1.5",
  "version": 1,
  "components": [],
  "vulnerabilities": []
}

---

[TestRun/Empty_cyclonedx_1.5_output - 2]
Scanning dir ./fixtures/locks-many/composer.lock
Scanned <rootdir>/fixtures/locks-many/composer.lock file and found 1 package
Loaded filter from: <rootdir>/fixtures/locks-many/osv-scanner.toml

---

[TestRun/Empty_gh-annotations_output - 1]

---

[TestRun/Empty_gh-annotations_output - 2]
Scanning dir ./fixtures/locks-many/composer.lock
Scanned <rootdir>/fixtures/locks-many/composer.lock file and found 1 package
Loaded filter from: <rootdir>/fixtures/locks-many/osv-scanner.toml

---

[TestRun/Empty_sarif_output - 1]
{
  "version": "2.1.0",
  "$schema": "https://raw.githubusercontent.com/oasis-tcs/sarif-spec/main/sarif-2.1/schema/sarif-schema-2.1.0.json",
  "runs": [
    {
      "tool": {
        "driver": {
          "informationUri": "https://github.com/google/osv-scanner",
          "name": "osv-scanner",
          "rules": [],
          "version": "1.8.4"
        }
      },
      "results": []
    }
  ]
}

---

[TestRun/Empty_sarif_output - 2]
Scanning dir ./fixtures/locks-many/composer.lock
Scanned <rootdir>/fixtures/locks-many/composer.lock file and found 1 package
Loaded filter from: <rootdir>/fixtures/locks-many/osv-scanner.toml

---

[TestRun/Go_project_with_an_overridden_go_version - 1]
Scanning dir ./fixtures/go-project
Scanned <rootdir>/fixtures/go-project/go.mod file and found 1 package
+------------------------------+------+-----------+---------+---------+----------------------------+
| OSV URL                      | CVSS | ECOSYSTEM | PACKAGE | VERSION | SOURCE                     |
+------------------------------+------+-----------+---------+---------+----------------------------+
| Uncalled vulnerabilities     |      |           |         |         |                            |
+------------------------------+------+-----------+---------+---------+----------------------------+
| https://osv.dev/GO-2024-2598 |      | Go        | stdlib  | 1.21.7  | fixtures/go-project/go.mod |
| https://osv.dev/GO-2024-2599 |      | Go        | stdlib  | 1.21.7  | fixtures/go-project/go.mod |
| https://osv.dev/GO-2024-2600 |      | Go        | stdlib  | 1.21.7  | fixtures/go-project/go.mod |
| https://osv.dev/GO-2024-2609 |      | Go        | stdlib  | 1.21.7  | fixtures/go-project/go.mod |
| https://osv.dev/GO-2024-2610 |      | Go        | stdlib  | 1.21.7  | fixtures/go-project/go.mod |
| https://osv.dev/GO-2024-2687 |      | Go        | stdlib  | 1.21.7  | fixtures/go-project/go.mod |
| https://osv.dev/GO-2024-2887 |      | Go        | stdlib  | 1.21.7  | fixtures/go-project/go.mod |
| https://osv.dev/GO-2024-2888 |      | Go        | stdlib  | 1.21.7  | fixtures/go-project/go.mod |
| https://osv.dev/GO-2024-2963 |      | Go        | stdlib  | 1.21.7  | fixtures/go-project/go.mod |
+------------------------------+------+-----------+---------+---------+----------------------------+

---

[TestRun/Go_project_with_an_overridden_go_version - 2]

---

[TestRun/PURL_SBOM_case_sensitivity_(api) - 1]
Scanning dir ./fixtures/sbom-insecure/alpine.cdx.xml
Scanned <rootdir>/fixtures/sbom-insecure/alpine.cdx.xml as CycloneDX SBOM and found 14 packages
+--------------------------------+------+-----------+---------+-----------+---------------------------------------+
| OSV URL                        | CVSS | ECOSYSTEM | PACKAGE | VERSION   | SOURCE                                |
+--------------------------------+------+-----------+---------+-----------+---------------------------------------+
| https://osv.dev/CVE-2018-25032 | 7.5  | Alpine    | zlib    | 1.2.10-r0 | fixtures/sbom-insecure/alpine.cdx.xml |
| https://osv.dev/CVE-2022-37434 | 9.8  | Alpine    | zlib    | 1.2.10-r0 | fixtures/sbom-insecure/alpine.cdx.xml |
+--------------------------------+------+-----------+---------+-----------+---------------------------------------+

---

[TestRun/PURL_SBOM_case_sensitivity_(api) - 2]

---

[TestRun/PURL_SBOM_case_sensitivity_(local) - 1]
Scanning dir ./fixtures/sbom-insecure/alpine.cdx.xml
Scanned <rootdir>/fixtures/sbom-insecure/alpine.cdx.xml as CycloneDX SBOM and found 14 packages
<<<<<<< HEAD
Loaded filter from: <rootdir>/fixtures/sbom-insecure/osv-scanner.toml
Loaded Alpine local db from <tempdir>/osv-scanner/Alpine/all.zip
CVE-2022-37434 has been filtered out because: This is a intentionally vulnerable test sbom
Filtered 1 vulnerability from output
=======
Loaded Alpine local db from <tempdir>/osv-scanner/Alpine/all.zip
>>>>>>> edaf998e
+--------------------------------+------+-----------+---------+-----------+---------------------------------------+
| OSV URL                        | CVSS | ECOSYSTEM | PACKAGE | VERSION   | SOURCE                                |
+--------------------------------+------+-----------+---------+-----------+---------------------------------------+
| https://osv.dev/CVE-2016-9840  | 8.8  | Alpine    | zlib    | 1.2.10-r0 | fixtures/sbom-insecure/alpine.cdx.xml |
| https://osv.dev/CVE-2016-9841  | 9.8  | Alpine    | zlib    | 1.2.10-r0 | fixtures/sbom-insecure/alpine.cdx.xml |
| https://osv.dev/CVE-2016-9842  | 8.8  | Alpine    | zlib    | 1.2.10-r0 | fixtures/sbom-insecure/alpine.cdx.xml |
| https://osv.dev/CVE-2016-9843  | 9.8  | Alpine    | zlib    | 1.2.10-r0 | fixtures/sbom-insecure/alpine.cdx.xml |
| https://osv.dev/CVE-2018-25032 | 7.5  | Alpine    | zlib    | 1.2.10-r0 | fixtures/sbom-insecure/alpine.cdx.xml |
| https://osv.dev/CVE-2022-37434 | 9.8  | Alpine    | zlib    | 1.2.10-r0 | fixtures/sbom-insecure/alpine.cdx.xml |
+--------------------------------+------+-----------+---------+-----------+---------------------------------------+

---

[TestRun/PURL_SBOM_case_sensitivity_(local) - 2]

---

[TestRun/Sarif_with_vulns - 1]
{
  "version": "2.1.0",
  "$schema": "https://raw.githubusercontent.com/oasis-tcs/sarif-spec/main/sarif-2.1/schema/sarif-schema-2.1.0.json",
  "runs": [
    {
      "tool": {
        "driver": {
          "informationUri": "https://github.com/google/osv-scanner",
          "name": "osv-scanner",
          "rules": [
            {
              "id": "CVE-2021-23424",
              "name": "CVE-2021-23424",
              "shortDescription": {
                "text": "CVE-2021-23424: Uncontrolled Resource Consumption in ansi-html"
              },
              "fullDescription": {
                "text": "This affects all versions of package ansi-html. If an attacker provides a malicious string, it will get stuck processing the input for an extremely long time.",
                "markdown": "This affects all versions of package ansi-html. If an attacker provides a malicious string, it will get stuck processing the input for an extremely long time."
              },
              "deprecatedIds": [
                "CVE-2021-23424",
                "GHSA-whgm-jr23-g3j9"
              ],
              "help": {
                "text": "**Your dependency is vulnerable to [CVE-2021-23424](https://osv.dev/list?q=CVE-2021-23424)**./n/n## [GHSA-whgm-jr23-g3j9](https://osv.dev/vulnerability/GHSA-whgm-jr23-g3j9)/n/n/u003cdetails/u003e/n/u003csummary/u003eDetails/u003c/summary/u003e/n/n/u003e This affects all versions of package ansi-html. If an attacker provides a malicious string, it will get stuck processing the input for an extremely long time./n/n/u003c/details/u003e/n/n---/n/n### Affected Packages/n/n| Source | Package Name | Package Version |/n| --- | --- | --- |/n| lockfile:<rootdir>/fixtures/locks-many/package-lock.json | ansi-html | 0.0.1 |/n/n## Remediation/n/nTo fix these vulnerabilities, update the vulnerabilities past the listed fixed versions below./n/n### Fixed Versions/n/n| Vulnerability ID | Package Name | Fixed Version |/n| --- | --- | --- |/n| GHSA-whgm-jr23-g3j9 | ansi-html | 0.0.8 |/n/nIf you believe these vulnerabilities do not affect your code and wish to ignore them, add them to the ignore list in an/n`osv-scanner.toml` file located in the same directory as the lockfile containing the vulnerable dependency./n/nSee the format and more options in our documentation here: https://google.github.io/osv-scanner/configuration//n/nAdd or append these values to the following config files to ignore this vulnerability:/n/n`<rootdir>/fixtures/locks-many/osv-scanner.toml`/n/n```/n[[IgnoredVulns]]/nid = /"CVE-2021-23424/"/nreason = /"Your reason for ignoring this vulnerability/"/n```/n",
                "markdown": "**Your dependency is vulnerable to [CVE-2021-23424](https://osv.dev/list?q=CVE-2021-23424)**./n/n## [GHSA-whgm-jr23-g3j9](https://osv.dev/vulnerability/GHSA-whgm-jr23-g3j9)/n/n/u003cdetails/u003e/n/u003csummary/u003eDetails/u003c/summary/u003e/n/n/u003e This affects all versions of package ansi-html. If an attacker provides a malicious string, it will get stuck processing the input for an extremely long time./n/n/u003c/details/u003e/n/n---/n/n### Affected Packages/n/n| Source | Package Name | Package Version |/n| --- | --- | --- |/n| lockfile:<rootdir>/fixtures/locks-many/package-lock.json | ansi-html | 0.0.1 |/n/n## Remediation/n/nTo fix these vulnerabilities, update the vulnerabilities past the listed fixed versions below./n/n### Fixed Versions/n/n| Vulnerability ID | Package Name | Fixed Version |/n| --- | --- | --- |/n| GHSA-whgm-jr23-g3j9 | ansi-html | 0.0.8 |/n/nIf you believe these vulnerabilities do not affect your code and wish to ignore them, add them to the ignore list in an/n`osv-scanner.toml` file located in the same directory as the lockfile containing the vulnerable dependency./n/nSee the format and more options in our documentation here: https://google.github.io/osv-scanner/configuration//n/nAdd or append these values to the following config files to ignore this vulnerability:/n/n`<rootdir>/fixtures/locks-many/osv-scanner.toml`/n/n```/n[[IgnoredVulns]]/nid = /"CVE-2021-23424/"/nreason = /"Your reason for ignoring this vulnerability/"/n```/n"
              }
            }
          ],
          "version": "1.8.4"
        }
      },
      "artifacts": [
        {
          "location": {
            "uri": "file://<rootdir>/fixtures/locks-many/package-lock.json"
          },
          "length": -1
        }
      ],
      "results": [
        {
          "ruleId": "CVE-2021-23424",
          "ruleIndex": 0,
          "level": "warning",
          "message": {
            "text": "Package 'ansi-html@0.0.1' is vulnerable to 'CVE-2021-23424' (also known as 'GHSA-whgm-jr23-g3j9')."
          },
          "locations": [
            {
              "physicalLocation": {
                "artifactLocation": {
                  "uri": "file://<rootdir>/fixtures/locks-many/package-lock.json"
                }
              }
            }
          ]
        }
      ]
    }
  ]
}

---

[TestRun/Sarif_with_vulns - 2]
Scanning dir ./fixtures/locks-many/package-lock.json
Scanned <rootdir>/fixtures/locks-many/package-lock.json file and found 1 package

---

[TestRun/Scan_locks-many - 1]
Scanning dir ./fixtures/locks-many
Scanned <rootdir>/fixtures/locks-many/Gemfile.lock file and found 1 package
Scanned <rootdir>/fixtures/locks-many/alpine.cdx.xml as CycloneDX SBOM and found 14 packages
Scanned <rootdir>/fixtures/locks-many/composer.lock file and found 1 package
Scanned <rootdir>/fixtures/locks-many/package-lock.json file and found 1 package
Scanned <rootdir>/fixtures/locks-many/yarn.lock file and found 1 package
Loaded filter from: <rootdir>/fixtures/locks-many/osv-scanner.toml
GHSA-whgm-jr23-g3j9 and 1 alias have been filtered out because: Test manifest file
Filtered 1 vulnerability from output
No issues found

---

[TestRun/Scan_locks-many - 2]

---

[TestRun/all_supported_lockfiles_in_the_directory_should_be_checked - 1]
Scanning dir ./fixtures/locks-many-with-invalid
Scanned <rootdir>/fixtures/locks-many-with-invalid/Gemfile.lock file and found 1 package
Scanned <rootdir>/fixtures/locks-many-with-invalid/yarn.lock file and found 1 package

---

[TestRun/all_supported_lockfiles_in_the_directory_should_be_checked - 2]
Attempted to scan lockfile but failed: <rootdir>/fixtures/locks-many-with-invalid/composer.lock

---

[TestRun/cyclonedx_1.4_output - 1]
{
  "$schema": "http://cyclonedx.org/schema/bom-1.4.schema.json",
  "bomFormat": "CycloneDX",
  "specVersion": "1.4",
  "version": 1,
  "components": [
    {
      "bom-ref": "pkg:composer/league/flysystem@1.0.8",
      "type": "library",
      "name": "league/flysystem",
      "version": "1.0.8",
      "licenses": [],
      "purl": "pkg:composer/league/flysystem@1.0.8"
    }
  ],
  "vulnerabilities": [
    {
      "id": "GHSA-9f46-5r25-5wfm",
      "references": [
        {
          "id": "CVE-2021-32708",
          "source": {}
        }
      ],
      "ratings": [
        {
          "method": "CVSSv3",
          "vector": "CVSS:3.1/AV:N/AC:L/PR:N/UI:N/S:U/C:H/I:H/A:H"
        }
      ],
      "description": "Time-of-check Time-of-use (TOCTOU) Race Condition in league/flysystem",
      "detail": "### Impact/n/nThe whitespace normalisation using in 1.x and 2.x removes any unicode whitespace. Under certain specific conditions this could potentially allow a malicious user to execute code remotely./n/nThe conditions: /n/n- A user is allowed to supply the path or filename of an uploaded file./n- The supplied path or filename is not checked against unicode chars./n- The supplied pathname checked against an extension deny-list, not an allow-list./n- The supplied path or filename contains a unicode whitespace char in the extension./n- The uploaded file is stored in a directory that allows PHP code to be executed./n/nGiven these conditions are met a user can upload and execute arbitrary code on the system under attack./n/n### Patches/n/nThe unicode whitespace removal has been replaced with a rejection (exception)./n/nThe library has been patched in:/n- 1.x: https://github.com/thephpleague/flysystem/commit/f3ad69181b8afed2c9edf7be5a2918144ff4ea32/n- 2.x: https://github.com/thephpleague/flysystem/commit/a3c694de9f7e844b76f9d1b61296ebf6e8d89d74/n/n### Workarounds/n/nFor 1.x users, upgrade to 1.1.4. For 2.x users, upgrade to 2.1.1./n",
      "advisories": [
        {
          "url": "https://nvd.nist.gov/vuln/detail/CVE-2021-32708"
        }
      ],
      "published": "2021-06-29T03:13:28Z",
      "updated": "2024-02-16T08:21:35Z",
      "credits": {
        "organizations": []
      },
      "affects": [
        {
          "ref": "pkg:composer/league/flysystem"
        },
        {
          "ref": "pkg:composer/league/flysystem"
        }
      ]
    }
  ]
}

---

[TestRun/cyclonedx_1.4_output - 2]
Scanning dir ./fixtures/locks-insecure
Scanned <rootdir>/fixtures/locks-insecure/composer.lock file and found 1 package

---

[TestRun/cyclonedx_1.5_output - 1]
{
  "$schema": "http://cyclonedx.org/schema/bom-1.5.schema.json",
  "bomFormat": "CycloneDX",
  "specVersion": "1.5",
  "version": 1,
  "components": [
    {
      "bom-ref": "pkg:composer/league/flysystem@1.0.8",
      "type": "library",
      "name": "league/flysystem",
      "version": "1.0.8",
      "licenses": [],
      "purl": "pkg:composer/league/flysystem@1.0.8"
    }
  ],
  "vulnerabilities": [
    {
      "id": "GHSA-9f46-5r25-5wfm",
      "references": [
        {
          "id": "CVE-2021-32708",
          "source": {}
        }
      ],
      "ratings": [
        {
          "method": "CVSSv3",
          "vector": "CVSS:3.1/AV:N/AC:L/PR:N/UI:N/S:U/C:H/I:H/A:H"
        }
      ],
      "description": "Time-of-check Time-of-use (TOCTOU) Race Condition in league/flysystem",
      "detail": "### Impact/n/nThe whitespace normalisation using in 1.x and 2.x removes any unicode whitespace. Under certain specific conditions this could potentially allow a malicious user to execute code remotely./n/nThe conditions: /n/n- A user is allowed to supply the path or filename of an uploaded file./n- The supplied path or filename is not checked against unicode chars./n- The supplied pathname checked against an extension deny-list, not an allow-list./n- The supplied path or filename contains a unicode whitespace char in the extension./n- The uploaded file is stored in a directory that allows PHP code to be executed./n/nGiven these conditions are met a user can upload and execute arbitrary code on the system under attack./n/n### Patches/n/nThe unicode whitespace removal has been replaced with a rejection (exception)./n/nThe library has been patched in:/n- 1.x: https://github.com/thephpleague/flysystem/commit/f3ad69181b8afed2c9edf7be5a2918144ff4ea32/n- 2.x: https://github.com/thephpleague/flysystem/commit/a3c694de9f7e844b76f9d1b61296ebf6e8d89d74/n/n### Workarounds/n/nFor 1.x users, upgrade to 1.1.4. For 2.x users, upgrade to 2.1.1./n",
      "advisories": [
        {
          "url": "https://nvd.nist.gov/vuln/detail/CVE-2021-32708"
        }
      ],
      "published": "2021-06-29T03:13:28Z",
      "updated": "2024-02-16T08:21:35Z",
      "credits": {
        "organizations": []
      },
      "affects": [
        {
          "ref": "pkg:composer/league/flysystem"
        },
        {
          "ref": "pkg:composer/league/flysystem"
        }
      ]
    }
  ]
}

---

[TestRun/cyclonedx_1.5_output - 2]
Scanning dir ./fixtures/locks-insecure
Scanned <rootdir>/fixtures/locks-insecure/composer.lock file and found 1 package

---

[TestRun/folder_of_supported_sbom_with_vulns - 1]
Scanning dir ./fixtures/sbom-insecure/
Scanned <rootdir>/fixtures/sbom-insecure/alpine.cdx.xml as CycloneDX SBOM and found 14 packages
Scanned <rootdir>/fixtures/sbom-insecure/postgres-stretch.cdx.xml as CycloneDX SBOM and found 136 packages
+-------------------------------------+------+-----------+--------------------------------+------------------------------------+-------------------------------------------------+
| OSV URL                             | CVSS | ECOSYSTEM | PACKAGE                        | VERSION                            | SOURCE                                          |
+-------------------------------------+------+-----------+--------------------------------+------------------------------------+-------------------------------------------------+
| https://osv.dev/CVE-2018-25032      | 7.5  | Alpine    | zlib                           | 1.2.10-r0                          | fixtures/sbom-insecure/alpine.cdx.xml           |
| https://osv.dev/CVE-2022-37434      | 9.8  | Alpine    | zlib                           | 1.2.10-r0                          | fixtures/sbom-insecure/alpine.cdx.xml           |
| https://osv.dev/DLA-3022-1          |      | Debian    | dpkg                           | 1.18.25                            | fixtures/sbom-insecure/postgres-stretch.cdx.xml |
| https://osv.dev/GHSA-v95c-p5hm-xq8f | 6.0  | Go        | github.com/opencontainers/runc | v1.0.1                             | fixtures/sbom-insecure/postgres-stretch.cdx.xml |
| https://osv.dev/GO-2022-0274        |      |           |                                |                                    |                                                 |
| https://osv.dev/GHSA-f3fp-gc8g-vw66 | 5.9  | Go        | github.com/opencontainers/runc | v1.0.1                             | fixtures/sbom-insecure/postgres-stretch.cdx.xml |
| https://osv.dev/GO-2022-0452        |      |           |                                |                                    |                                                 |
| https://osv.dev/GHSA-g2j6-57v7-gm8c | 6.1  | Go        | github.com/opencontainers/runc | v1.0.1                             | fixtures/sbom-insecure/postgres-stretch.cdx.xml |
| https://osv.dev/GO-2023-1683        |      |           |                                |                                    |                                                 |
| https://osv.dev/GHSA-m8cg-xc2p-r3fc | 2.5  | Go        | github.com/opencontainers/runc | v1.0.1                             | fixtures/sbom-insecure/postgres-stretch.cdx.xml |
| https://osv.dev/GO-2023-1682        |      |           |                                |                                    |                                                 |
| https://osv.dev/GHSA-vpvm-3wq2-2wvm | 7.0  | Go        | github.com/opencontainers/runc | v1.0.1                             | fixtures/sbom-insecure/postgres-stretch.cdx.xml |
| https://osv.dev/GO-2023-1627        |      |           |                                |                                    |                                                 |
| https://osv.dev/GHSA-xr7r-f8xq-vfvv | 8.6  | Go        | github.com/opencontainers/runc | v1.0.1                             | fixtures/sbom-insecure/postgres-stretch.cdx.xml |
| https://osv.dev/GO-2024-2491        |      |           |                                |                                    |                                                 |
| https://osv.dev/GHSA-p782-xgp4-8hr8 | 5.3  | Go        | golang.org/x/sys               | v0.0.0-20210817142637-7d9622a276b7 | fixtures/sbom-insecure/postgres-stretch.cdx.xml |
| https://osv.dev/GO-2022-0493        |      |           |                                |                                    |                                                 |
| https://osv.dev/DLA-3012-1          |      | Debian    | libxml2                        | 2.9.4+dfsg1-2.2+deb9u6             | fixtures/sbom-insecure/postgres-stretch.cdx.xml |
| https://osv.dev/DLA-3008-1          |      | Debian    | openssl                        | 1.1.0l-1~deb9u5                    | fixtures/sbom-insecure/postgres-stretch.cdx.xml |
| https://osv.dev/DLA-3051-1          |      | Debian    | tzdata                         | 2021a-0+deb9u3                     | fixtures/sbom-insecure/postgres-stretch.cdx.xml |
+-------------------------------------+------+-----------+--------------------------------+------------------------------------+-------------------------------------------------+

---

[TestRun/folder_of_supported_sbom_with_vulns - 2]

---

[TestRun/gh-annotations_with_vulns - 1]

---

[TestRun/gh-annotations_with_vulns - 2]
Scanning dir ./fixtures/locks-many/package-lock.json
Scanned <rootdir>/fixtures/locks-many/package-lock.json file and found 1 package
::error file=fixtures/locks-many/package-lock.json::fixtures/locks-many/package-lock.json%0A+-----------+-------------------------------------+------+-----------------+---------------+%0A| PACKAGE   | VULNERABILITY ID                    | CVSS | CURRENT VERSION | FIXED VERSION |%0A+-----------+-------------------------------------+------+-----------------+---------------+%0A| ansi-html | https://osv.dev/GHSA-whgm-jr23-g3j9 | 7.5  | 0.0.1           | 0.0.8         |%0A+-----------+-------------------------------------+------+-----------------+---------------+
---

[TestRun/invalid_--verbosity_value - 1]

---

[TestRun/invalid_--verbosity_value - 2]
invalid verbosity level "unknown" - must be one of: error, warn, info, verbose

---

[TestRun/json_output_1 - 1]
{
  "results": [],
  "experimental_config": {
    "licenses": {
      "summary": false,
      "allowlist": null
    }
  }
}

---

[TestRun/json_output_1 - 2]
Scanning dir ./fixtures/locks-many/composer.lock
Scanned <rootdir>/fixtures/locks-many/composer.lock file and found 1 package
Loaded filter from: <rootdir>/fixtures/locks-many/osv-scanner.toml

---

[TestRun/json_output_2 - 1]
{
  "results": [],
  "experimental_config": {
    "licenses": {
      "summary": false,
      "allowlist": null
    }
  }
}

---

[TestRun/json_output_2 - 2]
Scanning dir ./fixtures/locks-many/composer.lock
Scanned <rootdir>/fixtures/locks-many/composer.lock file and found 1 package
Loaded filter from: <rootdir>/fixtures/locks-many/osv-scanner.toml

---

[TestRun/nested_directories_are_checked_when_`--recursive`_is_passed - 1]
Scanning dir ./fixtures/locks-one-with-nested
Scanned <rootdir>/fixtures/locks-one-with-nested/nested/composer.lock file and found 1 package
Scanned <rootdir>/fixtures/locks-one-with-nested/yarn.lock file and found 1 package
No issues found

---

[TestRun/nested_directories_are_checked_when_`--recursive`_is_passed - 2]

---

[TestRun/one_specific_supported_lockfile - 1]
Scanning dir ./fixtures/locks-many/composer.lock
Scanned <rootdir>/fixtures/locks-many/composer.lock file and found 1 package
Loaded filter from: <rootdir>/fixtures/locks-many/osv-scanner.toml
No issues found

---

[TestRun/one_specific_supported_lockfile - 2]

---

[TestRun/one_specific_supported_lockfile_with_ignore - 1]
Scanning dir ./fixtures/locks-test-ignore/package-lock.json
Scanned <rootdir>/fixtures/locks-test-ignore/package-lock.json file and found 1 package
Loaded filter from: <rootdir>/fixtures/locks-test-ignore/osv-scanner.toml
CVE-2021-23424 and 1 alias have been filtered out because: Test manifest file (alpine.cdx.xml)
Filtered 1 vulnerability from output
No issues found

---

[TestRun/one_specific_supported_lockfile_with_ignore - 2]

---

[TestRun/one_specific_supported_sbom_with_vulns - 1]
Scanned <rootdir>/fixtures/sbom-insecure/alpine.cdx.xml as CycloneDX SBOM and found 14 packages
+--------------------------------+------+-----------+---------+-----------+---------------------------------------+
| OSV URL                        | CVSS | ECOSYSTEM | PACKAGE | VERSION   | SOURCE                                |
+--------------------------------+------+-----------+---------+-----------+---------------------------------------+
| https://osv.dev/CVE-2018-25032 | 7.5  | Alpine    | zlib    | 1.2.10-r0 | fixtures/sbom-insecure/alpine.cdx.xml |
| https://osv.dev/CVE-2022-37434 | 9.8  | Alpine    | zlib    | 1.2.10-r0 | fixtures/sbom-insecure/alpine.cdx.xml |
+--------------------------------+------+-----------+---------+-----------+---------------------------------------+

---

[TestRun/one_specific_supported_sbom_with_vulns - 2]

---

[TestRun/only_the_files_in_the_given_directories_are_checked_by_default_(no_recursion) - 1]
Scanning dir ./fixtures/locks-one-with-nested
Scanned <rootdir>/fixtures/locks-one-with-nested/yarn.lock file and found 1 package
No issues found

---

[TestRun/only_the_files_in_the_given_directories_are_checked_by_default_(no_recursion) - 2]

---

[TestRun/verbosity_level_=_error - 1]
No issues found

---

[TestRun/verbosity_level_=_error - 2]

---

[TestRun/verbosity_level_=_info - 1]
Scanning dir ./fixtures/locks-many/composer.lock
Scanned <rootdir>/fixtures/locks-many/composer.lock file and found 1 package
Loaded filter from: <rootdir>/fixtures/locks-many/osv-scanner.toml
No issues found

---

[TestRun/verbosity_level_=_info - 2]

---

[TestRunCallAnalysis/Run_with_govulncheck - 1]
Scanning dir ./fixtures/call-analysis-go-project
Scanned <rootdir>/fixtures/call-analysis-go-project/go.mod file and found 4 packages
+-------------------------------------+------+-----------+-----------------------------+---------+------------------------------------------+
| OSV URL                             | CVSS | ECOSYSTEM | PACKAGE                     | VERSION | SOURCE                                   |
+-------------------------------------+------+-----------+-----------------------------+---------+------------------------------------------+
| https://osv.dev/GHSA-2h6c-j3gf-xp9r | 5.9  | Go        | github.com/ipfs/go-bitfield | 1.0.0   | fixtures/call-analysis-go-project/go.mod |
| https://osv.dev/GO-2023-1558        |      |           |                             |         |                                          |
| https://osv.dev/GO-2023-2375        |      | Go        | stdlib                      | 1.19    | fixtures/call-analysis-go-project/go.mod |
| https://osv.dev/GO-2023-2102        |      | Go        | stdlib                      | 1.19    | fixtures/call-analysis-go-project/go.mod |
| https://osv.dev/GO-2023-2185        |      | Go        | stdlib                      | 1.19    | fixtures/call-analysis-go-project/go.mod |
| https://osv.dev/GO-2023-2382        |      | Go        | stdlib                      | 1.19    | fixtures/call-analysis-go-project/go.mod |
| https://osv.dev/GO-2024-2598        |      | Go        | stdlib                      | 1.19    | fixtures/call-analysis-go-project/go.mod |
| https://osv.dev/GO-2024-2599        |      | Go        | stdlib                      | 1.19    | fixtures/call-analysis-go-project/go.mod |
| https://osv.dev/GO-2024-2687        |      | Go        | stdlib                      | 1.19    | fixtures/call-analysis-go-project/go.mod |
| https://osv.dev/GO-2024-2887        |      | Go        | stdlib                      | 1.19    | fixtures/call-analysis-go-project/go.mod |
+-------------------------------------+------+-----------+-----------------------------+---------+------------------------------------------+
| Uncalled vulnerabilities            |      |           |                             |         |                                          |
+-------------------------------------+------+-----------+-----------------------------+---------+------------------------------------------+
| https://osv.dev/GHSA-c3h9-896r-86jm | 8.6  | Go        | github.com/gogo/protobuf    | 1.3.1   | fixtures/call-analysis-go-project/go.mod |
| https://osv.dev/GO-2021-0053        |      |           |                             |         |                                          |
| https://osv.dev/GHSA-qgc7-mgm3-q253 | 5.5  | Go        | golang.org/x/image          | 0.4.0   | fixtures/call-analysis-go-project/go.mod |
| https://osv.dev/GO-2023-1572        |      |           |                             |         |                                          |
| https://osv.dev/GHSA-j3p8-6mrq-6g7h | 6.5  | Go        | golang.org/x/image          | 0.4.0   | fixtures/call-analysis-go-project/go.mod |
| https://osv.dev/GO-2023-1990        |      |           |                             |         |                                          |
| https://osv.dev/GHSA-x92r-3vfx-4cv3 | 6.5  | Go        | golang.org/x/image          | 0.4.0   | fixtures/call-analysis-go-project/go.mod |
| https://osv.dev/GO-2023-1989        |      |           |                             |         |                                          |
| https://osv.dev/GHSA-9phm-fm57-rhg8 | 8.7  | Go        | golang.org/x/image          | 0.4.0   | fixtures/call-analysis-go-project/go.mod |
| https://osv.dev/GO-2024-2937        |      |           |                             |         |                                          |
| https://osv.dev/GO-2023-2041        |      | Go        | stdlib                      | 1.19    | fixtures/call-analysis-go-project/go.mod |
| https://osv.dev/GO-2023-2043        |      | Go        | stdlib                      | 1.19    | fixtures/call-analysis-go-project/go.mod |
| https://osv.dev/GO-2023-2186        |      | Go        | stdlib                      | 1.19    | fixtures/call-analysis-go-project/go.mod |
| https://osv.dev/GO-2024-2600        |      | Go        | stdlib                      | 1.19    | fixtures/call-analysis-go-project/go.mod |
| https://osv.dev/GO-2024-2609        |      | Go        | stdlib                      | 1.19    | fixtures/call-analysis-go-project/go.mod |
| https://osv.dev/GO-2024-2610        |      | Go        | stdlib                      | 1.19    | fixtures/call-analysis-go-project/go.mod |
| https://osv.dev/GO-2024-2888        |      | Go        | stdlib                      | 1.19    | fixtures/call-analysis-go-project/go.mod |
| https://osv.dev/GO-2024-2963        |      | Go        | stdlib                      | 1.19    | fixtures/call-analysis-go-project/go.mod |
+-------------------------------------+------+-----------+-----------------------------+---------+------------------------------------------+

---

[TestRunCallAnalysis/Run_with_govulncheck - 2]

---

[TestRun_GithubActions/scanning_osv-scanner_custom_format - 1]
Scanned <rootdir>/fixtures/locks-insecure/osv-scanner-flutter-deps.json file as a osv-scanner and found 3 packages
+--------------------------------+------+-----------+----------------------------+----------------------------+-------------------------------------------------------+
| OSV URL                        | CVSS | ECOSYSTEM | PACKAGE                    | VERSION                    | SOURCE                                                |
+--------------------------------+------+-----------+----------------------------+----------------------------+-------------------------------------------------------+
| https://osv.dev/CVE-2023-39137 | 7.8  | GIT       |  https://github.com/brendan-duncan/archive.git@9de7a054 | fixtures/locks-insecure/osv-scanner-flutter-deps.json |
| https://osv.dev/CVE-2023-39139 | 7.8  | GIT       |  https://github.com/brendan-duncan/archive.git@9de7a054 | fixtures/locks-insecure/osv-scanner-flutter-deps.json |
+--------------------------------+------+-----------+---------------------------------------------------------+-------------------------------------------------------+

---

[TestRun_GithubActions/scanning_osv-scanner_custom_format - 2]

---

[TestRun_GithubActions/scanning_osv-scanner_custom_format_output_json - 1]
{
  "version": "2.1.0",
  "$schema": "https://raw.githubusercontent.com/oasis-tcs/sarif-spec/main/sarif-2.1/schema/sarif-schema-2.1.0.json",
  "runs": [
    {
      "tool": {
        "driver": {
          "informationUri": "https://github.com/google/osv-scanner",
          "name": "osv-scanner",
          "rules": [
            {
              "id": "CVE-2023-39137",
              "name": "CVE-2023-39137",
              "shortDescription": {
                "text": "CVE-2023-39137"
              },
              "fullDescription": {
                "text": "An issue in Archive v3.3.7 allows attackers to spoof zip filenames which can lead to inconsistent filename parsing.",
                "markdown": "An issue in Archive v3.3.7 allows attackers to spoof zip filenames which can lead to inconsistent filename parsing."
              },
              "deprecatedIds": [
                "CVE-2023-39137",
                "GHSA-r285-q736-9v95"
              ],
              "help": {
                "text": "**Your dependency is vulnerable to [CVE-2023-39137](https://osv.dev/list?q=CVE-2023-39137)**./n/n## [CVE-2023-39137](https://osv.dev/vulnerability/CVE-2023-39137)/n/n/u003cdetails/u003e/n/u003csummary/u003eDetails/u003c/summary/u003e/n/n/u003e An issue in Archive v3.3.7 allows attackers to spoof zip filenames which can lead to inconsistent filename parsing./n/n/u003c/details/u003e/n/n---/n/n### Affected Packages/n/n| Source | Package Name | Package Version |/n| --- | --- | --- |/n| lockfile:<rootdir>/fixtures/locks-insecure/osv-scanner-flutter-deps.json | https://github.com/brendan-duncan/archive.git | 9de7a0544457c6aba755ccb65abb41b0dc1db70d |/n/n## Remediation/n/nIf you believe these vulnerabilities do not affect your code and wish to ignore them, add them to the ignore list in an/n`osv-scanner.toml` file located in the same directory as the lockfile containing the vulnerable dependency./n/nSee the format and more options in our documentation here: https://google.github.io/osv-scanner/configuration//n/nAdd or append these values to the following config files to ignore this vulnerability:/n/n`<rootdir>/fixtures/locks-insecure/osv-scanner.toml`/n/n```/n[[IgnoredVulns]]/nid = /"CVE-2023-39137/"/nreason = /"Your reason for ignoring this vulnerability/"/n```/n",
                "markdown": "**Your dependency is vulnerable to [CVE-2023-39137](https://osv.dev/list?q=CVE-2023-39137)**./n/n## [CVE-2023-39137](https://osv.dev/vulnerability/CVE-2023-39137)/n/n/u003cdetails/u003e/n/u003csummary/u003eDetails/u003c/summary/u003e/n/n/u003e An issue in Archive v3.3.7 allows attackers to spoof zip filenames which can lead to inconsistent filename parsing./n/n/u003c/details/u003e/n/n---/n/n### Affected Packages/n/n| Source | Package Name | Package Version |/n| --- | --- | --- |/n| lockfile:<rootdir>/fixtures/locks-insecure/osv-scanner-flutter-deps.json | https://github.com/brendan-duncan/archive.git | 9de7a0544457c6aba755ccb65abb41b0dc1db70d |/n/n## Remediation/n/nIf you believe these vulnerabilities do not affect your code and wish to ignore them, add them to the ignore list in an/n`osv-scanner.toml` file located in the same directory as the lockfile containing the vulnerable dependency./n/nSee the format and more options in our documentation here: https://google.github.io/osv-scanner/configuration//n/nAdd or append these values to the following config files to ignore this vulnerability:/n/n`<rootdir>/fixtures/locks-insecure/osv-scanner.toml`/n/n```/n[[IgnoredVulns]]/nid = /"CVE-2023-39137/"/nreason = /"Your reason for ignoring this vulnerability/"/n```/n"
              }
            },
            {
              "id": "CVE-2023-39139",
              "name": "CVE-2023-39139",
              "shortDescription": {
                "text": "CVE-2023-39139"
              },
              "fullDescription": {
                "text": "An issue in Archive v3.3.7 allows attackers to execute a path traversal via extracting a crafted zip file.",
                "markdown": "An issue in Archive v3.3.7 allows attackers to execute a path traversal via extracting a crafted zip file."
              },
              "deprecatedIds": [
                "CVE-2023-39139",
                "GHSA-9v85-q87q-g4vg"
              ],
              "help": {
                "text": "**Your dependency is vulnerable to [CVE-2023-39139](https://osv.dev/list?q=CVE-2023-39139)**./n/n## [CVE-2023-39139](https://osv.dev/vulnerability/CVE-2023-39139)/n/n/u003cdetails/u003e/n/u003csummary/u003eDetails/u003c/summary/u003e/n/n/u003e An issue in Archive v3.3.7 allows attackers to execute a path traversal via extracting a crafted zip file./n/n/u003c/details/u003e/n/n---/n/n### Affected Packages/n/n| Source | Package Name | Package Version |/n| --- | --- | --- |/n| lockfile:<rootdir>/fixtures/locks-insecure/osv-scanner-flutter-deps.json | https://github.com/brendan-duncan/archive.git | 9de7a0544457c6aba755ccb65abb41b0dc1db70d |/n/n## Remediation/n/nIf you believe these vulnerabilities do not affect your code and wish to ignore them, add them to the ignore list in an/n`osv-scanner.toml` file located in the same directory as the lockfile containing the vulnerable dependency./n/nSee the format and more options in our documentation here: https://google.github.io/osv-scanner/configuration//n/nAdd or append these values to the following config files to ignore this vulnerability:/n/n`<rootdir>/fixtures/locks-insecure/osv-scanner.toml`/n/n```/n[[IgnoredVulns]]/nid = /"CVE-2023-39139/"/nreason = /"Your reason for ignoring this vulnerability/"/n```/n",
                "markdown": "**Your dependency is vulnerable to [CVE-2023-39139](https://osv.dev/list?q=CVE-2023-39139)**./n/n## [CVE-2023-39139](https://osv.dev/vulnerability/CVE-2023-39139)/n/n/u003cdetails/u003e/n/u003csummary/u003eDetails/u003c/summary/u003e/n/n/u003e An issue in Archive v3.3.7 allows attackers to execute a path traversal via extracting a crafted zip file./n/n/u003c/details/u003e/n/n---/n/n### Affected Packages/n/n| Source | Package Name | Package Version |/n| --- | --- | --- |/n| lockfile:<rootdir>/fixtures/locks-insecure/osv-scanner-flutter-deps.json | https://github.com/brendan-duncan/archive.git | 9de7a0544457c6aba755ccb65abb41b0dc1db70d |/n/n## Remediation/n/nIf you believe these vulnerabilities do not affect your code and wish to ignore them, add them to the ignore list in an/n`osv-scanner.toml` file located in the same directory as the lockfile containing the vulnerable dependency./n/nSee the format and more options in our documentation here: https://google.github.io/osv-scanner/configuration//n/nAdd or append these values to the following config files to ignore this vulnerability:/n/n`<rootdir>/fixtures/locks-insecure/osv-scanner.toml`/n/n```/n[[IgnoredVulns]]/nid = /"CVE-2023-39139/"/nreason = /"Your reason for ignoring this vulnerability/"/n```/n"
              }
            }
          ],
          "version": "1.8.4"
        }
      },
      "artifacts": [
        {
          "location": {
            "uri": "file://<rootdir>/fixtures/locks-insecure/osv-scanner-flutter-deps.json"
          },
          "length": -1
        }
      ],
      "results": [
        {
          "ruleId": "CVE-2023-39137",
          "ruleIndex": 0,
          "level": "warning",
          "message": {
            "text": "Package 'https://github.com/brendan-duncan/archive.git@9de7a054' is vulnerable to 'CVE-2023-39137' (also known as 'GHSA-r285-q736-9v95')."
          },
          "locations": [
            {
              "physicalLocation": {
                "artifactLocation": {
                  "uri": "file://<rootdir>/fixtures/locks-insecure/osv-scanner-flutter-deps.json"
                }
              }
            }
          ]
        },
        {
          "ruleId": "CVE-2023-39139",
          "ruleIndex": 1,
          "level": "warning",
          "message": {
            "text": "Package 'https://github.com/brendan-duncan/archive.git@9de7a054' is vulnerable to 'CVE-2023-39139' (also known as 'GHSA-9v85-q87q-g4vg')."
          },
          "locations": [
            {
              "physicalLocation": {
                "artifactLocation": {
                  "uri": "file://<rootdir>/fixtures/locks-insecure/osv-scanner-flutter-deps.json"
                }
              }
            }
          ]
        }
      ]
    }
  ]
}

---

[TestRun_GithubActions/scanning_osv-scanner_custom_format_output_json - 2]
Scanned <rootdir>/fixtures/locks-insecure/osv-scanner-flutter-deps.json file as a osv-scanner and found 3 packages

---

[TestRun_InsertDefaultCommand - 1]

---

[TestRun_InsertDefaultCommand - 2]

---

[TestRun_InsertDefaultCommand - 3]

---

[TestRun_InsertDefaultCommand - 4]

---

[TestRun_InsertDefaultCommand - 5]

---

[TestRun_InsertDefaultCommand - 6]
Warning: `scan` exists as both a subcommand of OSV-Scanner and as a file on the filesystem. `scan` is assumed to be a subcommand here. If you intended for `scan` to be an argument to `scan`, you must specify `scan scan` in your command line.

---

[TestRun_InsertDefaultCommand - 7]

---

[TestRun_InsertDefaultCommand - 8]

---

[TestRun_InsertDefaultCommand - 9]

---

[TestRun_InsertDefaultCommand - 10]

---

[TestRun_InsertDefaultCommand - 11]

---

[TestRun_InsertDefaultCommand - 12]

---

[TestRun_InsertDefaultCommand - 13]

---

[TestRun_InsertDefaultCommand - 14]

---

[TestRun_Licenses/Licenses_in_summary_mode_json - 1]
{
  "results": [
    {
      "source": {
        "path": "<rootdir>/fixtures/locks-licenses/package-lock.json",
        "type": "lockfile"
      },
      "packages": [
        {
          "package": {
            "name": "babel",
            "version": "6.23.0",
            "ecosystem": "npm"
          },
          "licenses": [
            "MIT"
          ]
        },
        {
          "package": {
            "name": "human-signals",
            "version": "5.0.0",
            "ecosystem": "npm"
          },
          "licenses": [
            "Apache-2.0"
          ]
        },
        {
          "package": {
            "name": "ms",
            "version": "2.1.3",
            "ecosystem": "npm"
          },
          "licenses": [
            "MIT"
          ]
        }
      ]
    }
  ],
  "experimental_config": {
    "licenses": {
      "summary": true,
      "allowlist": []
    }
  }
}

---

[TestRun_Licenses/Licenses_in_summary_mode_json - 2]
Scanning dir ./fixtures/locks-licenses/package-lock.json
Scanned <rootdir>/fixtures/locks-licenses/package-lock.json file and found 3 packages

---

[TestRun_Licenses/No_license_violations_and_show-all-packages_in_json - 1]
{
  "results": [
    {
      "source": {
        "path": "<rootdir>/fixtures/locks-licenses/package-lock.json",
        "type": "lockfile"
      },
      "packages": [
        {
          "package": {
            "name": "babel",
            "version": "6.23.0",
            "ecosystem": "npm"
          },
          "licenses": [
            "MIT"
          ]
        },
        {
          "package": {
            "name": "human-signals",
            "version": "5.0.0",
            "ecosystem": "npm"
          },
          "licenses": [
            "Apache-2.0"
          ]
        },
        {
          "package": {
            "name": "ms",
            "version": "2.1.3",
            "ecosystem": "npm"
          },
          "licenses": [
            "MIT"
          ]
        }
      ]
    }
  ],
  "experimental_config": {
    "licenses": {
      "summary": false,
      "allowlist": [
        "MIT",
        "Apache-2.0"
      ]
    }
  }
}

---

[TestRun_Licenses/No_license_violations_and_show-all-packages_in_json - 2]
Scanning dir ./fixtures/locks-licenses/package-lock.json
Scanned <rootdir>/fixtures/locks-licenses/package-lock.json file and found 3 packages

---

[TestRun_Licenses/No_vulnerabilities_with_license_summary - 1]
Scanning dir ./fixtures/locks-many
Scanned <rootdir>/fixtures/locks-many/Gemfile.lock file and found 1 package
Scanned <rootdir>/fixtures/locks-many/alpine.cdx.xml as CycloneDX SBOM and found 14 packages
Scanned <rootdir>/fixtures/locks-many/composer.lock file and found 1 package
Scanned <rootdir>/fixtures/locks-many/package-lock.json file and found 1 package
Scanned <rootdir>/fixtures/locks-many/yarn.lock file and found 1 package
Loaded filter from: <rootdir>/fixtures/locks-many/osv-scanner.toml
GHSA-whgm-jr23-g3j9 and 1 alias have been filtered out because: Test manifest file
Filtered 1 vulnerability from output
+------------+-------------------------+
| LICENSE    | NO. OF PACKAGE VERSIONS |
+------------+-------------------------+
| Apache-2.0 |                       1 |
| MIT        |                       1 |
| UNKNOWN    |                      16 |
+------------+-------------------------+

---

[TestRun_Licenses/No_vulnerabilities_with_license_summary - 2]

---

[TestRun_Licenses/No_vulnerabilities_with_license_summary_in_markdown - 1]
Scanning dir ./fixtures/locks-many
Scanned <rootdir>/fixtures/locks-many/Gemfile.lock file and found 1 package
Scanned <rootdir>/fixtures/locks-many/alpine.cdx.xml as CycloneDX SBOM and found 14 packages
Scanned <rootdir>/fixtures/locks-many/composer.lock file and found 1 package
Scanned <rootdir>/fixtures/locks-many/package-lock.json file and found 1 package
Scanned <rootdir>/fixtures/locks-many/yarn.lock file and found 1 package
Loaded filter from: <rootdir>/fixtures/locks-many/osv-scanner.toml
GHSA-whgm-jr23-g3j9 and 1 alias have been filtered out because: Test manifest file
Filtered 1 vulnerability from output
| License | No. of package versions |
| --- | ---:|
| Apache-2.0 | 1 |
| MIT | 1 |
| UNKNOWN | 16 |

---

[TestRun_Licenses/No_vulnerabilities_with_license_summary_in_markdown - 2]

---

[TestRun_Licenses/Some_packages_with_license_violations_and_show-all-packages_in_json - 1]
{
  "results": [
    {
      "source": {
        "path": "<rootdir>/fixtures/locks-licenses/package-lock.json",
        "type": "lockfile"
      },
      "packages": [
        {
          "package": {
            "name": "babel",
            "version": "6.23.0",
            "ecosystem": "npm"
          },
          "licenses": [
            "MIT"
          ]
        },
        {
          "package": {
            "name": "human-signals",
            "version": "5.0.0",
            "ecosystem": "npm"
          },
          "licenses": [
            "Apache-2.0"
          ],
          "license_violations": [
            "Apache-2.0"
          ]
        },
        {
          "package": {
            "name": "ms",
            "version": "2.1.3",
            "ecosystem": "npm"
          },
          "licenses": [
            "MIT"
          ]
        }
      ]
    }
  ],
  "experimental_config": {
    "licenses": {
      "summary": false,
      "allowlist": [
        "MIT"
      ]
    }
  }
}

---

[TestRun_Licenses/Some_packages_with_license_violations_and_show-all-packages_in_json - 2]
Scanning dir ./fixtures/locks-licenses/package-lock.json
Scanned <rootdir>/fixtures/locks-licenses/package-lock.json file and found 3 packages

---

[TestRun_Licenses/Some_packages_with_license_violations_in_json - 1]
{
  "results": [
    {
      "source": {
        "path": "<rootdir>/fixtures/locks-licenses/package-lock.json",
        "type": "lockfile"
      },
      "packages": [
        {
          "package": {
            "name": "human-signals",
            "version": "5.0.0",
            "ecosystem": "npm"
          },
          "licenses": [
            "Apache-2.0"
          ],
          "license_violations": [
            "Apache-2.0"
          ]
        }
      ]
    }
  ],
  "experimental_config": {
    "licenses": {
      "summary": false,
      "allowlist": [
        "MIT"
      ]
    }
  }
}

---

[TestRun_Licenses/Some_packages_with_license_violations_in_json - 2]
Scanning dir ./fixtures/locks-licenses/package-lock.json
Scanned <rootdir>/fixtures/locks-licenses/package-lock.json file and found 3 packages

---

[TestRun_Licenses/Vulnerabilities_and_all_license_violations_allowlisted - 1]
Scanning dir ./fixtures/locks-many/package-lock.json
Scanned <rootdir>/fixtures/locks-many/package-lock.json file and found 1 package
+-------------------------------------+------+-----------+-----------+---------+---------------------------------------+
| OSV URL                             | CVSS | ECOSYSTEM | PACKAGE   | VERSION | SOURCE                                |
+-------------------------------------+------+-----------+-----------+---------+---------------------------------------+
| https://osv.dev/GHSA-whgm-jr23-g3j9 | 7.5  | npm       | ansi-html | 0.0.1   | fixtures/locks-many/package-lock.json |
+-------------------------------------+------+-----------+-----------+---------+---------------------------------------+

---

[TestRun_Licenses/Vulnerabilities_and_all_license_violations_allowlisted - 2]

---

[TestRun_Licenses/Vulnerabilities_and_license_summary - 1]
Scanning dir ./fixtures/locks-many/package-lock.json
Scanned <rootdir>/fixtures/locks-many/package-lock.json file and found 1 package
+-------------------------------------+------+-----------+-----------+---------+---------------------------------------+
| OSV URL                             | CVSS | ECOSYSTEM | PACKAGE   | VERSION | SOURCE                                |
+-------------------------------------+------+-----------+-----------+---------+---------------------------------------+
| https://osv.dev/GHSA-whgm-jr23-g3j9 | 7.5  | npm       | ansi-html | 0.0.1   | fixtures/locks-many/package-lock.json |
+-------------------------------------+------+-----------+-----------+---------+---------------------------------------+
+------------+-------------------------+
| LICENSE    | NO. OF PACKAGE VERSIONS |
+------------+-------------------------+
| Apache-2.0 |                       1 |
+------------+-------------------------+

---

[TestRun_Licenses/Vulnerabilities_and_license_summary - 2]

---

[TestRun_Licenses/Vulnerabilities_and_license_violations_with_allowlist - 1]
Scanning dir ./fixtures/locks-many/package-lock.json
Scanned <rootdir>/fixtures/locks-many/package-lock.json file and found 1 package
+-------------------------------------+------+-----------+-----------+---------+---------------------------------------+
| OSV URL                             | CVSS | ECOSYSTEM | PACKAGE   | VERSION | SOURCE                                |
+-------------------------------------+------+-----------+-----------+---------+---------------------------------------+
| https://osv.dev/GHSA-whgm-jr23-g3j9 | 7.5  | npm       | ansi-html | 0.0.1   | fixtures/locks-many/package-lock.json |
+-------------------------------------+------+-----------+-----------+---------+---------------------------------------+
+-------------------+-----------+-----------+---------+---------------------------------------+
| LICENSE VIOLATION | ECOSYSTEM | PACKAGE   | VERSION | SOURCE                                |
+-------------------+-----------+-----------+---------+---------------------------------------+
| Apache-2.0        | npm       | ansi-html | 0.0.1   | fixtures/locks-many/package-lock.json |
+-------------------+-----------+-----------+---------+---------------------------------------+

---

[TestRun_Licenses/Vulnerabilities_and_license_violations_with_allowlist - 2]

---

[TestRun_LocalDatabases/#00 - 1]
Scanning dir ./fixtures/locks-many/composer.lock
Scanned <rootdir>/fixtures/locks-many/composer.lock file and found 1 package
Loaded filter from: <rootdir>/fixtures/locks-many/osv-scanner.toml
Loaded Packagist local db from <tempdir>/osv-scanner/Packagist/all.zip
No issues found

---

[TestRun_LocalDatabases/#00 - 2]

---

[TestRun_LocalDatabases/#00 - 3]
Scanning dir ./fixtures/locks-many/composer.lock
Scanned <rootdir>/fixtures/locks-many/composer.lock file and found 1 package
Loaded filter from: <rootdir>/fixtures/locks-many/osv-scanner.toml
Loaded Packagist local db from <tempdir>/osv-scanner/Packagist/all.zip
No issues found

---

[TestRun_LocalDatabases/#00 - 4]

---

[TestRun_LocalDatabases/#01 - 1]
Scanning dir ./fixtures/sbom-insecure/postgres-stretch.cdx.xml
Scanned <rootdir>/fixtures/sbom-insecure/postgres-stretch.cdx.xml as CycloneDX SBOM and found 136 packages
Loaded Debian local db from <tempdir>/osv-scanner/Debian/all.zip
Loaded Go local db from <tempdir>/osv-scanner/Go/all.zip
Loaded OSS-Fuzz local db from <tempdir>/osv-scanner/OSS-Fuzz/all.zip
15 unimportant vulnerabilities have been filtered out.
Filtered 15 vulnerabilities from output
+-------------------------------------+------+-----------+--------------------------------+------------------------------------+-------------------------------------------------+
| OSV URL                             | CVSS | ECOSYSTEM | PACKAGE                        | VERSION                            | SOURCE                                          |
+-------------------------------------+------+-----------+--------------------------------+------------------------------------+-------------------------------------------------+
| https://osv.dev/CVE-2011-3374       | 3.7  | Debian    | apt                            | 1.4.11                             | fixtures/sbom-insecure/postgres-stretch.cdx.xml |
| https://osv.dev/DSA-4685-1          |      | Debian    | apt                            | 1.4.11                             | fixtures/sbom-insecure/postgres-stretch.cdx.xml |
| https://osv.dev/DSA-4808-1          |      | Debian    | apt                            | 1.4.11                             | fixtures/sbom-insecure/postgres-stretch.cdx.xml |
| https://osv.dev/CVE-2016-2781       | 6.5  | Debian    | coreutils                      | 8.26-3                             | fixtures/sbom-insecure/postgres-stretch.cdx.xml |
| https://osv.dev/DLA-3482-1          |      | Debian    | debian-archive-keyring         | 2017.5+deb9u2                      | fixtures/sbom-insecure/postgres-stretch.cdx.xml |
| https://osv.dev/DLA-3022-1          |      | Debian    | dpkg                           | 1.18.25                            | fixtures/sbom-insecure/postgres-stretch.cdx.xml |
| https://osv.dev/DSA-5147-1          |      | Debian    | dpkg                           | 1.18.25                            | fixtures/sbom-insecure/postgres-stretch.cdx.xml |
| https://osv.dev/DSA-4535-1          |      | Debian    | e2fsprogs                      | 1.43.4-2+deb9u2                    | fixtures/sbom-insecure/postgres-stretch.cdx.xml |
| https://osv.dev/GHSA-f3fp-gc8g-vw66 | 5.9  | Go        | github.com/opencontainers/runc | v1.0.1                             | fixtures/sbom-insecure/postgres-stretch.cdx.xml |
| https://osv.dev/GHSA-g2j6-57v7-gm8c | 6.1  | Go        | github.com/opencontainers/runc | v1.0.1                             | fixtures/sbom-insecure/postgres-stretch.cdx.xml |
| https://osv.dev/GHSA-m8cg-xc2p-r3fc | 2.5  | Go        | github.com/opencontainers/runc | v1.0.1                             | fixtures/sbom-insecure/postgres-stretch.cdx.xml |
| https://osv.dev/GHSA-v95c-p5hm-xq8f | 6.0  | Go        | github.com/opencontainers/runc | v1.0.1                             | fixtures/sbom-insecure/postgres-stretch.cdx.xml |
| https://osv.dev/GHSA-vpvm-3wq2-2wvm | 7.0  | Go        | github.com/opencontainers/runc | v1.0.1                             | fixtures/sbom-insecure/postgres-stretch.cdx.xml |
| https://osv.dev/GHSA-xr7r-f8xq-vfvv | 8.6  | Go        | github.com/opencontainers/runc | v1.0.1                             | fixtures/sbom-insecure/postgres-stretch.cdx.xml |
| https://osv.dev/GHSA-p782-xgp4-8hr8 | 5.3  | Go        | golang.org/x/sys               | v0.0.0-20210817142637-7d9622a276b7 | fixtures/sbom-insecure/postgres-stretch.cdx.xml |
| https://osv.dev/DSA-5122-1          |      | Debian    | gzip                           | 1.6-5+deb9u1                       | fixtures/sbom-insecure/postgres-stretch.cdx.xml |
| https://osv.dev/DLA-3263-1          |      | Debian    | libtasn1-6                     | 4.10-1.1+deb9u1                    | fixtures/sbom-insecure/postgres-stretch.cdx.xml |
| https://osv.dev/CVE-2017-18258      | 6.5  | Debian    | libxml2                        | 2.9.4+dfsg1-2.2+deb9u6             | fixtures/sbom-insecure/postgres-stretch.cdx.xml |
| https://osv.dev/CVE-2018-14404      | 7.5  | Debian    | libxml2                        | 2.9.4+dfsg1-2.2+deb9u6             | fixtures/sbom-insecure/postgres-stretch.cdx.xml |
| https://osv.dev/DLA-3012-1          |      | Debian    | libxml2                        | 2.9.4+dfsg1-2.2+deb9u6             | fixtures/sbom-insecure/postgres-stretch.cdx.xml |
| https://osv.dev/DLA-3172-1          |      | Debian    | libxml2                        | 2.9.4+dfsg1-2.2+deb9u6             | fixtures/sbom-insecure/postgres-stretch.cdx.xml |
| https://osv.dev/DLA-3405-1          |      | Debian    | libxml2                        | 2.9.4+dfsg1-2.2+deb9u6             | fixtures/sbom-insecure/postgres-stretch.cdx.xml |
| https://osv.dev/DSA-5142-1          |      | Debian    | libxml2                        | 2.9.4+dfsg1-2.2+deb9u6             | fixtures/sbom-insecure/postgres-stretch.cdx.xml |
| https://osv.dev/DSA-5271-1          |      | Debian    | libxml2                        | 2.9.4+dfsg1-2.2+deb9u6             | fixtures/sbom-insecure/postgres-stretch.cdx.xml |
| https://osv.dev/DSA-5391-1          |      | Debian    | libxml2                        | 2.9.4+dfsg1-2.2+deb9u6             | fixtures/sbom-insecure/postgres-stretch.cdx.xml |
| https://osv.dev/CVE-2018-0732       | 7.5  | Debian    | openssl                        | 1.1.0l-1~deb9u5                    | fixtures/sbom-insecure/postgres-stretch.cdx.xml |
| https://osv.dev/CVE-2019-1543       | 7.4  | Debian    | openssl                        | 1.1.0l-1~deb9u5                    | fixtures/sbom-insecure/postgres-stretch.cdx.xml |
| https://osv.dev/CVE-2019-1551       | 5.3  | Debian    | openssl                        | 1.1.0l-1~deb9u5                    | fixtures/sbom-insecure/postgres-stretch.cdx.xml |
| https://osv.dev/DLA-3008-1          |      | Debian    | openssl                        | 1.1.0l-1~deb9u5                    | fixtures/sbom-insecure/postgres-stretch.cdx.xml |
| https://osv.dev/DLA-3325-1          |      | Debian    | openssl                        | 1.1.0l-1~deb9u5                    | fixtures/sbom-insecure/postgres-stretch.cdx.xml |
| https://osv.dev/DLA-3449-1          |      | Debian    | openssl                        | 1.1.0l-1~deb9u5                    | fixtures/sbom-insecure/postgres-stretch.cdx.xml |
| https://osv.dev/DLA-3530-1          |      | Debian    | openssl                        | 1.1.0l-1~deb9u5                    | fixtures/sbom-insecure/postgres-stretch.cdx.xml |
| https://osv.dev/DSA-4539-1          |      | Debian    | openssl                        | 1.1.0l-1~deb9u5                    | fixtures/sbom-insecure/postgres-stretch.cdx.xml |
| https://osv.dev/DSA-4539-3          |      | Debian    | openssl                        | 1.1.0l-1~deb9u5                    | fixtures/sbom-insecure/postgres-stretch.cdx.xml |
| https://osv.dev/DSA-4661-1          |      | Debian    | openssl                        | 1.1.0l-1~deb9u5                    | fixtures/sbom-insecure/postgres-stretch.cdx.xml |
| https://osv.dev/DSA-4807-1          |      | Debian    | openssl                        | 1.1.0l-1~deb9u5                    | fixtures/sbom-insecure/postgres-stretch.cdx.xml |
| https://osv.dev/DSA-4855-1          |      | Debian    | openssl                        | 1.1.0l-1~deb9u5                    | fixtures/sbom-insecure/postgres-stretch.cdx.xml |
| https://osv.dev/DSA-4875-1          |      | Debian    | openssl                        | 1.1.0l-1~deb9u5                    | fixtures/sbom-insecure/postgres-stretch.cdx.xml |
| https://osv.dev/DSA-4963-1          |      | Debian    | openssl                        | 1.1.0l-1~deb9u5                    | fixtures/sbom-insecure/postgres-stretch.cdx.xml |
| https://osv.dev/DSA-5103-1          |      | Debian    | openssl                        | 1.1.0l-1~deb9u5                    | fixtures/sbom-insecure/postgres-stretch.cdx.xml |
| https://osv.dev/DSA-5139-1          |      | Debian    | openssl                        | 1.1.0l-1~deb9u5                    | fixtures/sbom-insecure/postgres-stretch.cdx.xml |
| https://osv.dev/DSA-5169-1          |      | Debian    | openssl                        | 1.1.0l-1~deb9u5                    | fixtures/sbom-insecure/postgres-stretch.cdx.xml |
| https://osv.dev/DSA-5343-1          |      | Debian    | openssl                        | 1.1.0l-1~deb9u5                    | fixtures/sbom-insecure/postgres-stretch.cdx.xml |
| https://osv.dev/DSA-5417-1          |      | Debian    | openssl                        | 1.1.0l-1~deb9u5                    | fixtures/sbom-insecure/postgres-stretch.cdx.xml |
| https://osv.dev/DSA-5532-1          |      | Debian    | openssl                        | 1.1.0l-1~deb9u5                    | fixtures/sbom-insecure/postgres-stretch.cdx.xml |
| https://osv.dev/DLA-3072-1          |      | Debian    | postgresql-11                  | 11.15-1.pgdg90+1                   | fixtures/sbom-insecure/postgres-stretch.cdx.xml |
| https://osv.dev/DLA-3189-1          |      | Debian    | postgresql-11                  | 11.15-1.pgdg90+1                   | fixtures/sbom-insecure/postgres-stretch.cdx.xml |
| https://osv.dev/DLA-3316-1          |      | Debian    | postgresql-11                  | 11.15-1.pgdg90+1                   | fixtures/sbom-insecure/postgres-stretch.cdx.xml |
| https://osv.dev/DLA-3422-1          |      | Debian    | postgresql-11                  | 11.15-1.pgdg90+1                   | fixtures/sbom-insecure/postgres-stretch.cdx.xml |
| https://osv.dev/DLA-3600-1          |      | Debian    | postgresql-11                  | 11.15-1.pgdg90+1                   | fixtures/sbom-insecure/postgres-stretch.cdx.xml |
| https://osv.dev/DLA-3651-1          |      | Debian    | postgresql-11                  | 11.15-1.pgdg90+1                   | fixtures/sbom-insecure/postgres-stretch.cdx.xml |
| https://osv.dev/DLA-3764-1          |      | Debian    | postgresql-11                  | 11.15-1.pgdg90+1                   | fixtures/sbom-insecure/postgres-stretch.cdx.xml |
| https://osv.dev/DSA-5135-1          |      | Debian    | postgresql-11                  | 11.15-1.pgdg90+1                   | fixtures/sbom-insecure/postgres-stretch.cdx.xml |
| https://osv.dev/DLA-3755-1          |      | Debian    | tar                            | 1.29b-1.1+deb9u1                   | fixtures/sbom-insecure/postgres-stretch.cdx.xml |
| https://osv.dev/DLA-3051-1          |      | Debian    | tzdata                         | 2021a-0+deb9u3                     | fixtures/sbom-insecure/postgres-stretch.cdx.xml |
| https://osv.dev/DLA-3134-1          |      | Debian    | tzdata                         | 2021a-0+deb9u3                     | fixtures/sbom-insecure/postgres-stretch.cdx.xml |
| https://osv.dev/DLA-3161-1          |      | Debian    | tzdata                         | 2021a-0+deb9u3                     | fixtures/sbom-insecure/postgres-stretch.cdx.xml |
| https://osv.dev/DLA-3366-1          |      | Debian    | tzdata                         | 2021a-0+deb9u3                     | fixtures/sbom-insecure/postgres-stretch.cdx.xml |
| https://osv.dev/DLA-3412-1          |      | Debian    | tzdata                         | 2021a-0+deb9u3                     | fixtures/sbom-insecure/postgres-stretch.cdx.xml |
| https://osv.dev/DLA-3684-1          |      | Debian    | tzdata                         | 2021a-0+deb9u3                     | fixtures/sbom-insecure/postgres-stretch.cdx.xml |
| https://osv.dev/DLA-3788-1          |      | Debian    | tzdata                         | 2021a-0+deb9u3                     | fixtures/sbom-insecure/postgres-stretch.cdx.xml |
| https://osv.dev/DLA-3782-1          |      | Debian    | util-linux                     | 2.29.2-1+deb9u1                    | fixtures/sbom-insecure/postgres-stretch.cdx.xml |
| https://osv.dev/DSA-5055-1          |      | Debian    | util-linux                     | 2.29.2-1+deb9u1                    | fixtures/sbom-insecure/postgres-stretch.cdx.xml |
| https://osv.dev/DSA-5650-1          |      | Debian    | util-linux                     | 2.29.2-1+deb9u1                    | fixtures/sbom-insecure/postgres-stretch.cdx.xml |
| https://osv.dev/DSA-5123-1          |      | Debian    | xz-utils                       | 5.2.2-1.2+deb9u1                   | fixtures/sbom-insecure/postgres-stretch.cdx.xml |
+-------------------------------------+------+-----------+--------------------------------+------------------------------------+-------------------------------------------------+

---

[TestRun_LocalDatabases/#01 - 2]

---

[TestRun_LocalDatabases/#01 - 3]
Scanning dir ./fixtures/sbom-insecure/postgres-stretch.cdx.xml
Scanned <rootdir>/fixtures/sbom-insecure/postgres-stretch.cdx.xml as CycloneDX SBOM and found 136 packages
Loaded Debian local db from <tempdir>/osv-scanner/Debian/all.zip
Loaded Go local db from <tempdir>/osv-scanner/Go/all.zip
Loaded OSS-Fuzz local db from <tempdir>/osv-scanner/OSS-Fuzz/all.zip
15 unimportant vulnerabilities have been filtered out.
Filtered 15 vulnerabilities from output
+-------------------------------------+------+-----------+--------------------------------+------------------------------------+-------------------------------------------------+
| OSV URL                             | CVSS | ECOSYSTEM | PACKAGE                        | VERSION                            | SOURCE                                          |
+-------------------------------------+------+-----------+--------------------------------+------------------------------------+-------------------------------------------------+
| https://osv.dev/CVE-2011-3374       | 3.7  | Debian    | apt                            | 1.4.11                             | fixtures/sbom-insecure/postgres-stretch.cdx.xml |
| https://osv.dev/DSA-4685-1          |      | Debian    | apt                            | 1.4.11                             | fixtures/sbom-insecure/postgres-stretch.cdx.xml |
| https://osv.dev/DSA-4808-1          |      | Debian    | apt                            | 1.4.11                             | fixtures/sbom-insecure/postgres-stretch.cdx.xml |
| https://osv.dev/CVE-2016-2781       | 6.5  | Debian    | coreutils                      | 8.26-3                             | fixtures/sbom-insecure/postgres-stretch.cdx.xml |
| https://osv.dev/DLA-3482-1          |      | Debian    | debian-archive-keyring         | 2017.5+deb9u2                      | fixtures/sbom-insecure/postgres-stretch.cdx.xml |
| https://osv.dev/DLA-3022-1          |      | Debian    | dpkg                           | 1.18.25                            | fixtures/sbom-insecure/postgres-stretch.cdx.xml |
| https://osv.dev/DSA-5147-1          |      | Debian    | dpkg                           | 1.18.25                            | fixtures/sbom-insecure/postgres-stretch.cdx.xml |
| https://osv.dev/DSA-4535-1          |      | Debian    | e2fsprogs                      | 1.43.4-2+deb9u2                    | fixtures/sbom-insecure/postgres-stretch.cdx.xml |
| https://osv.dev/GHSA-f3fp-gc8g-vw66 | 5.9  | Go        | github.com/opencontainers/runc | v1.0.1                             | fixtures/sbom-insecure/postgres-stretch.cdx.xml |
| https://osv.dev/GHSA-g2j6-57v7-gm8c | 6.1  | Go        | github.com/opencontainers/runc | v1.0.1                             | fixtures/sbom-insecure/postgres-stretch.cdx.xml |
| https://osv.dev/GHSA-m8cg-xc2p-r3fc | 2.5  | Go        | github.com/opencontainers/runc | v1.0.1                             | fixtures/sbom-insecure/postgres-stretch.cdx.xml |
| https://osv.dev/GHSA-v95c-p5hm-xq8f | 6.0  | Go        | github.com/opencontainers/runc | v1.0.1                             | fixtures/sbom-insecure/postgres-stretch.cdx.xml |
| https://osv.dev/GHSA-vpvm-3wq2-2wvm | 7.0  | Go        | github.com/opencontainers/runc | v1.0.1                             | fixtures/sbom-insecure/postgres-stretch.cdx.xml |
| https://osv.dev/GHSA-xr7r-f8xq-vfvv | 8.6  | Go        | github.com/opencontainers/runc | v1.0.1                             | fixtures/sbom-insecure/postgres-stretch.cdx.xml |
| https://osv.dev/GHSA-p782-xgp4-8hr8 | 5.3  | Go        | golang.org/x/sys               | v0.0.0-20210817142637-7d9622a276b7 | fixtures/sbom-insecure/postgres-stretch.cdx.xml |
| https://osv.dev/DSA-5122-1          |      | Debian    | gzip                           | 1.6-5+deb9u1                       | fixtures/sbom-insecure/postgres-stretch.cdx.xml |
| https://osv.dev/DLA-3263-1          |      | Debian    | libtasn1-6                     | 4.10-1.1+deb9u1                    | fixtures/sbom-insecure/postgres-stretch.cdx.xml |
| https://osv.dev/CVE-2017-18258      | 6.5  | Debian    | libxml2                        | 2.9.4+dfsg1-2.2+deb9u6             | fixtures/sbom-insecure/postgres-stretch.cdx.xml |
| https://osv.dev/CVE-2018-14404      | 7.5  | Debian    | libxml2                        | 2.9.4+dfsg1-2.2+deb9u6             | fixtures/sbom-insecure/postgres-stretch.cdx.xml |
| https://osv.dev/DLA-3012-1          |      | Debian    | libxml2                        | 2.9.4+dfsg1-2.2+deb9u6             | fixtures/sbom-insecure/postgres-stretch.cdx.xml |
| https://osv.dev/DLA-3172-1          |      | Debian    | libxml2                        | 2.9.4+dfsg1-2.2+deb9u6             | fixtures/sbom-insecure/postgres-stretch.cdx.xml |
| https://osv.dev/DLA-3405-1          |      | Debian    | libxml2                        | 2.9.4+dfsg1-2.2+deb9u6             | fixtures/sbom-insecure/postgres-stretch.cdx.xml |
| https://osv.dev/DSA-5142-1          |      | Debian    | libxml2                        | 2.9.4+dfsg1-2.2+deb9u6             | fixtures/sbom-insecure/postgres-stretch.cdx.xml |
| https://osv.dev/DSA-5271-1          |      | Debian    | libxml2                        | 2.9.4+dfsg1-2.2+deb9u6             | fixtures/sbom-insecure/postgres-stretch.cdx.xml |
| https://osv.dev/DSA-5391-1          |      | Debian    | libxml2                        | 2.9.4+dfsg1-2.2+deb9u6             | fixtures/sbom-insecure/postgres-stretch.cdx.xml |
| https://osv.dev/CVE-2018-0732       | 7.5  | Debian    | openssl                        | 1.1.0l-1~deb9u5                    | fixtures/sbom-insecure/postgres-stretch.cdx.xml |
| https://osv.dev/CVE-2019-1543       | 7.4  | Debian    | openssl                        | 1.1.0l-1~deb9u5                    | fixtures/sbom-insecure/postgres-stretch.cdx.xml |
| https://osv.dev/CVE-2019-1551       | 5.3  | Debian    | openssl                        | 1.1.0l-1~deb9u5                    | fixtures/sbom-insecure/postgres-stretch.cdx.xml |
| https://osv.dev/DLA-3008-1          |      | Debian    | openssl                        | 1.1.0l-1~deb9u5                    | fixtures/sbom-insecure/postgres-stretch.cdx.xml |
| https://osv.dev/DLA-3325-1          |      | Debian    | openssl                        | 1.1.0l-1~deb9u5                    | fixtures/sbom-insecure/postgres-stretch.cdx.xml |
| https://osv.dev/DLA-3449-1          |      | Debian    | openssl                        | 1.1.0l-1~deb9u5                    | fixtures/sbom-insecure/postgres-stretch.cdx.xml |
| https://osv.dev/DLA-3530-1          |      | Debian    | openssl                        | 1.1.0l-1~deb9u5                    | fixtures/sbom-insecure/postgres-stretch.cdx.xml |
| https://osv.dev/DSA-4539-1          |      | Debian    | openssl                        | 1.1.0l-1~deb9u5                    | fixtures/sbom-insecure/postgres-stretch.cdx.xml |
| https://osv.dev/DSA-4539-3          |      | Debian    | openssl                        | 1.1.0l-1~deb9u5                    | fixtures/sbom-insecure/postgres-stretch.cdx.xml |
| https://osv.dev/DSA-4661-1          |      | Debian    | openssl                        | 1.1.0l-1~deb9u5                    | fixtures/sbom-insecure/postgres-stretch.cdx.xml |
| https://osv.dev/DSA-4807-1          |      | Debian    | openssl                        | 1.1.0l-1~deb9u5                    | fixtures/sbom-insecure/postgres-stretch.cdx.xml |
| https://osv.dev/DSA-4855-1          |      | Debian    | openssl                        | 1.1.0l-1~deb9u5                    | fixtures/sbom-insecure/postgres-stretch.cdx.xml |
| https://osv.dev/DSA-4875-1          |      | Debian    | openssl                        | 1.1.0l-1~deb9u5                    | fixtures/sbom-insecure/postgres-stretch.cdx.xml |
| https://osv.dev/DSA-4963-1          |      | Debian    | openssl                        | 1.1.0l-1~deb9u5                    | fixtures/sbom-insecure/postgres-stretch.cdx.xml |
| https://osv.dev/DSA-5103-1          |      | Debian    | openssl                        | 1.1.0l-1~deb9u5                    | fixtures/sbom-insecure/postgres-stretch.cdx.xml |
| https://osv.dev/DSA-5139-1          |      | Debian    | openssl                        | 1.1.0l-1~deb9u5                    | fixtures/sbom-insecure/postgres-stretch.cdx.xml |
| https://osv.dev/DSA-5169-1          |      | Debian    | openssl                        | 1.1.0l-1~deb9u5                    | fixtures/sbom-insecure/postgres-stretch.cdx.xml |
| https://osv.dev/DSA-5343-1          |      | Debian    | openssl                        | 1.1.0l-1~deb9u5                    | fixtures/sbom-insecure/postgres-stretch.cdx.xml |
| https://osv.dev/DSA-5417-1          |      | Debian    | openssl                        | 1.1.0l-1~deb9u5                    | fixtures/sbom-insecure/postgres-stretch.cdx.xml |
| https://osv.dev/DSA-5532-1          |      | Debian    | openssl                        | 1.1.0l-1~deb9u5                    | fixtures/sbom-insecure/postgres-stretch.cdx.xml |
| https://osv.dev/DLA-3072-1          |      | Debian    | postgresql-11                  | 11.15-1.pgdg90+1                   | fixtures/sbom-insecure/postgres-stretch.cdx.xml |
| https://osv.dev/DLA-3189-1          |      | Debian    | postgresql-11                  | 11.15-1.pgdg90+1                   | fixtures/sbom-insecure/postgres-stretch.cdx.xml |
| https://osv.dev/DLA-3316-1          |      | Debian    | postgresql-11                  | 11.15-1.pgdg90+1                   | fixtures/sbom-insecure/postgres-stretch.cdx.xml |
| https://osv.dev/DLA-3422-1          |      | Debian    | postgresql-11                  | 11.15-1.pgdg90+1                   | fixtures/sbom-insecure/postgres-stretch.cdx.xml |
| https://osv.dev/DLA-3600-1          |      | Debian    | postgresql-11                  | 11.15-1.pgdg90+1                   | fixtures/sbom-insecure/postgres-stretch.cdx.xml |
| https://osv.dev/DLA-3651-1          |      | Debian    | postgresql-11                  | 11.15-1.pgdg90+1                   | fixtures/sbom-insecure/postgres-stretch.cdx.xml |
| https://osv.dev/DLA-3764-1          |      | Debian    | postgresql-11                  | 11.15-1.pgdg90+1                   | fixtures/sbom-insecure/postgres-stretch.cdx.xml |
| https://osv.dev/DSA-5135-1          |      | Debian    | postgresql-11                  | 11.15-1.pgdg90+1                   | fixtures/sbom-insecure/postgres-stretch.cdx.xml |
| https://osv.dev/DLA-3755-1          |      | Debian    | tar                            | 1.29b-1.1+deb9u1                   | fixtures/sbom-insecure/postgres-stretch.cdx.xml |
| https://osv.dev/DLA-3051-1          |      | Debian    | tzdata                         | 2021a-0+deb9u3                     | fixtures/sbom-insecure/postgres-stretch.cdx.xml |
| https://osv.dev/DLA-3134-1          |      | Debian    | tzdata                         | 2021a-0+deb9u3                     | fixtures/sbom-insecure/postgres-stretch.cdx.xml |
| https://osv.dev/DLA-3161-1          |      | Debian    | tzdata                         | 2021a-0+deb9u3                     | fixtures/sbom-insecure/postgres-stretch.cdx.xml |
| https://osv.dev/DLA-3366-1          |      | Debian    | tzdata                         | 2021a-0+deb9u3                     | fixtures/sbom-insecure/postgres-stretch.cdx.xml |
| https://osv.dev/DLA-3412-1          |      | Debian    | tzdata                         | 2021a-0+deb9u3                     | fixtures/sbom-insecure/postgres-stretch.cdx.xml |
| https://osv.dev/DLA-3684-1          |      | Debian    | tzdata                         | 2021a-0+deb9u3                     | fixtures/sbom-insecure/postgres-stretch.cdx.xml |
| https://osv.dev/DLA-3788-1          |      | Debian    | tzdata                         | 2021a-0+deb9u3                     | fixtures/sbom-insecure/postgres-stretch.cdx.xml |
| https://osv.dev/DLA-3782-1          |      | Debian    | util-linux                     | 2.29.2-1+deb9u1                    | fixtures/sbom-insecure/postgres-stretch.cdx.xml |
| https://osv.dev/DSA-5055-1          |      | Debian    | util-linux                     | 2.29.2-1+deb9u1                    | fixtures/sbom-insecure/postgres-stretch.cdx.xml |
| https://osv.dev/DSA-5650-1          |      | Debian    | util-linux                     | 2.29.2-1+deb9u1                    | fixtures/sbom-insecure/postgres-stretch.cdx.xml |
| https://osv.dev/DSA-5123-1          |      | Debian    | xz-utils                       | 5.2.2-1.2+deb9u1                   | fixtures/sbom-insecure/postgres-stretch.cdx.xml |
+-------------------------------------+------+-----------+--------------------------------+------------------------------------+-------------------------------------------------+

---

[TestRun_LocalDatabases/#01 - 4]

---

[TestRun_LocalDatabases/#02 - 1]
Scanning dir ./fixtures/locks-many/not-a-lockfile.toml

---

[TestRun_LocalDatabases/#02 - 2]
No package sources found, --help for usage information.

---

[TestRun_LocalDatabases/#02 - 3]
Scanning dir ./fixtures/locks-many/not-a-lockfile.toml

---

[TestRun_LocalDatabases/#02 - 4]
No package sources found, --help for usage information.

---

[TestRun_LocalDatabases/#03 - 1]
Scanning dir ./fixtures/locks-many
Scanned <rootdir>/fixtures/locks-many/Gemfile.lock file and found 1 package
Scanned <rootdir>/fixtures/locks-many/alpine.cdx.xml as CycloneDX SBOM and found 14 packages
Scanned <rootdir>/fixtures/locks-many/composer.lock file and found 1 package
Scanned <rootdir>/fixtures/locks-many/package-lock.json file and found 1 package
Scanned <rootdir>/fixtures/locks-many/yarn.lock file and found 1 package
Loaded filter from: <rootdir>/fixtures/locks-many/osv-scanner.toml
Loaded RubyGems local db from <tempdir>/osv-scanner/RubyGems/all.zip
Loaded Alpine local db from <tempdir>/osv-scanner/Alpine/all.zip
Loaded Packagist local db from <tempdir>/osv-scanner/Packagist/all.zip
Loaded npm local db from <tempdir>/osv-scanner/npm/all.zip
GHSA-whgm-jr23-g3j9 and 1 alias have been filtered out because: Test manifest file
Filtered 1 vulnerability from output
No issues found

---

[TestRun_LocalDatabases/#03 - 2]

---

[TestRun_LocalDatabases/#03 - 3]
Scanning dir ./fixtures/locks-many
Scanned <rootdir>/fixtures/locks-many/Gemfile.lock file and found 1 package
Scanned <rootdir>/fixtures/locks-many/alpine.cdx.xml as CycloneDX SBOM and found 14 packages
Scanned <rootdir>/fixtures/locks-many/composer.lock file and found 1 package
Scanned <rootdir>/fixtures/locks-many/package-lock.json file and found 1 package
Scanned <rootdir>/fixtures/locks-many/yarn.lock file and found 1 package
Loaded filter from: <rootdir>/fixtures/locks-many/osv-scanner.toml
Loaded RubyGems local db from <tempdir>/osv-scanner/RubyGems/all.zip
Loaded Alpine local db from <tempdir>/osv-scanner/Alpine/all.zip
Loaded Packagist local db from <tempdir>/osv-scanner/Packagist/all.zip
Loaded npm local db from <tempdir>/osv-scanner/npm/all.zip
GHSA-whgm-jr23-g3j9 and 1 alias have been filtered out because: Test manifest file
Filtered 1 vulnerability from output
No issues found

---

[TestRun_LocalDatabases/#03 - 4]

---

[TestRun_LocalDatabases/#04 - 1]
Scanning dir ./fixtures/locks-many-with-invalid
Scanned <rootdir>/fixtures/locks-many-with-invalid/Gemfile.lock file and found 1 package
Scanned <rootdir>/fixtures/locks-many-with-invalid/yarn.lock file and found 1 package
Loaded RubyGems local db from <tempdir>/osv-scanner/RubyGems/all.zip
Loaded npm local db from <tempdir>/osv-scanner/npm/all.zip

---

[TestRun_LocalDatabases/#04 - 2]
Attempted to scan lockfile but failed: <rootdir>/fixtures/locks-many-with-invalid/composer.lock

---

[TestRun_LocalDatabases/#04 - 3]
Scanning dir ./fixtures/locks-many-with-invalid
Scanned <rootdir>/fixtures/locks-many-with-invalid/Gemfile.lock file and found 1 package
Scanned <rootdir>/fixtures/locks-many-with-invalid/yarn.lock file and found 1 package
Loaded RubyGems local db from <tempdir>/osv-scanner/RubyGems/all.zip
Loaded npm local db from <tempdir>/osv-scanner/npm/all.zip

---

[TestRun_LocalDatabases/#04 - 4]
Attempted to scan lockfile but failed: <rootdir>/fixtures/locks-many-with-invalid/composer.lock

---

[TestRun_LocalDatabases/#05 - 1]
Scanning dir ./fixtures/locks-one-with-nested
Scanned <rootdir>/fixtures/locks-one-with-nested/yarn.lock file and found 1 package
Loaded npm local db from <tempdir>/osv-scanner/npm/all.zip
No issues found

---

[TestRun_LocalDatabases/#05 - 2]

---

[TestRun_LocalDatabases/#05 - 3]
Scanning dir ./fixtures/locks-one-with-nested
Scanned <rootdir>/fixtures/locks-one-with-nested/yarn.lock file and found 1 package
Loaded npm local db from <tempdir>/osv-scanner/npm/all.zip
No issues found

---

[TestRun_LocalDatabases/#05 - 4]

---

[TestRun_LocalDatabases/#06 - 1]
Scanning dir ./fixtures/locks-one-with-nested
Scanned <rootdir>/fixtures/locks-one-with-nested/nested/composer.lock file and found 1 package
Scanned <rootdir>/fixtures/locks-one-with-nested/yarn.lock file and found 1 package
Loaded Packagist local db from <tempdir>/osv-scanner/Packagist/all.zip
Loaded npm local db from <tempdir>/osv-scanner/npm/all.zip
No issues found

---

[TestRun_LocalDatabases/#06 - 2]

---

[TestRun_LocalDatabases/#06 - 3]
Scanning dir ./fixtures/locks-one-with-nested
Scanned <rootdir>/fixtures/locks-one-with-nested/nested/composer.lock file and found 1 package
Scanned <rootdir>/fixtures/locks-one-with-nested/yarn.lock file and found 1 package
Loaded Packagist local db from <tempdir>/osv-scanner/Packagist/all.zip
Loaded npm local db from <tempdir>/osv-scanner/npm/all.zip
No issues found

---

[TestRun_LocalDatabases/#06 - 4]

---

[TestRun_LocalDatabases/#07 - 1]
Scanning dir ./fixtures/locks-gitignore
Scanned <rootdir>/fixtures/locks-gitignore/Gemfile.lock file and found 1 package
Scanned <rootdir>/fixtures/locks-gitignore/subdir/yarn.lock file and found 1 package
Loaded RubyGems local db from <tempdir>/osv-scanner/RubyGems/all.zip
Loaded npm local db from <tempdir>/osv-scanner/npm/all.zip
No issues found

---

[TestRun_LocalDatabases/#07 - 2]

---

[TestRun_LocalDatabases/#07 - 3]
Scanning dir ./fixtures/locks-gitignore
Scanned <rootdir>/fixtures/locks-gitignore/Gemfile.lock file and found 1 package
Scanned <rootdir>/fixtures/locks-gitignore/subdir/yarn.lock file and found 1 package
Loaded RubyGems local db from <tempdir>/osv-scanner/RubyGems/all.zip
Loaded npm local db from <tempdir>/osv-scanner/npm/all.zip
No issues found

---

[TestRun_LocalDatabases/#07 - 4]

---

[TestRun_LocalDatabases/#08 - 1]
Scanning dir ./fixtures/locks-gitignore
Scanned <rootdir>/fixtures/locks-gitignore/Gemfile.lock file and found 1 package
Scanned <rootdir>/fixtures/locks-gitignore/composer.lock file and found 1 package
Scanned <rootdir>/fixtures/locks-gitignore/ignored/Gemfile.lock file and found 1 package
Scanned <rootdir>/fixtures/locks-gitignore/ignored/yarn.lock file and found 1 package
Scanned <rootdir>/fixtures/locks-gitignore/subdir/Gemfile.lock file and found 1 package
Scanned <rootdir>/fixtures/locks-gitignore/subdir/composer.lock file and found 1 package
Scanned <rootdir>/fixtures/locks-gitignore/subdir/yarn.lock file and found 1 package
Scanned <rootdir>/fixtures/locks-gitignore/yarn.lock file and found 1 package
Loaded RubyGems local db from <tempdir>/osv-scanner/RubyGems/all.zip
Loaded Packagist local db from <tempdir>/osv-scanner/Packagist/all.zip
Loaded npm local db from <tempdir>/osv-scanner/npm/all.zip
No issues found

---

[TestRun_LocalDatabases/#08 - 2]

---

[TestRun_LocalDatabases/#08 - 3]
Scanning dir ./fixtures/locks-gitignore
Scanned <rootdir>/fixtures/locks-gitignore/Gemfile.lock file and found 1 package
Scanned <rootdir>/fixtures/locks-gitignore/composer.lock file and found 1 package
Scanned <rootdir>/fixtures/locks-gitignore/ignored/Gemfile.lock file and found 1 package
Scanned <rootdir>/fixtures/locks-gitignore/ignored/yarn.lock file and found 1 package
Scanned <rootdir>/fixtures/locks-gitignore/subdir/Gemfile.lock file and found 1 package
Scanned <rootdir>/fixtures/locks-gitignore/subdir/composer.lock file and found 1 package
Scanned <rootdir>/fixtures/locks-gitignore/subdir/yarn.lock file and found 1 package
Scanned <rootdir>/fixtures/locks-gitignore/yarn.lock file and found 1 package
Loaded RubyGems local db from <tempdir>/osv-scanner/RubyGems/all.zip
Loaded Packagist local db from <tempdir>/osv-scanner/Packagist/all.zip
Loaded npm local db from <tempdir>/osv-scanner/npm/all.zip
No issues found

---

[TestRun_LocalDatabases/#08 - 4]

---

[TestRun_LocalDatabases/#09 - 1]
{
  "results": [],
  "experimental_config": {
    "licenses": {
      "summary": false,
      "allowlist": null
    }
  }
}

---

[TestRun_LocalDatabases/#09 - 2]
Scanning dir ./fixtures/locks-many/composer.lock
Scanned <rootdir>/fixtures/locks-many/composer.lock file and found 1 package
Loaded filter from: <rootdir>/fixtures/locks-many/osv-scanner.toml
Loaded Packagist local db from <tempdir>/osv-scanner/Packagist/all.zip

---

[TestRun_LocalDatabases/#09 - 3]
{
  "results": [],
  "experimental_config": {
    "licenses": {
      "summary": false,
      "allowlist": null
    }
  }
}

---

[TestRun_LocalDatabases/#09 - 4]
Scanning dir ./fixtures/locks-many/composer.lock
Scanned <rootdir>/fixtures/locks-many/composer.lock file and found 1 package
Loaded filter from: <rootdir>/fixtures/locks-many/osv-scanner.toml
Loaded Packagist local db from <tempdir>/osv-scanner/Packagist/all.zip

---

[TestRun_LocalDatabases/#10 - 1]
{
  "results": [],
  "experimental_config": {
    "licenses": {
      "summary": false,
      "allowlist": null
    }
  }
}

---

[TestRun_LocalDatabases/#10 - 2]
Scanning dir ./fixtures/locks-many/composer.lock
Scanned <rootdir>/fixtures/locks-many/composer.lock file and found 1 package
Loaded filter from: <rootdir>/fixtures/locks-many/osv-scanner.toml
Loaded Packagist local db from <tempdir>/osv-scanner/Packagist/all.zip

---

[TestRun_LocalDatabases/#10 - 3]
{
  "results": [],
  "experimental_config": {
    "licenses": {
      "summary": false,
      "allowlist": null
    }
  }
}

---

[TestRun_LocalDatabases/#10 - 4]
Scanning dir ./fixtures/locks-many/composer.lock
Scanned <rootdir>/fixtures/locks-many/composer.lock file and found 1 package
Loaded filter from: <rootdir>/fixtures/locks-many/osv-scanner.toml
Loaded Packagist local db from <tempdir>/osv-scanner/Packagist/all.zip

---

[TestRun_LocalDatabases/#11 - 1]
Scanning dir ./fixtures/locks-many/composer.lock
Scanned <rootdir>/fixtures/locks-many/composer.lock file and found 1 package
Loaded filter from: <rootdir>/fixtures/locks-many/osv-scanner.toml
Loaded Packagist local db from <tempdir>/osv-scanner/Packagist/all.zip
No issues found

---

[TestRun_LocalDatabases/#11 - 2]

---

[TestRun_LocalDatabases/#11 - 3]
Scanning dir ./fixtures/locks-many/composer.lock
Scanned <rootdir>/fixtures/locks-many/composer.lock file and found 1 package
Loaded filter from: <rootdir>/fixtures/locks-many/osv-scanner.toml
Loaded Packagist local db from <tempdir>/osv-scanner/Packagist/all.zip
No issues found

---

[TestRun_LocalDatabases/#11 - 4]

---

[TestRun_LocalDatabases/#12 - 1]

---

[TestRun_LocalDatabases/#12 - 2]
databases can only be downloaded when running in offline mode

---

[TestRun_LocalDatabases/#12 - 3]

---

[TestRun_LocalDatabases/#12 - 4]
databases can only be downloaded when running in offline mode

---

[TestRun_LockfileWithExplicitParseAs/#00 - 1]

---

[TestRun_LockfileWithExplicitParseAs/#00 - 2]
could not determine extractor, requested my-file

---

[TestRun_LockfileWithExplicitParseAs/#01 - 1]
Scanned <rootdir>/fixtures/locks-many/composer.lock file and found 1 package
Loaded filter from: <rootdir>/fixtures/locks-many/osv-scanner.toml
No issues found

---

[TestRun_LockfileWithExplicitParseAs/#01 - 2]

---

[TestRun_LockfileWithExplicitParseAs/#02 - 1]

---

[TestRun_LockfileWithExplicitParseAs/#02 - 2]
open <rootdir>/path/to/my:file: no such file or directory

---

[TestRun_LockfileWithExplicitParseAs/#03 - 1]

---

[TestRun_LockfileWithExplicitParseAs/#03 - 2]
open <rootdir>/path/to/my:project/package-lock.json: no such file or directory

---

[TestRun_LockfileWithExplicitParseAs/#04 - 1]
Scanned <rootdir>/fixtures/locks-insecure/my-package-lock.json file as a package-lock.json and found 1 package
Scanning dir ./fixtures/locks-insecure
Scanned <rootdir>/fixtures/locks-insecure/composer.lock file and found 1 package
+-------------------------------------+------+-----------+------------------+---------+----------------------------------------------+
| OSV URL                             | CVSS | ECOSYSTEM | PACKAGE          | VERSION | SOURCE                                       |
+-------------------------------------+------+-----------+------------------+---------+----------------------------------------------+
| https://osv.dev/GHSA-9f46-5r25-5wfm | 9.8  | Packagist | league/flysystem | 1.0.8   | fixtures/locks-insecure/composer.lock        |
| https://osv.dev/GHSA-whgm-jr23-g3j9 | 7.5  | npm       | ansi-html        | 0.0.1   | fixtures/locks-insecure/my-package-lock.json |
+-------------------------------------+------+-----------+------------------+---------+----------------------------------------------+

---

[TestRun_LockfileWithExplicitParseAs/#04 - 2]

---

[TestRun_LockfileWithExplicitParseAs/#05 - 1]
Scanned <rootdir>/fixtures/locks-insecure/my-package-lock.json file as a package-lock.json and found 1 package
Scanned <rootdir>/fixtures/locks-insecure/my-yarn.lock file as a yarn.lock and found 1 package
Scanning dir ./fixtures/locks-insecure
Scanned <rootdir>/fixtures/locks-insecure/composer.lock file and found 1 package
+-------------------------------------+------+-----------+------------------+---------+----------------------------------------------+
| OSV URL                             | CVSS | ECOSYSTEM | PACKAGE          | VERSION | SOURCE                                       |
+-------------------------------------+------+-----------+------------------+---------+----------------------------------------------+
| https://osv.dev/GHSA-9f46-5r25-5wfm | 9.8  | Packagist | league/flysystem | 1.0.8   | fixtures/locks-insecure/composer.lock        |
| https://osv.dev/GHSA-whgm-jr23-g3j9 | 7.5  | npm       | ansi-html        | 0.0.1   | fixtures/locks-insecure/my-package-lock.json |
| https://osv.dev/GHSA-whgm-jr23-g3j9 | 7.5  | npm       | ansi-html        | 0.0.1   | fixtures/locks-insecure/my-yarn.lock         |
+-------------------------------------+------+-----------+------------------+---------+----------------------------------------------+

---

[TestRun_LockfileWithExplicitParseAs/#05 - 2]

---

[TestRun_LockfileWithExplicitParseAs/#06 - 1]
Scanned <rootdir>/fixtures/locks-insecure/my-yarn.lock file as a yarn.lock and found 1 package
Scanned <rootdir>/fixtures/locks-insecure/my-package-lock.json file as a package-lock.json and found 1 package
Scanning dir ./fixtures/locks-insecure
Scanned <rootdir>/fixtures/locks-insecure/composer.lock file and found 1 package
+-------------------------------------+------+-----------+------------------+---------+----------------------------------------------+
| OSV URL                             | CVSS | ECOSYSTEM | PACKAGE          | VERSION | SOURCE                                       |
+-------------------------------------+------+-----------+------------------+---------+----------------------------------------------+
| https://osv.dev/GHSA-9f46-5r25-5wfm | 9.8  | Packagist | league/flysystem | 1.0.8   | fixtures/locks-insecure/composer.lock        |
| https://osv.dev/GHSA-whgm-jr23-g3j9 | 7.5  | npm       | ansi-html        | 0.0.1   | fixtures/locks-insecure/my-package-lock.json |
| https://osv.dev/GHSA-whgm-jr23-g3j9 | 7.5  | npm       | ansi-html        | 0.0.1   | fixtures/locks-insecure/my-yarn.lock         |
+-------------------------------------+------+-----------+------------------+---------+----------------------------------------------+

---

[TestRun_LockfileWithExplicitParseAs/#06 - 2]

---

[TestRun_LockfileWithExplicitParseAs/#07 - 1]

---

[TestRun_LockfileWithExplicitParseAs/#07 - 2]
(extracting as Cargo.lock) could not extract from <rootdir>/fixtures/locks-insecure/my-package-lock.json: toml: line 1: expected '.' or '=', but got '{' instead

---

[TestRun_LockfileWithExplicitParseAs/#08 - 1]

---

[TestRun_LockfileWithExplicitParseAs/#08 - 2]
(extracting as package-lock.json) could not extract from <rootdir>/fixtures/locks-many/yarn.lock: invalid character '#' looking for beginning of value

---

[TestRun_LockfileWithExplicitParseAs/#09 - 1]
Scanned <rootdir>/fixtures/locks-many/installed file as a apk-installed and found 1 package
Loaded filter from: <rootdir>/fixtures/locks-many/osv-scanner.toml
No issues found

---

[TestRun_LockfileWithExplicitParseAs/#09 - 2]

---

[TestRun_LockfileWithExplicitParseAs/#10 - 1]
Scanned <rootdir>/fixtures/locks-many/status file as a dpkg-status and found 1 package
Loaded filter from: <rootdir>/fixtures/locks-many/osv-scanner.toml
No issues found

---

[TestRun_LockfileWithExplicitParseAs/#10 - 2]

---

[TestRun_LockfileWithExplicitParseAs/one_lockfile_with_local_path - 1]
Scanned <rootdir>/fixtures/locks-many/replace-local.mod file as a go.mod and found 1 package
Filtered 1 local package/s from the scan.
No issues found

---

[TestRun_LockfileWithExplicitParseAs/one_lockfile_with_local_path - 2]

---

[TestRun_MavenTransitive/does_not_scan_transitive_dependencies_for_pom.xml_with_offline_mode - 1]
Scanning dir ./fixtures/maven-transitive/pom.xml
Scanned <rootdir>/fixtures/maven-transitive/pom.xml file and found 1 package
Loaded Maven local db from <tempdir>/osv-scanner/Maven/all.zip
No issues found

---

[TestRun_MavenTransitive/does_not_scan_transitive_dependencies_for_pom.xml_with_offline_mode - 2]

---

[TestRun_MavenTransitive/scans_transitive_dependencies_by_specifying_pom.xml - 1]
Scanned <rootdir>/fixtures/maven-transitive/abc.xml file as a pom.xml and found 3 packages
+-------------------------------------+------+-----------+-------------------------------------+---------+-----------------------------------+
| OSV URL                             | CVSS | ECOSYSTEM | PACKAGE                             | VERSION | SOURCE                            |
+-------------------------------------+------+-----------+-------------------------------------+---------+-----------------------------------+
| https://osv.dev/GHSA-7rjr-3q55-vv33 | 9.0  | Maven     | org.apache.logging.log4j:log4j-core | 2.14.1  | fixtures/maven-transitive/abc.xml |
| https://osv.dev/GHSA-8489-44mv-ggj8 | 6.6  | Maven     | org.apache.logging.log4j:log4j-core | 2.14.1  | fixtures/maven-transitive/abc.xml |
| https://osv.dev/GHSA-jfh8-c2jp-5v3q | 10.0 | Maven     | org.apache.logging.log4j:log4j-core | 2.14.1  | fixtures/maven-transitive/abc.xml |
| https://osv.dev/GHSA-p6xc-xr62-6r2g | 8.6  | Maven     | org.apache.logging.log4j:log4j-core | 2.14.1  | fixtures/maven-transitive/abc.xml |
+-------------------------------------+------+-----------+-------------------------------------+---------+-----------------------------------+

---

[TestRun_MavenTransitive/scans_transitive_dependencies_by_specifying_pom.xml - 2]

---

[TestRun_MavenTransitive/scans_transitive_dependencies_for_pom.xml_by_default - 1]
Scanning dir ./fixtures/maven-transitive/pom.xml
Scanned <rootdir>/fixtures/maven-transitive/pom.xml file and found 3 packages
+-------------------------------------+------+-----------+-------------------------------------+---------+-----------------------------------+
| OSV URL                             | CVSS | ECOSYSTEM | PACKAGE                             | VERSION | SOURCE                            |
+-------------------------------------+------+-----------+-------------------------------------+---------+-----------------------------------+
| https://osv.dev/GHSA-7rjr-3q55-vv33 | 9.0  | Maven     | org.apache.logging.log4j:log4j-core | 2.14.1  | fixtures/maven-transitive/pom.xml |
| https://osv.dev/GHSA-8489-44mv-ggj8 | 6.6  | Maven     | org.apache.logging.log4j:log4j-core | 2.14.1  | fixtures/maven-transitive/pom.xml |
| https://osv.dev/GHSA-jfh8-c2jp-5v3q | 10.0 | Maven     | org.apache.logging.log4j:log4j-core | 2.14.1  | fixtures/maven-transitive/pom.xml |
| https://osv.dev/GHSA-p6xc-xr62-6r2g | 8.6  | Maven     | org.apache.logging.log4j:log4j-core | 2.14.1  | fixtures/maven-transitive/pom.xml |
+-------------------------------------+------+-----------+-------------------------------------+---------+-----------------------------------+

---

[TestRun_MavenTransitive/scans_transitive_dependencies_for_pom.xml_by_default - 2]

---

[TestRun_OCIImage/Alpine_3.10_image_tar_with_3.18_version_file - 1]
Scanning image ../../internal/image/fixtures/test-alpine.tar
+--------------------------------+------+--------------+---------+-----------+---------------------------------------------------------------------+
| OSV URL                        | CVSS | ECOSYSTEM    | PACKAGE | VERSION   | SOURCE                                                              |
+--------------------------------+------+--------------+---------+-----------+---------------------------------------------------------------------+
| https://osv.dev/CVE-2018-25032 | 7.5  | Alpine:v3.18 | zlib    | 1.2.11-r1 | ../../internal/image/fixtures/test-alpine.tar:/lib/apk/db/installed |
| https://osv.dev/CVE-2022-37434 | 9.8  | Alpine:v3.18 | zlib    | 1.2.11-r1 | ../../internal/image/fixtures/test-alpine.tar:/lib/apk/db/installed |
+--------------------------------+------+--------------+---------+-----------+---------------------------------------------------------------------+

---

[TestRun_OCIImage/Alpine_3.10_image_tar_with_3.18_version_file - 2]

---

[TestRun_OCIImage/Invalid_path - 1]
Scanning image ./fixtures/oci-image/no-file-here.tar

---

[TestRun_OCIImage/Invalid_path - 2]
failed to load image ./fixtures/oci-image/no-file-here.tar: open ./fixtures/oci-image/no-file-here.tar: no such file or directory

---

[TestRun_OCIImage/scanning_node_modules_using_npm_with_no_packages - 1]
Scanning image ../../internal/image/fixtures/test-node_modules-npm-empty.tar
+--------------------------------+------+--------------+---------+------------+-------------------------------------------------------------------------------------+
| OSV URL                        | CVSS | ECOSYSTEM    | PACKAGE | VERSION    | SOURCE                                                                              |
+--------------------------------+------+--------------+---------+------------+-------------------------------------------------------------------------------------+
| https://osv.dev/CVE-2023-42363 | 5.5  | Alpine:v3.19 | busybox | 1.36.1-r15 | ../../internal/image/fixtures/test-node_modules-npm-empty.tar:/lib/apk/db/installed |
| https://osv.dev/CVE-2023-42364 | 5.5  | Alpine:v3.19 | busybox | 1.36.1-r15 | ../../internal/image/fixtures/test-node_modules-npm-empty.tar:/lib/apk/db/installed |
| https://osv.dev/CVE-2023-42365 | 5.5  | Alpine:v3.19 | busybox | 1.36.1-r15 | ../../internal/image/fixtures/test-node_modules-npm-empty.tar:/lib/apk/db/installed |
| https://osv.dev/CVE-2023-42366 | 5.5  | Alpine:v3.19 | busybox | 1.36.1-r15 | ../../internal/image/fixtures/test-node_modules-npm-empty.tar:/lib/apk/db/installed |
+--------------------------------+------+--------------+---------+------------+-------------------------------------------------------------------------------------+

---

[TestRun_OCIImage/scanning_node_modules_using_npm_with_no_packages - 2]

---

[TestRun_OCIImage/scanning_node_modules_using_npm_with_some_packages - 1]
Scanning image ../../internal/image/fixtures/test-node_modules-npm-full.tar
+-------------------------------------+------+--------------+----------+------------+-------------------------------------------------------------------------------------------------------+
| OSV URL                             | CVSS | ECOSYSTEM    | PACKAGE  | VERSION    | SOURCE                                                                                                |
+-------------------------------------+------+--------------+----------+------------+-------------------------------------------------------------------------------------------------------+
| https://osv.dev/CVE-2023-42363      | 5.5  | Alpine:v3.19 | busybox  | 1.36.1-r15 | ../../internal/image/fixtures/test-node_modules-npm-full.tar:/lib/apk/db/installed                    |
| https://osv.dev/CVE-2023-42364      | 5.5  | Alpine:v3.19 | busybox  | 1.36.1-r15 | ../../internal/image/fixtures/test-node_modules-npm-full.tar:/lib/apk/db/installed                    |
| https://osv.dev/CVE-2023-42365      | 5.5  | Alpine:v3.19 | busybox  | 1.36.1-r15 | ../../internal/image/fixtures/test-node_modules-npm-full.tar:/lib/apk/db/installed                    |
| https://osv.dev/CVE-2023-42366      | 5.5  | Alpine:v3.19 | busybox  | 1.36.1-r15 | ../../internal/image/fixtures/test-node_modules-npm-full.tar:/lib/apk/db/installed                    |
| https://osv.dev/GHSA-38f5-ghc2-fcmv | 9.8  | npm          | cryo     | 0.0.6      | ../../internal/image/fixtures/test-node_modules-npm-full.tar:/usr/app/node_modules/.package-lock.json |
| https://osv.dev/GHSA-vh95-rmgr-6w4m | 5.6  | npm          | minimist | 0.0.8      | ../../internal/image/fixtures/test-node_modules-npm-full.tar:/usr/app/node_modules/.package-lock.json |
| https://osv.dev/GHSA-xvch-5gv4-984h | 9.8  | npm          | minimist | 0.0.8      | ../../internal/image/fixtures/test-node_modules-npm-full.tar:/usr/app/node_modules/.package-lock.json |
+-------------------------------------+------+--------------+----------+------------+-------------------------------------------------------------------------------------------------------+

---

[TestRun_OCIImage/scanning_node_modules_using_npm_with_some_packages - 2]

---

[TestRun_OCIImage/scanning_node_modules_using_pnpm_with_no_packages - 1]
Scanning image ../../internal/image/fixtures/test-node_modules-pnpm-empty.tar
+--------------------------------+------+--------------+---------+------------+--------------------------------------------------------------------------------------+
| OSV URL                        | CVSS | ECOSYSTEM    | PACKAGE | VERSION    | SOURCE                                                                               |
+--------------------------------+------+--------------+---------+------------+--------------------------------------------------------------------------------------+
| https://osv.dev/CVE-2023-42363 | 5.5  | Alpine:v3.19 | busybox | 1.36.1-r15 | ../../internal/image/fixtures/test-node_modules-pnpm-empty.tar:/lib/apk/db/installed |
| https://osv.dev/CVE-2023-42364 | 5.5  | Alpine:v3.19 | busybox | 1.36.1-r15 | ../../internal/image/fixtures/test-node_modules-pnpm-empty.tar:/lib/apk/db/installed |
| https://osv.dev/CVE-2023-42365 | 5.5  | Alpine:v3.19 | busybox | 1.36.1-r15 | ../../internal/image/fixtures/test-node_modules-pnpm-empty.tar:/lib/apk/db/installed |
| https://osv.dev/CVE-2023-42366 | 5.5  | Alpine:v3.19 | busybox | 1.36.1-r15 | ../../internal/image/fixtures/test-node_modules-pnpm-empty.tar:/lib/apk/db/installed |
+--------------------------------+------+--------------+---------+------------+--------------------------------------------------------------------------------------+

---

[TestRun_OCIImage/scanning_node_modules_using_pnpm_with_no_packages - 2]

---

[TestRun_OCIImage/scanning_node_modules_using_pnpm_with_some_packages - 1]
Scanning image ../../internal/image/fixtures/test-node_modules-pnpm-full.tar
+--------------------------------+------+--------------+---------+------------+-------------------------------------------------------------------------------------+
| OSV URL                        | CVSS | ECOSYSTEM    | PACKAGE | VERSION    | SOURCE                                                                              |
+--------------------------------+------+--------------+---------+------------+-------------------------------------------------------------------------------------+
| https://osv.dev/CVE-2023-42363 | 5.5  | Alpine:v3.19 | busybox | 1.36.1-r15 | ../../internal/image/fixtures/test-node_modules-pnpm-full.tar:/lib/apk/db/installed |
| https://osv.dev/CVE-2023-42364 | 5.5  | Alpine:v3.19 | busybox | 1.36.1-r15 | ../../internal/image/fixtures/test-node_modules-pnpm-full.tar:/lib/apk/db/installed |
| https://osv.dev/CVE-2023-42365 | 5.5  | Alpine:v3.19 | busybox | 1.36.1-r15 | ../../internal/image/fixtures/test-node_modules-pnpm-full.tar:/lib/apk/db/installed |
| https://osv.dev/CVE-2023-42366 | 5.5  | Alpine:v3.19 | busybox | 1.36.1-r15 | ../../internal/image/fixtures/test-node_modules-pnpm-full.tar:/lib/apk/db/installed |
+--------------------------------+------+--------------+---------+------------+-------------------------------------------------------------------------------------+

---

[TestRun_OCIImage/scanning_node_modules_using_pnpm_with_some_packages - 2]

---

[TestRun_OCIImage/scanning_node_modules_using_yarn_with_no_packages - 1]
Scanning image ../../internal/image/fixtures/test-node_modules-yarn-empty.tar
+--------------------------------+------+--------------+---------+------------+--------------------------------------------------------------------------------------+
| OSV URL                        | CVSS | ECOSYSTEM    | PACKAGE | VERSION    | SOURCE                                                                               |
+--------------------------------+------+--------------+---------+------------+--------------------------------------------------------------------------------------+
| https://osv.dev/CVE-2023-42363 | 5.5  | Alpine:v3.19 | busybox | 1.36.1-r15 | ../../internal/image/fixtures/test-node_modules-yarn-empty.tar:/lib/apk/db/installed |
| https://osv.dev/CVE-2023-42364 | 5.5  | Alpine:v3.19 | busybox | 1.36.1-r15 | ../../internal/image/fixtures/test-node_modules-yarn-empty.tar:/lib/apk/db/installed |
| https://osv.dev/CVE-2023-42365 | 5.5  | Alpine:v3.19 | busybox | 1.36.1-r15 | ../../internal/image/fixtures/test-node_modules-yarn-empty.tar:/lib/apk/db/installed |
| https://osv.dev/CVE-2023-42366 | 5.5  | Alpine:v3.19 | busybox | 1.36.1-r15 | ../../internal/image/fixtures/test-node_modules-yarn-empty.tar:/lib/apk/db/installed |
+--------------------------------+------+--------------+---------+------------+--------------------------------------------------------------------------------------+

---

[TestRun_OCIImage/scanning_node_modules_using_yarn_with_no_packages - 2]

---

[TestRun_OCIImage/scanning_node_modules_using_yarn_with_some_packages - 1]
Scanning image ../../internal/image/fixtures/test-node_modules-yarn-full.tar
+--------------------------------+------+--------------+---------+------------+-------------------------------------------------------------------------------------+
| OSV URL                        | CVSS | ECOSYSTEM    | PACKAGE | VERSION    | SOURCE                                                                              |
+--------------------------------+------+--------------+---------+------------+-------------------------------------------------------------------------------------+
| https://osv.dev/CVE-2023-42363 | 5.5  | Alpine:v3.19 | busybox | 1.36.1-r15 | ../../internal/image/fixtures/test-node_modules-yarn-full.tar:/lib/apk/db/installed |
| https://osv.dev/CVE-2023-42364 | 5.5  | Alpine:v3.19 | busybox | 1.36.1-r15 | ../../internal/image/fixtures/test-node_modules-yarn-full.tar:/lib/apk/db/installed |
| https://osv.dev/CVE-2023-42365 | 5.5  | Alpine:v3.19 | busybox | 1.36.1-r15 | ../../internal/image/fixtures/test-node_modules-yarn-full.tar:/lib/apk/db/installed |
| https://osv.dev/CVE-2023-42366 | 5.5  | Alpine:v3.19 | busybox | 1.36.1-r15 | ../../internal/image/fixtures/test-node_modules-yarn-full.tar:/lib/apk/db/installed |
+--------------------------------+------+--------------+---------+------------+-------------------------------------------------------------------------------------+

---

[TestRun_OCIImage/scanning_node_modules_using_yarn_with_some_packages - 2]

---

[TestRun_SubCommands/scan_with_a_flag - 1]
Scanning dir ./fixtures/locks-one-with-nested
Scanned <rootdir>/fixtures/locks-one-with-nested/nested/composer.lock file and found 1 package
Scanned <rootdir>/fixtures/locks-one-with-nested/yarn.lock file and found 1 package
No issues found

---

[TestRun_SubCommands/scan_with_a_flag - 2]
Warning: `scan` exists as both a subcommand of OSV-Scanner and as a file on the filesystem. `scan` is assumed to be a subcommand here. If you intended for `scan` to be an argument to `scan`, you must specify `scan scan` in your command line.

---

[TestRun_SubCommands/with_no_subcommand - 1]
Scanning dir ./fixtures/locks-many/composer.lock
Scanned <rootdir>/fixtures/locks-many/composer.lock file and found 1 package
Loaded filter from: <rootdir>/fixtures/locks-many/osv-scanner.toml
No issues found

---

[TestRun_SubCommands/with_no_subcommand - 2]

---

[TestRun_SubCommands/with_scan_subcommand - 1]
Scanning dir ./fixtures/locks-many/composer.lock
Scanned <rootdir>/fixtures/locks-many/composer.lock file and found 1 package
Loaded filter from: <rootdir>/fixtures/locks-many/osv-scanner.toml
No issues found

---

[TestRun_SubCommands/with_scan_subcommand - 2]
Warning: `scan` exists as both a subcommand of OSV-Scanner and as a file on the filesystem. `scan` is assumed to be a subcommand here. If you intended for `scan` to be an argument to `scan`, you must specify `scan scan` in your command line.

---<|MERGE_RESOLUTION|>--- conflicted
+++ resolved
@@ -202,14 +202,8 @@
 [TestRun/PURL_SBOM_case_sensitivity_(local) - 1]
 Scanning dir ./fixtures/sbom-insecure/alpine.cdx.xml
 Scanned <rootdir>/fixtures/sbom-insecure/alpine.cdx.xml as CycloneDX SBOM and found 14 packages
-<<<<<<< HEAD
 Loaded filter from: <rootdir>/fixtures/sbom-insecure/osv-scanner.toml
 Loaded Alpine local db from <tempdir>/osv-scanner/Alpine/all.zip
-CVE-2022-37434 has been filtered out because: This is a intentionally vulnerable test sbom
-Filtered 1 vulnerability from output
-=======
-Loaded Alpine local db from <tempdir>/osv-scanner/Alpine/all.zip
->>>>>>> edaf998e
 +--------------------------------+------+-----------+---------+-----------+---------------------------------------+
 | OSV URL                        | CVSS | ECOSYSTEM | PACKAGE | VERSION   | SOURCE                                |
 +--------------------------------+------+-----------+---------+-----------+---------------------------------------+
