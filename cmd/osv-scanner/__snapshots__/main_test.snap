--- conflicted
+++ resolved
@@ -3479,8 +3479,7 @@
 
 ---
 
-<<<<<<< HEAD
-[TestRun_OCIImageAllPackagesJSON/Scanning_python_image_with_some_packages - 1]
+[Test_run_OCIImageAllPackagesJSON/Scanning_python_image_with_some_packages - 1]
 {
   "results": [
     {
@@ -4162,13 +4161,13 @@
 
 ---
 
-[TestRun_OCIImageAllPackagesJSON/Scanning_python_image_with_some_packages - 2]
+[Test_run_OCIImageAllPackagesJSON/Scanning_python_image_with_some_packages - 2]
 Warning: `scan` exists as both a subcommand of OSV-Scanner and as a file on the filesystem. `scan` is assumed to be a subcommand here. If you intended for `scan` to be an argument to `scan`, you must specify `scan scan` in your command line.
 Scanning local image tarball "../../internal/image/fixtures/test-python-full.tar"
 
 ---
 
-[TestRun_OCIImageAllPackagesJSON/scanning_image_with_go_binary - 1]
+[Test_run_OCIImageAllPackagesJSON/scanning_image_with_go_binary - 1]
 {
   "results": [
     {
@@ -4462,13 +4461,13 @@
 
 ---
 
-[TestRun_OCIImageAllPackagesJSON/scanning_image_with_go_binary - 2]
+[Test_run_OCIImageAllPackagesJSON/scanning_image_with_go_binary - 2]
 Warning: `scan` exists as both a subcommand of OSV-Scanner and as a file on the filesystem. `scan` is assumed to be a subcommand here. If you intended for `scan` to be an argument to `scan`, you must specify `scan scan` in your command line.
 Scanning local image tarball "../../internal/image/fixtures/test-go-binary.tar"
 
 ---
 
-[TestRun_OCIImageAllPackagesJSON/scanning_node_modules_using_npm_with_some_packages - 1]
+[Test_run_OCIImageAllPackagesJSON/scanning_node_modules_using_npm_with_some_packages - 1]
 {
   "results": [
     {
@@ -4743,16 +4742,13 @@
 
 ---
 
-[TestRun_OCIImageAllPackagesJSON/scanning_node_modules_using_npm_with_some_packages - 2]
+[Test_run_OCIImageAllPackagesJSON/scanning_node_modules_using_npm_with_some_packages - 2]
 Warning: `scan` exists as both a subcommand of OSV-Scanner and as a file on the filesystem. `scan` is assumed to be a subcommand here. If you intended for `scan` to be an argument to `scan`, you must specify `scan scan` in your command line.
 Scanning local image tarball "../../internal/image/fixtures/test-node_modules-npm-full.tar"
 
 ---
 
-[TestRun_SubCommands/scan_with_a_flag - 1]
-=======
 [Test_run_SubCommands/scan_with_a_flag - 1]
->>>>>>> 958dbe8c
 Scanning dir ./fixtures/locks-one-with-nested
 Scanned <rootdir>/fixtures/locks-one-with-nested/nested/composer.lock file and found 1 package
 Scanned <rootdir>/fixtures/locks-one-with-nested/yarn.lock file and found 1 package
