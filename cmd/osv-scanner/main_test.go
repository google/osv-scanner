--- conflicted
+++ resolved
@@ -5,22 +5,13 @@
 	"bytes"
 	"os"
 	"path/filepath"
-<<<<<<< HEAD
 	"reflect"
-	"regexp"
-	"strconv"
-=======
->>>>>>> 367c846f
 	"strings"
 	"testing"
 
 	"github.com/google/osv-scanner/internal/cachedregexp"
 	"github.com/google/osv-scanner/internal/testutility"
-<<<<<<< HEAD
-	"github.com/google/osv-scanner/internal/version"
 	"github.com/urfave/cli/v2"
-=======
->>>>>>> 367c846f
 )
 
 func createTestDir(t *testing.T) (string, func()) {
@@ -162,21 +153,9 @@
 		},
 		// one specific unsupported lockfile
 		{
-<<<<<<< HEAD
-			name:         "one specific unsupported lockfile",
-			args:         []string{"", "./fixtures/locks-many/not-a-lockfile.toml"},
-			wantExitCode: 128,
-			wantStdout: `
-				Scanning dir ./fixtures/locks-many/not-a-lockfile.toml
-			`,
-			wantStderr: `
-				No package sources found, --help for usage information.
-			`,
-=======
 			name: "",
 			args: []string{"", "./fixtures/locks-many/not-a-lockfile.toml"},
 			exit: 128,
->>>>>>> 367c846f
 		},
 		// all supported lockfiles in the directory should be checked
 		{
@@ -453,180 +432,6 @@
 	tests := []cliTestCase{
 		// one specific supported lockfile
 		{
-<<<<<<< HEAD
-			name:         "one specific supported lockfile",
-			args:         []string{"", "--experimental-local-db", "./fixtures/locks-many/composer.lock"},
-			wantExitCode: 0,
-			wantStdout: `
-				Scanning dir ./fixtures/locks-many/composer.lock
-				Scanned <rootdir>/fixtures/locks-many/composer.lock file and found 1 package
-				Loaded Packagist local db from %%/osv-scanner/Packagist/all.zip
-				No issues found
-			`,
-			wantStderr: "",
-		},
-		// one specific supported sbom with vulns
-		{
-			name:         "one specific supported sbom with vulns",
-			args:         []string{"", "--experimental-local-db", "--config=./fixtures/osv-scanner-empty-config.toml", "./fixtures/sbom-insecure/postgres-stretch.cdx.xml"},
-			wantExitCode: 1,
-			wantStdout: `
-				Scanning dir ./fixtures/sbom-insecure/postgres-stretch.cdx.xml
-				Scanned <rootdir>/fixtures/sbom-insecure/postgres-stretch.cdx.xml as CycloneDX SBOM and found 136 packages
-				Loaded Debian local db from %%/osv-scanner/Debian/all.zip
-				Loaded Go local db from %%/osv-scanner/Go/all.zip
-				Loaded OSS-Fuzz local db from %%/osv-scanner/OSS-Fuzz/all.zip
-				+-------------------------------------+------+-----------+--------------------------------+------------------------------------+-------------------------------------------------+
-				| OSV URL                             | CVSS | ECOSYSTEM | PACKAGE                        | VERSION                            | SOURCE                                          |
-				+-------------------------------------+------+-----------+--------------------------------+------------------------------------+-------------------------------------------------+
-				| https://osv.dev/GHSA-f3fp-gc8g-vw66 | 5.9  | Go        | github.com/opencontainers/runc | v1.0.1                             | fixtures/sbom-insecure/postgres-stretch.cdx.xml |
-				| https://osv.dev/GHSA-g2j6-57v7-gm8c | 6.1  | Go        | github.com/opencontainers/runc | v1.0.1                             | fixtures/sbom-insecure/postgres-stretch.cdx.xml |
-				| https://osv.dev/GHSA-m8cg-xc2p-r3fc | 2.5  | Go        | github.com/opencontainers/runc | v1.0.1                             | fixtures/sbom-insecure/postgres-stretch.cdx.xml |
-				| https://osv.dev/GHSA-v95c-p5hm-xq8f | 6    | Go        | github.com/opencontainers/runc | v1.0.1                             | fixtures/sbom-insecure/postgres-stretch.cdx.xml |
-				| https://osv.dev/GHSA-vpvm-3wq2-2wvm | 7    | Go        | github.com/opencontainers/runc | v1.0.1                             | fixtures/sbom-insecure/postgres-stretch.cdx.xml |
-				| https://osv.dev/GHSA-p782-xgp4-8hr8 | 5.3  | Go        | golang.org/x/sys               | v0.0.0-20210817142637-7d9622a276b7 | fixtures/sbom-insecure/postgres-stretch.cdx.xml |
-				+-------------------------------------+------+-----------+--------------------------------+------------------------------------+-------------------------------------------------+
-			`,
-			wantStderr: "",
-		},
-		// one specific unsupported lockfile
-		{
-			name:         "one specific unsupported lockfile",
-			args:         []string{"", "--experimental-local-db", "./fixtures/locks-many/not-a-lockfile.toml"},
-			wantExitCode: 128,
-			wantStdout: `
-				Scanning dir ./fixtures/locks-many/not-a-lockfile.toml
-			`,
-			wantStderr: `
-				No package sources found, --help for usage information.
-			`,
-		},
-		// all supported lockfiles in the directory should be checked
-		{
-			name:         "all supported lockfiles in the directory should be checked",
-			args:         []string{"", "--experimental-local-db", "./fixtures/locks-many"},
-			wantExitCode: 0,
-			wantStdout: `
-				Scanning dir ./fixtures/locks-many
-				Scanned <rootdir>/fixtures/locks-many/Gemfile.lock file and found 1 package
-				Scanned <rootdir>/fixtures/locks-many/alpine.cdx.xml as CycloneDX SBOM and found 15 packages
-				Scanned <rootdir>/fixtures/locks-many/composer.lock file and found 1 package
-				Scanned <rootdir>/fixtures/locks-many/package-lock.json file and found 1 package
-				Scanned <rootdir>/fixtures/locks-many/yarn.lock file and found 1 package
-				Loaded RubyGems local db from %%/osv-scanner/RubyGems/all.zip
-				Loaded Alpine local db from %%/osv-scanner/Alpine/all.zip
-				Loaded Packagist local db from %%/osv-scanner/Packagist/all.zip
-				Loaded npm local db from %%/osv-scanner/npm/all.zip
-				Loaded filter from: <rootdir>/fixtures/locks-many/osv-scanner.toml
-				GHSA-whgm-jr23-g3j9 and 1 alias have been filtered out because: Test manifest file
-				Filtered 1 vulnerability from output
-				No issues found
-			`,
-			wantStderr: "",
-		},
-		// all supported lockfiles in the directory should be checked
-		{
-			name:         "all supported lockfiles in the directory should be checked",
-			args:         []string{"", "--experimental-local-db", "./fixtures/locks-many-with-invalid"},
-			wantExitCode: 127,
-			wantStdout: `
-				Scanning dir ./fixtures/locks-many-with-invalid
-				Scanned <rootdir>/fixtures/locks-many-with-invalid/Gemfile.lock file and found 1 package
-				Scanned <rootdir>/fixtures/locks-many-with-invalid/yarn.lock file and found 1 package
-				Loaded RubyGems local db from %%/osv-scanner/RubyGems/all.zip
-				Loaded npm local db from %%/osv-scanner/npm/all.zip
-			`,
-			wantStderr: `
-				Attempted to scan lockfile but failed: <rootdir>/fixtures/locks-many-with-invalid/composer.lock
-			`,
-		},
-		// only the files in the given directories are checked by default (no recursion)
-		{
-			name:         "only the files in the given directories are checked by default (no recursion)",
-			args:         []string{"", "--experimental-local-db", "./fixtures/locks-one-with-nested"},
-			wantExitCode: 0,
-			wantStdout: `
-				Scanning dir ./fixtures/locks-one-with-nested
-				Scanned <rootdir>/fixtures/locks-one-with-nested/yarn.lock file and found 1 package
-				Loaded npm local db from %%/osv-scanner/npm/all.zip
-				No issues found
-			`,
-			wantStderr: "",
-		},
-		// nested directories are checked when `--recursive` is passed
-		{
-			name:         "nested directories are checked when `--recursive` is passed",
-			args:         []string{"", "--experimental-local-db", "--recursive", "./fixtures/locks-one-with-nested"},
-			wantExitCode: 0,
-			wantStdout: `
-				Scanning dir ./fixtures/locks-one-with-nested
-				Scanned <rootdir>/fixtures/locks-one-with-nested/nested/composer.lock file and found 1 package
-				Scanned <rootdir>/fixtures/locks-one-with-nested/yarn.lock file and found 1 package
-				Loaded Packagist local db from %%/osv-scanner/Packagist/all.zip
-				Loaded npm local db from %%/osv-scanner/npm/all.zip
-				No issues found
-			`,
-			wantStderr: "",
-		},
-		// .gitignored files
-		{
-			name:         ".gitignored files",
-			args:         []string{"", "--experimental-local-db", "--recursive", "./fixtures/locks-gitignore"},
-			wantExitCode: 0,
-			wantStdout: `
-				Scanning dir ./fixtures/locks-gitignore
-				Scanned <rootdir>/fixtures/locks-gitignore/Gemfile.lock file and found 1 package
-				Scanned <rootdir>/fixtures/locks-gitignore/subdir/yarn.lock file and found 1 package
-				Loaded RubyGems local db from %%/osv-scanner/RubyGems/all.zip
-				Loaded npm local db from %%/osv-scanner/npm/all.zip
-				No issues found
-			`,
-			wantStderr: "",
-		},
-		// ignoring .gitignore
-		{
-			name:         "ignoring .gitignore",
-			args:         []string{"", "--experimental-local-db", "--recursive", "--no-ignore", "./fixtures/locks-gitignore"},
-			wantExitCode: 0,
-			wantStdout: `
-				Scanning dir ./fixtures/locks-gitignore
-				Scanned <rootdir>/fixtures/locks-gitignore/Gemfile.lock file and found 1 package
-				Scanned <rootdir>/fixtures/locks-gitignore/composer.lock file and found 1 package
-				Scanned <rootdir>/fixtures/locks-gitignore/ignored/Gemfile.lock file and found 1 package
-				Scanned <rootdir>/fixtures/locks-gitignore/ignored/yarn.lock file and found 1 package
-				Scanned <rootdir>/fixtures/locks-gitignore/subdir/Gemfile.lock file and found 1 package
-				Scanned <rootdir>/fixtures/locks-gitignore/subdir/composer.lock file and found 1 package
-				Scanned <rootdir>/fixtures/locks-gitignore/subdir/yarn.lock file and found 1 package
-				Scanned <rootdir>/fixtures/locks-gitignore/yarn.lock file and found 1 package
-				Loaded RubyGems local db from %%/osv-scanner/RubyGems/all.zip
-				Loaded Packagist local db from %%/osv-scanner/Packagist/all.zip
-				Loaded npm local db from %%/osv-scanner/npm/all.zip
-				No issues found
-			`,
-			wantStderr: "",
-		},
-		// output with json
-		{
-			name:         "output with json",
-			args:         []string{"", "--experimental-local-db", "--json", "./fixtures/locks-many/composer.lock"},
-			wantExitCode: 0,
-			wantStdout: `
-				{
-					"results": [],
-					"experimental_config": {
-						"licenses": {
-							"summary": false,
-							"allowlist": null
-						}
-					}
-				}
-			`,
-			wantStderr: `
-				Scanning dir ./fixtures/locks-many/composer.lock
-				Scanned <rootdir>/fixtures/locks-many/composer.lock file and found 1 package
-				Loaded Packagist local db from %%/osv-scanner/Packagist/all.zip
-			`,
-=======
 			name: "",
 			args: []string{"", "--experimental-local-db", "./fixtures/locks-many/composer.lock"},
 			exit: 0,
@@ -684,7 +489,6 @@
 			name: "",
 			args: []string{"", "--experimental-local-db", "--json", "./fixtures/locks-many/composer.lock"},
 			exit: 0,
->>>>>>> 367c846f
 		},
 		{
 			name: "",
@@ -693,22 +497,9 @@
 		},
 		// output format: markdown table
 		{
-<<<<<<< HEAD
-			name:         "output format: markdown table",
-			args:         []string{"", "--experimental-local-db", "--format", "markdown", "./fixtures/locks-many/composer.lock"},
-			wantExitCode: 0,
-			wantStdout: `
-				Scanning dir ./fixtures/locks-many/composer.lock
-				Scanned <rootdir>/fixtures/locks-many/composer.lock file and found 1 package
-				Loaded Packagist local db from %%/osv-scanner/Packagist/all.zip
-				No issues found
-			`,
-			wantStderr: "",
-=======
 			name: "",
 			args: []string{"", "--experimental-local-db", "--format", "markdown", "./fixtures/locks-many/composer.lock"},
 			exit: 0,
->>>>>>> 367c846f
 		},
 	}
 	for _, tt := range tests {
@@ -789,7 +580,6 @@
 			testCli(t, tt)
 		})
 	}
-<<<<<<< HEAD
 }
 
 // Tests all subcommands here.
@@ -798,50 +588,27 @@
 	tests := []cliTestCase{
 		// without subcommands
 		{
-			name:         "with no subcommand",
-			args:         []string{"", "./fixtures/locks-many/composer.lock"},
-			wantExitCode: 0,
-			wantStdout: `
-				Scanning dir ./fixtures/locks-many/composer.lock
-				Scanned <rootdir>/fixtures/locks-many/composer.lock file and found 1 package
-				No issues found
-			`,
-			wantStderr: "",
+			name: "with no subcommand",
+			args: []string{"", "./fixtures/locks-many/composer.lock"},
+			exit: 0,
 		},
 		// with scan subcommand
 		{
-			name:         "with scan subcommand",
-			args:         []string{"", "scan", "./fixtures/locks-many/composer.lock"},
-			wantExitCode: 0,
-			wantStdout: `
-				Scanning dir ./fixtures/locks-many/composer.lock
-				Scanned <rootdir>/fixtures/locks-many/composer.lock file and found 1 package
-				No issues found
-			`,
-			// The warning message exists here as we have a folder called 'scan' under './cmd/osv-scanner'
-			wantStderr: "Warning: `scan` exists as both a subcommand of OSV-Scanner and as a file on the filesystem. `scan` is assumed to be a subcommand here. If you intended for `scan` to be an argument to `scan`, you must specify `scan scan` in your command line.\n",
+			name: "with scan subcommand",
+			args: []string{"", "scan", "./fixtures/locks-many/composer.lock"},
+			exit: 0,
 		},
 		// scan with a flag
 		{
-			name:         "scan with a flag",
-			args:         []string{"", "scan", "--recursive", "./fixtures/locks-one-with-nested"},
-			wantExitCode: 0,
-			wantStdout: `
-				Scanning dir ./fixtures/locks-one-with-nested
-				Scanned <rootdir>/fixtures/locks-one-with-nested/nested/composer.lock file and found 1 package
-				Scanned <rootdir>/fixtures/locks-one-with-nested/yarn.lock file and found 1 package
-				No issues found
-			`,
-			wantStderr: "Warning: `scan` exists as both a subcommand of OSV-Scanner and as a file on the filesystem. `scan` is assumed to be a subcommand here. If you intended for `scan` to be an argument to `scan`, you must specify `scan scan` in your command line.\n",
+			name: "scan with a flag",
+			args: []string{"", "scan", "--recursive", "./fixtures/locks-one-with-nested"},
+			exit: 0,
 		},
 		// with an invalid subcommand
 		{
-			name:         "with an invalid subcommand",
-			args:         []string{"", "invalid", "./fixtures/locks-many/composer.lock"},
-			wantExitCode: 127,
-			wantStdout:   "Scanning dir invalid\nFailed to walk invalid: lstat invalid: no such file or directory",
-			// The warning message exists here as we have a folder called 'scan' under './cmd/osv-scanner'
-			wantStderr: "Unable to parse git ignores: stat invalid: no such file or directory\nlstat invalid: no such file or directory",
+			name: "with an invalid subcommand",
+			args: []string{"", "invalid", "./fixtures/locks-many/composer.lock"},
+			exit: 127,
 		},
 		// TODO: add tests for other future subcommands
 	}
@@ -855,7 +622,7 @@
 	}
 }
 
-func TestInsertDefaultCommand(t *testing.T) {
+func TestRun_InsertDefaultCommand(t *testing.T) {
 	t.Parallel()
 	commands := []*cli.Command{
 		{Name: "default"},
@@ -866,47 +633,40 @@
 	tests := []struct {
 		OriginalArgs []string
 		wantArgs     []string
-		wantStdout   string
 		wantStderr   string
 	}{
 		// test when default command is specified
 		{
 			OriginalArgs: []string{"", "default", "file"},
 			wantArgs:     []string{"", "default", "file"},
-			wantStdout:   "",
 			wantStderr:   "",
 		},
 		// test when command is not specified
 		{
 			OriginalArgs: []string{"", "file"},
 			wantArgs:     []string{"", "default", "file"},
-			wantStdout:   "",
 			wantStderr:   "",
 		},
 		// test when command is also a filename
 		{
 			OriginalArgs: []string{"", "scan"}, // `scan` exists as a file on filesystem (`./cmd/osv-scanner/scan`)
 			wantArgs:     []string{"", "scan"},
-			wantStdout:   "",
 			wantStderr:   "Warning: `scan` exists as both a subcommand of OSV-Scanner and as a file on the filesystem. `scan` is assumed to be a subcommand here. If you intended for `scan` to be an argument to `scan`, you must specify `scan scan` in your command line.\n",
 		},
 		// test when command is a built-in option
 		{
 			OriginalArgs: []string{"", "--version"},
 			wantArgs:     []string{"", "--version"},
-			wantStdout:   "",
 			wantStderr:   "",
 		},
 		{
 			OriginalArgs: []string{"", "-h"},
 			wantArgs:     []string{"", "-h"},
-			wantStdout:   "",
 			wantStderr:   "",
 		},
 		{
 			OriginalArgs: []string{"", "help"},
 			wantArgs:     []string{"", "help"},
-			wantStdout:   "",
 			wantStderr:   "",
 		},
 	}
@@ -916,33 +676,13 @@
 		stdoutBuffer := &bytes.Buffer{}
 		stderrBuffer := &bytes.Buffer{}
 		argsActual := insertDefaultCommand(tt.OriginalArgs, commands, defaultCommand, stdoutBuffer, stderrBuffer)
-		stdout := normalizeRootDirectory(t, normalizeFilePaths(t, stdoutBuffer.String()))
 		stderr := normalizeRootDirectory(t, normalizeFilePaths(t, stderrBuffer.String()))
-		if !reflect.DeepEqual(argsActual, tt.wantArgs) || !reflect.DeepEqual(stdout, tt.wantStdout) || !reflect.DeepEqual(stderr, tt.wantStderr) {
+		if !reflect.DeepEqual(argsActual, tt.wantArgs) || !reflect.DeepEqual(stderr, tt.wantStderr) {
 			t.Errorf("Test Failed. Details:\n"+
 				"Args (Got):  %s\n"+
 				"Args (Want): %s\n"+
-				"Stdout (Got):  %s\n"+
-				"Stdout (Want): %s\n"+
 				"Stderr (Got):  %s\n"+
-				"Stderr (Want): %s", argsActual, tt.wantArgs, stdout, tt.wantStdout, stderr, tt.wantStderr)
+				"Stderr (Want): %s", argsActual, tt.wantArgs, stderr, tt.wantStderr)
 		}
 	}
-}
-
-func TestMain(m *testing.M) {
-	// ensure a git repository doesn't already exist in the fixtures directory,
-	// in case we didn't get a chance to clean-up properly in the last run
-	os.RemoveAll("./fixtures/.git")
-
-	// Temporarily make the fixtures folder a git repository to prevent gitignore files messing with tests.
-	_, err := git.PlainInit("./fixtures", false)
-	if err != nil {
-		panic(err)
-	}
-	code := m.Run()
-	os.RemoveAll("./fixtures/.git")
-	os.Exit(code)
-=======
->>>>>>> 367c846f
 }