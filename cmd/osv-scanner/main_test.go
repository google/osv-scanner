--- conflicted
+++ resolved
@@ -54,12 +54,8 @@
 // Namely, escaped forward slashes are replaced with backslashes.
 func normalizeFilePaths(t *testing.T, output string) string {
 	t.Helper()
-<<<<<<< HEAD
 
 	return strings.ReplaceAll(output, "\\\\", "/")
-=======
-	return strings.ReplaceAll(strings.ReplaceAll(output, "\\\\", "/"), "\\", "/")
->>>>>>> af1f8973
 }
 
 // normalizeRootDirectory attempts to replace references to the current working
@@ -117,11 +113,7 @@
 
 	//nolint:gocritic // ensure that the directory doesn't end with a trailing slash
 	tempDir := normalizeFilePaths(t, filepath.Join(os.TempDir()))
-<<<<<<< HEAD
-	re := cachedregexp.MustCompile(regexp.QuoteMeta(filepath.Join(tempDir, `osv-scanner-test-`)) + `\d+`)
-=======
 	re := cachedregexp.MustCompile(regexp.QuoteMeta(tempDir+`/osv-scanner-test-`) + `\d+`)
->>>>>>> af1f8973
 
 	return re.ReplaceAllString(str, "<tempdir>")
 }
