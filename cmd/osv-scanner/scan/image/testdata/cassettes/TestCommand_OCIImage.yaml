---
version: 2
interactions:
  - id: 0
    request:
      proto: HTTP/1.1
      proto_major: 1
      proto_minor: 1
      content_length: 1907
      host: api.osv.dev
      body: |
        {
          "queries": [
            {
              "package": {
                "ecosystem": "Alpine:v3.18",
                "name": "alpine-baselayout"
              },
              "version": "3.1.2-r0"
            },
            {
              "package": {
                "ecosystem": "Alpine:v3.18",
                "name": "alpine-keys"
              },
              "version": "2.1-r2"
            },
            {
              "package": {
                "ecosystem": "Alpine:v3.18",
                "name": "apk-tools"
              },
              "version": "2.10.6-r0"
            },
            {
              "package": {
                "ecosystem": "Alpine:v3.18",
                "name": "busybox"
              },
              "version": "1.30.1-r5"
            },
            {
              "package": {
                "ecosystem": "Alpine:v3.18",
                "name": "ca-certificates"
              },
              "version": "20191127-r2"
            },
            {
              "package": {
                "ecosystem": "Alpine:v3.18",
                "name": "libc-dev"
              },
              "version": "0.7.1-r0"
            },
            {
              "package": {
                "ecosystem": "Alpine:v3.18",
                "name": "openssl"
              },
              "version": "1.1.1k-r0"
            },
            {
              "package": {
                "ecosystem": "Alpine:v3.18",
                "name": "openssl"
              },
              "version": "1.1.1k-r0"
            },
            {
              "package": {
                "ecosystem": "Alpine:v3.18",
                "name": "libtls-standalone"
              },
              "version": "2.9.1-r0"
            },
            {
              "package": {
                "ecosystem": "Alpine:v3.18",
                "name": "musl"
              },
              "version": "1.1.22-r4"
            },
            {
              "package": {
                "ecosystem": "Alpine:v3.18",
                "name": "musl"
              },
              "version": "1.1.22-r4"
            },
            {
              "package": {
                "ecosystem": "Alpine:v3.18",
                "name": "pax-utils"
              },
              "version": "1.2.3-r0"
            },
            {
              "package": {
                "ecosystem": "Alpine:v3.18",
                "name": "busybox"
              },
              "version": "1.30.1-r5"
            },
            {
              "package": {
                "ecosystem": "Alpine:v3.18",
                "name": "zlib"
              },
              "version": "1.2.11-r1"
            }
          ]
        }
      headers:
        Content-Type:
          - application/json
        X-Test-Name:
          - TestCommand_OCIImage/Alpine_3.10_image_tar_with_3.18_version_file
      url: https://api.osv.dev/v1/querybatch
      method: POST
    response:
      proto: HTTP/2.0
      proto_major: 2
      proto_minor: 0
      content_length: 9123
      body: |
        {
          "results": [
            {},
            {},
            {
              "vulns": [
                {
                  "id": "ALPINE-CVE-2021-30139",
                  "modified": "2025-12-03T22:50:14.655691Z"
                },
                {
                  "id": "ALPINE-CVE-2021-36159",
                  "modified": "2025-12-03T22:50:23.251262Z"
                }
              ]
            },
            {
              "vulns": [
                {
                  "id": "ALPINE-CVE-2021-28831",
                  "modified": "2025-12-03T22:48:35.192485Z"
                },
                {
                  "id": "ALPINE-CVE-2021-42374",
                  "modified": "2025-12-03T22:49:03.048460Z"
                },
                {
                  "id": "ALPINE-CVE-2021-42375",
                  "modified": "2025-12-03T22:49:02.368046Z"
                },
                {
                  "id": "ALPINE-CVE-2021-42378",
                  "modified": "2025-12-03T22:49:02.812229Z"
                },
                {
                  "id": "ALPINE-CVE-2021-42379",
                  "modified": "2025-12-03T22:49:03.820223Z"
                },
                {
                  "id": "ALPINE-CVE-2021-42380",
                  "modified": "2025-12-03T22:49:02.273108Z"
                },
                {
                  "id": "ALPINE-CVE-2021-42381",
                  "modified": "2025-12-03T22:49:03.051591Z"
                },
                {
                  "id": "ALPINE-CVE-2021-42382",
                  "modified": "2025-12-03T22:49:04.080847Z"
                },
                {
                  "id": "ALPINE-CVE-2021-42383",
                  "modified": "2025-12-03T22:44:20.740566Z"
                },
                {
                  "id": "ALPINE-CVE-2021-42384",
                  "modified": "2025-12-03T22:49:04.436301Z"
                },
                {
                  "id": "ALPINE-CVE-2021-42385",
                  "modified": "2025-12-03T22:49:10.217079Z"
                },
                {
                  "id": "ALPINE-CVE-2021-42386",
                  "modified": "2025-12-03T22:49:10.486445Z"
                },
                {
                  "id": "ALPINE-CVE-2022-28391",
                  "modified": "2025-12-03T22:49:51.276555Z"
                },
                {
                  "id": "ALPINE-CVE-2022-30065",
                  "modified": "2025-12-03T22:50:17.721153Z"
                },
                {
                  "id": "ALPINE-CVE-2022-48174",
                  "modified": "2025-12-03T22:51:16.750993Z"
                },
                {
                  "id": "ALPINE-CVE-2023-42363",
                  "modified": "2025-12-03T22:53:19.595031Z"
                },
                {
                  "id": "ALPINE-CVE-2023-42364",
                  "modified": "2025-12-03T22:53:16.639859Z"
                },
                {
                  "id": "ALPINE-CVE-2023-42365",
                  "modified": "2025-12-03T22:53:18.372883Z"
                },
                {
                  "id": "ALPINE-CVE-2023-42366",
                  "modified": "2025-12-03T22:53:21.200830Z"
                }
              ]
            },
            {},
            {},
            {
              "vulns": [
                {
                  "id": "ALPINE-CVE-2021-3711",
                  "modified": "2025-12-03T22:48:47.560805Z"
                },
                {
                  "id": "ALPINE-CVE-2021-3712",
                  "modified": "2025-12-03T22:48:49.466816Z"
                },
                {
                  "id": "ALPINE-CVE-2021-4044",
                  "modified": "2025-12-03T22:48:53.587104Z"
                },
                {
                  "id": "ALPINE-CVE-2022-0778",
                  "modified": "2025-12-03T22:51:07.769542Z"
                },
                {
                  "id": "ALPINE-CVE-2022-1343",
                  "modified": "2025-12-03T22:49:45.912660Z"
                },
                {
                  "id": "ALPINE-CVE-2022-1434",
                  "modified": "2025-12-03T22:49:45.753526Z"
                },
                {
                  "id": "ALPINE-CVE-2022-1473",
                  "modified": "2025-12-03T22:49:45.860197Z"
                },
                {
                  "id": "ALPINE-CVE-2022-2097",
                  "modified": "2025-12-03T22:49:52.265196Z"
                },
                {
                  "id": "ALPINE-CVE-2022-3358",
                  "modified": "2025-12-03T22:50:26.362856Z"
                },
                {
                  "id": "ALPINE-CVE-2022-3602",
                  "modified": "2025-12-03T22:49:29.680146Z"
                },
                {
                  "id": "ALPINE-CVE-2022-3786",
                  "modified": "2025-12-03T22:49:30.746181Z"
                },
                {
                  "id": "ALPINE-CVE-2022-3996",
                  "modified": "2025-12-03T22:49:49.550771Z"
                },
                {
                  "id": "ALPINE-CVE-2022-4203",
                  "modified": "2025-12-03T22:50:09.259826Z"
                },
                {
                  "id": "ALPINE-CVE-2022-4304",
                  "modified": "2025-12-03T22:50:48.258567Z"
                },
                {
                  "id": "ALPINE-CVE-2022-4450",
                  "modified": "2025-12-03T22:50:58.174496Z"
                },
                {
                  "id": "ALPINE-CVE-2023-0215",
                  "modified": "2025-12-03T22:51:20.776116Z"
                },
                {
                  "id": "ALPINE-CVE-2023-0216",
                  "modified": "2025-12-03T22:51:17.381381Z"
                },
                {
                  "id": "ALPINE-CVE-2023-0217",
                  "modified": "2025-12-03T22:51:22.400597Z"
                },
                {
                  "id": "ALPINE-CVE-2023-0286",
                  "modified": "2025-12-03T22:51:24.172927Z"
                },
                {
                  "id": "ALPINE-CVE-2023-0401",
                  "modified": "2025-12-03T22:51:23.275814Z"
                },
                {
                  "id": "ALPINE-CVE-2023-0464",
                  "modified": "2025-12-03T22:51:31.741129Z"
                },
                {
                  "id": "ALPINE-CVE-2023-0465",
                  "modified": "2025-12-03T22:51:25.194508Z"
                },
                {
                  "id": "ALPINE-CVE-2023-1255",
                  "modified": "2025-12-03T22:51:44.316240Z"
                },
                {
                  "id": "ALPINE-CVE-2023-2650",
                  "modified": "2025-12-03T22:52:10.812098Z"
                },
                {
                  "id": "ALPINE-CVE-2023-2975",
                  "modified": "2025-12-03T22:52:35.084843Z"
                },
                {
                  "id": "ALPINE-CVE-2023-3446",
                  "modified": "2025-12-03T22:52:52.082224Z"
                },
                {
                  "id": "ALPINE-CVE-2023-3817",
                  "modified": "2025-12-03T22:52:53.211969Z"
                },
                {
                  "id": "ALPINE-CVE-2023-5363",
                  "modified": "2025-12-03T22:54:35.065257Z"
                },
                {
                  "id": "ALPINE-CVE-2023-5678",
                  "modified": "2025-12-03T22:54:30.066451Z"
                },
                {
                  "id": "ALPINE-CVE-2023-6129",
                  "modified": "2025-12-03T22:54:41.708177Z"
                },
                {
                  "id": "ALPINE-CVE-2023-6237",
                  "modified": "2025-12-03T22:54:40.422752Z"
                },
                {
                  "id": "ALPINE-CVE-2024-0727",
                  "modified": "2025-12-03T22:54:44.266485Z"
                },
                {
                  "id": "ALPINE-CVE-2024-13176",
                  "modified": "2025-12-03T22:55:07.817006Z"
                },
                {
                  "id": "ALPINE-CVE-2024-2511",
                  "modified": "2025-12-03T22:55:31.105344Z"
                },
                {
                  "id": "ALPINE-CVE-2024-4603",
                  "modified": "2025-12-03T22:57:04.661877Z"
                },
                {
                  "id": "ALPINE-CVE-2024-4741",
                  "modified": "2025-12-03T22:57:09.616922Z"
                },
                {
                  "id": "ALPINE-CVE-2024-5535",
                  "modified": "2025-12-03T22:57:32.699825Z"
                },
                {
                  "id": "ALPINE-CVE-2024-6119",
                  "modified": "2025-12-03T22:57:47.097001Z"
                },
                {
                  "id": "ALPINE-CVE-2024-9143",
                  "modified": "2025-12-03T22:57:50.413061Z"
                }
              ]
            },
            {
              "vulns": [
                {
                  "id": "ALPINE-CVE-2021-3711",
                  "modified": "2025-12-03T22:48:47.560805Z"
                },
                {
                  "id": "ALPINE-CVE-2021-3712",
                  "modified": "2025-12-03T22:48:49.466816Z"
                },
                {
                  "id": "ALPINE-CVE-2021-4044",
                  "modified": "2025-12-03T22:48:53.587104Z"
                },
                {
                  "id": "ALPINE-CVE-2022-0778",
                  "modified": "2025-12-03T22:51:07.769542Z"
                },
                {
                  "id": "ALPINE-CVE-2022-1343",
                  "modified": "2025-12-03T22:49:45.912660Z"
                },
                {
                  "id": "ALPINE-CVE-2022-1434",
                  "modified": "2025-12-03T22:49:45.753526Z"
                },
                {
                  "id": "ALPINE-CVE-2022-1473",
                  "modified": "2025-12-03T22:49:45.860197Z"
                },
                {
                  "id": "ALPINE-CVE-2022-2097",
                  "modified": "2025-12-03T22:49:52.265196Z"
                },
                {
                  "id": "ALPINE-CVE-2022-3358",
                  "modified": "2025-12-03T22:50:26.362856Z"
                },
                {
                  "id": "ALPINE-CVE-2022-3602",
                  "modified": "2025-12-03T22:49:29.680146Z"
                },
                {
                  "id": "ALPINE-CVE-2022-3786",
                  "modified": "2025-12-03T22:49:30.746181Z"
                },
                {
                  "id": "ALPINE-CVE-2022-3996",
                  "modified": "2025-12-03T22:49:49.550771Z"
                },
                {
                  "id": "ALPINE-CVE-2022-4203",
                  "modified": "2025-12-03T22:50:09.259826Z"
                },
                {
                  "id": "ALPINE-CVE-2022-4304",
                  "modified": "2025-12-03T22:50:48.258567Z"
                },
                {
                  "id": "ALPINE-CVE-2022-4450",
                  "modified": "2025-12-03T22:50:58.174496Z"
                },
                {
                  "id": "ALPINE-CVE-2023-0215",
                  "modified": "2025-12-03T22:51:20.776116Z"
                },
                {
                  "id": "ALPINE-CVE-2023-0216",
                  "modified": "2025-12-03T22:51:17.381381Z"
                },
                {
                  "id": "ALPINE-CVE-2023-0217",
                  "modified": "2025-12-03T22:51:22.400597Z"
                },
                {
                  "id": "ALPINE-CVE-2023-0286",
                  "modified": "2025-12-03T22:51:24.172927Z"
                },
                {
                  "id": "ALPINE-CVE-2023-0401",
                  "modified": "2025-12-03T22:51:23.275814Z"
                },
                {
                  "id": "ALPINE-CVE-2023-0464",
                  "modified": "2025-12-03T22:51:31.741129Z"
                },
                {
                  "id": "ALPINE-CVE-2023-0465",
                  "modified": "2025-12-03T22:51:25.194508Z"
                },
                {
                  "id": "ALPINE-CVE-2023-1255",
                  "modified": "2025-12-03T22:51:44.316240Z"
                },
                {
                  "id": "ALPINE-CVE-2023-2650",
                  "modified": "2025-12-03T22:52:10.812098Z"
                },
                {
                  "id": "ALPINE-CVE-2023-2975",
                  "modified": "2025-12-03T22:52:35.084843Z"
                },
                {
                  "id": "ALPINE-CVE-2023-3446",
                  "modified": "2025-12-03T22:52:52.082224Z"
                },
                {
                  "id": "ALPINE-CVE-2023-3817",
                  "modified": "2025-12-03T22:52:53.211969Z"
                },
                {
                  "id": "ALPINE-CVE-2023-5363",
                  "modified": "2025-12-03T22:54:35.065257Z"
                },
                {
                  "id": "ALPINE-CVE-2023-5678",
                  "modified": "2025-12-03T22:54:30.066451Z"
                },
                {
                  "id": "ALPINE-CVE-2023-6129",
                  "modified": "2025-12-03T22:54:41.708177Z"
                },
                {
                  "id": "ALPINE-CVE-2023-6237",
                  "modified": "2025-12-03T22:54:40.422752Z"
                },
                {
                  "id": "ALPINE-CVE-2024-0727",
                  "modified": "2025-12-03T22:54:44.266485Z"
                },
                {
                  "id": "ALPINE-CVE-2024-13176",
                  "modified": "2025-12-03T22:55:07.817006Z"
                },
                {
                  "id": "ALPINE-CVE-2024-2511",
                  "modified": "2025-12-03T22:55:31.105344Z"
                },
                {
                  "id": "ALPINE-CVE-2024-4603",
                  "modified": "2025-12-03T22:57:04.661877Z"
                },
                {
                  "id": "ALPINE-CVE-2024-4741",
                  "modified": "2025-12-03T22:57:09.616922Z"
                },
                {
                  "id": "ALPINE-CVE-2024-5535",
                  "modified": "2025-12-03T22:57:32.699825Z"
                },
                {
                  "id": "ALPINE-CVE-2024-6119",
                  "modified": "2025-12-03T22:57:47.097001Z"
                },
                {
                  "id": "ALPINE-CVE-2024-9143",
                  "modified": "2025-12-03T22:57:50.413061Z"
                }
              ]
            },
            {},
            {
              "vulns": [
                {
                  "id": "ALPINE-CVE-2019-14697",
                  "modified": "2025-12-03T22:44:35.333781Z"
                },
                {
                  "id": "ALPINE-CVE-2020-28928",
                  "modified": "2025-12-03T22:47:06.985001Z"
                },
                {
                  "id": "ALPINE-CVE-2025-26519",
                  "modified": "2025-12-03T22:58:36.705692Z"
                }
              ]
            },
            {
              "vulns": [
                {
                  "id": "ALPINE-CVE-2019-14697",
                  "modified": "2025-12-03T22:44:35.333781Z"
                },
                {
                  "id": "ALPINE-CVE-2020-28928",
                  "modified": "2025-12-03T22:47:06.985001Z"
                },
                {
                  "id": "ALPINE-CVE-2025-26519",
                  "modified": "2025-12-03T22:58:36.705692Z"
                }
              ]
            },
            {},
            {
              "vulns": [
                {
                  "id": "ALPINE-CVE-2021-28831",
                  "modified": "2025-12-03T22:48:35.192485Z"
                },
                {
                  "id": "ALPINE-CVE-2021-42374",
                  "modified": "2025-12-03T22:49:03.048460Z"
                },
                {
                  "id": "ALPINE-CVE-2021-42375",
                  "modified": "2025-12-03T22:49:02.368046Z"
                },
                {
                  "id": "ALPINE-CVE-2021-42378",
                  "modified": "2025-12-03T22:49:02.812229Z"
                },
                {
                  "id": "ALPINE-CVE-2021-42379",
                  "modified": "2025-12-03T22:49:03.820223Z"
                },
                {
                  "id": "ALPINE-CVE-2021-42380",
                  "modified": "2025-12-03T22:49:02.273108Z"
                },
                {
                  "id": "ALPINE-CVE-2021-42381",
                  "modified": "2025-12-03T22:49:03.051591Z"
                },
                {
                  "id": "ALPINE-CVE-2021-42382",
                  "modified": "2025-12-03T22:49:04.080847Z"
                },
                {
                  "id": "ALPINE-CVE-2021-42383",
                  "modified": "2025-12-03T22:44:20.740566Z"
                },
                {
                  "id": "ALPINE-CVE-2021-42384",
                  "modified": "2025-12-03T22:49:04.436301Z"
                },
                {
                  "id": "ALPINE-CVE-2021-42385",
                  "modified": "2025-12-03T22:49:10.217079Z"
                },
                {
                  "id": "ALPINE-CVE-2021-42386",
                  "modified": "2025-12-03T22:49:10.486445Z"
                },
                {
                  "id": "ALPINE-CVE-2022-28391",
                  "modified": "2025-12-03T22:49:51.276555Z"
                },
                {
                  "id": "ALPINE-CVE-2022-30065",
                  "modified": "2025-12-03T22:50:17.721153Z"
                },
                {
                  "id": "ALPINE-CVE-2022-48174",
                  "modified": "2025-12-03T22:51:16.750993Z"
                },
                {
                  "id": "ALPINE-CVE-2023-42363",
                  "modified": "2025-12-03T22:53:19.595031Z"
                },
                {
                  "id": "ALPINE-CVE-2023-42364",
                  "modified": "2025-12-03T22:53:16.639859Z"
                },
                {
                  "id": "ALPINE-CVE-2023-42365",
                  "modified": "2025-12-03T22:53:18.372883Z"
                },
                {
                  "id": "ALPINE-CVE-2023-42366",
                  "modified": "2025-12-03T22:53:21.200830Z"
                }
              ]
            },
            {
              "vulns": [
                {
                  "id": "ALPINE-CVE-2018-25032",
                  "modified": "2025-12-03T22:47:03.844688Z"
                },
                {
                  "id": "ALPINE-CVE-2022-37434",
                  "modified": "2025-12-03T22:50:43.469206Z"
                }
              ]
            }
          ]
        }
      headers:
        Content-Length:
          - "9123"
        Content-Type:
          - application/json
      status: 200 OK
      code: 200
      duration: 0s
  - id: 1
    request:
      proto: HTTP/1.1
      proto_major: 1
      proto_minor: 1
      content_length: 8885
      host: api.osv.dev
      body: |
        {
          "queries": [
            {
              "package": {
                "ecosystem": "Ubuntu:20.04",
                "name": "adduser"
              },
              "version": "3.118ubuntu2"
            },
            {
              "package": {
                "ecosystem": "Ubuntu:20.04",
                "name": "apt"
              },
              "version": "2.0.10"
            },
            {
              "package": {
                "ecosystem": "Ubuntu:20.04",
                "name": "base-files"
              },
              "version": "11ubuntu5.8"
            },
            {
              "package": {
                "ecosystem": "Ubuntu:20.04",
                "name": "base-passwd"
              },
              "version": "3.5.47"
            },
            {
              "package": {
                "ecosystem": "Ubuntu:20.04",
                "name": "bash"
              },
              "version": "5.0-6ubuntu1.2"
            },
            {
              "package": {
                "ecosystem": "Ubuntu:20.04",
                "name": "util-linux"
              },
              "version": "1:2.34-0.1ubuntu9.6"
            },
            {
              "package": {
                "ecosystem": "Ubuntu:20.04",
                "name": "bzip2"
              },
              "version": "1.0.8-2"
            },
            {
              "package": {
                "ecosystem": "Ubuntu:20.04",
                "name": "dash"
              },
              "version": "0.5.10.2-6"
            },
            {
              "package": {
                "ecosystem": "Ubuntu:20.04",
                "name": "debconf"
              },
              "version": "1.5.73"
            },
            {
              "package": {
                "ecosystem": "Ubuntu:20.04",
                "name": "debianutils"
              },
              "version": "4.9.1"
            },
            {
              "package": {
                "ecosystem": "Ubuntu:20.04",
                "name": "diffutils"
              },
              "version": "1:3.7-3"
            },
            {
              "package": {
                "ecosystem": "Ubuntu:20.04",
                "name": "e2fsprogs"
              },
              "version": "1.45.5-2ubuntu1.2"
            },
            {
              "package": {
                "ecosystem": "Ubuntu:20.04",
                "name": "util-linux"
              },
              "version": "2.34-0.1ubuntu9.6"
            },
            {
              "package": {
                "ecosystem": "Ubuntu:20.04",
                "name": "findutils"
              },
              "version": "4.7.0-1ubuntu1"
            },
            {
              "package": {
                "ecosystem": "Ubuntu:20.04",
                "name": "grep"
              },
              "version": "3.4-1"
            },
            {
              "package": {
                "ecosystem": "Ubuntu:20.04",
                "name": "gzip"
              },
              "version": "1.10-0ubuntu4.1"
            },
            {
              "package": {
                "ecosystem": "Ubuntu:20.04",
                "name": "hostname"
              },
              "version": "3.23"
            },
            {
              "package": {
                "ecosystem": "Ubuntu:20.04",
                "name": "init-system-helpers"
              },
              "version": "1.57"
            },
            {
              "package": {
                "ecosystem": "Ubuntu:20.04",
                "name": "acl"
              },
              "version": "2.2.53-6"
            },
            {
              "package": {
                "ecosystem": "Ubuntu:20.04",
                "name": "apt"
              },
              "version": "2.0.10"
            },
            {
              "package": {
                "ecosystem": "Ubuntu:20.04",
                "name": "attr"
              },
              "version": "1:2.4.48-5"
            },
            {
              "package": {
                "ecosystem": "Ubuntu:20.04",
                "name": "audit"
              },
              "version": "1:2.8.5-2ubuntu6"
            },
            {
              "package": {
                "ecosystem": "Ubuntu:20.04",
                "name": "audit"
              },
              "version": "1:2.8.5-2ubuntu6"
            },
            {
              "package": {
                "ecosystem": "Ubuntu:20.04",
                "name": "util-linux"
              },
              "version": "2.34-0.1ubuntu9.6"
            },
            {
              "package": {
                "ecosystem": "Ubuntu:20.04",
                "name": "bzip2"
              },
              "version": "1.0.8-2"
            },
            {
              "package": {
                "ecosystem": "Ubuntu:20.04",
                "name": "libcap-ng"
              },
              "version": "0.7.9-2.1build1"
            },
            {
              "package": {
                "ecosystem": "Ubuntu:20.04",
                "name": "e2fsprogs"
              },
              "version": "1.45.5-2ubuntu1.2"
            },
            {
              "package": {
                "ecosystem": "Ubuntu:20.04",
                "name": "libxcrypt"
              },
              "version": "1:4.4.10-10ubuntu4"
            },
            {
              "package": {
                "ecosystem": "Ubuntu:20.04",
                "name": "db5.3"
              },
              "version": "5.3.28+dfsg1-0.6ubuntu2"
            },
            {
              "package": {
                "ecosystem": "Ubuntu:20.04",
                "name": "cdebconf"
              },
              "version": "0.251ubuntu1"
            },
            {
              "package": {
                "ecosystem": "Ubuntu:20.04",
                "name": "e2fsprogs"
              },
              "version": "1.45.5-2ubuntu1.2"
            },
            {
              "package": {
                "ecosystem": "Ubuntu:20.04",
                "name": "util-linux"
              },
              "version": "2.34-0.1ubuntu9.6"
            },
            {
              "package": {
                "ecosystem": "Ubuntu:20.04",
                "name": "libffi"
              },
              "version": "3.3-4"
            },
            {
              "package": {
                "ecosystem": "Ubuntu:20.04",
                "name": "gmp"
              },
              "version": "2:6.2.0+dfsg-4ubuntu0.1"
            },
            {
              "package": {
                "ecosystem": "Ubuntu:20.04",
                "name": "libgpg-error"
              },
              "version": "1.37-1"
            },
            {
              "package": {
                "ecosystem": "Ubuntu:20.04",
                "name": "nettle"
              },
              "version": "3.5.1+really3.5.1-2ubuntu0.2"
            },
            {
              "package": {
                "ecosystem": "Ubuntu:20.04",
                "name": "libidn2"
              },
              "version": "2.2.0-2"
            },
            {
              "package": {
                "ecosystem": "Ubuntu:20.04",
                "name": "xz-utils"
              },
              "version": "5.2.4-1ubuntu1.1"
            },
            {
              "package": {
                "ecosystem": "Ubuntu:20.04",
                "name": "util-linux"
              },
              "version": "2.34-0.1ubuntu9.6"
            },
            {
              "package": {
                "ecosystem": "Ubuntu:20.04",
                "name": "nettle"
              },
              "version": "3.5.1+really3.5.1-2ubuntu0.2"
            },
            {
              "package": {
                "ecosystem": "Ubuntu:20.04",
                "name": "p11-kit"
              },
              "version": "0.23.20-1ubuntu0.1"
            },
            {
              "package": {
                "ecosystem": "Ubuntu:20.04",
                "name": "pcre3"
              },
              "version": "2:8.39-12ubuntu0.1"
            },
            {
              "package": {
                "ecosystem": "Ubuntu:20.04",
                "name": "procps"
              },
              "version": "2:3.3.16-1ubuntu2.4"
            },
            {
              "package": {
                "ecosystem": "Ubuntu:20.04",
                "name": "libseccomp"
              },
              "version": "2.5.1-1ubuntu1~20.04.2"
            },
            {
              "package": {
                "ecosystem": "Ubuntu:20.04",
                "name": "libselinux"
              },
              "version": "3.0-1build2"
            },
            {
              "package": {
                "ecosystem": "Ubuntu:20.04",
                "name": "libsemanage"
              },
              "version": "3.0-1build2"
            },
            {
              "package": {
                "ecosystem": "Ubuntu:20.04",
                "name": "libsemanage"
              },
              "version": "3.0-1build2"
            },
            {
              "package": {
                "ecosystem": "Ubuntu:20.04",
                "name": "libsepol"
              },
              "version": "3.0-1ubuntu0.1"
            },
            {
              "package": {
                "ecosystem": "Ubuntu:20.04",
                "name": "util-linux"
              },
              "version": "2.34-0.1ubuntu9.6"
            },
            {
              "package": {
                "ecosystem": "Ubuntu:20.04",
                "name": "e2fsprogs"
              },
              "version": "1.45.5-2ubuntu1.2"
            },
            {
              "package": {
                "ecosystem": "Ubuntu:20.04",
                "name": "libunistring"
              },
              "version": "0.9.10-2"
            },
            {
              "package": {
                "ecosystem": "Ubuntu:20.04",
                "name": "util-linux"
              },
              "version": "2.34-0.1ubuntu9.6"
            },
            {
              "package": {
                "ecosystem": "Ubuntu:20.04",
                "name": "libzstd"
              },
              "version": "1.4.4+dfsg-3ubuntu0.1"
            },
            {
              "package": {
                "ecosystem": "Ubuntu:20.04",
                "name": "e2fsprogs"
              },
              "version": "1.45.5-2ubuntu1.2"
            },
            {
              "package": {
                "ecosystem": "Ubuntu:20.04",
                "name": "lsb"
              },
              "version": "11.1.0ubuntu2"
            },
            {
              "package": {
                "ecosystem": "Ubuntu:20.04",
                "name": "mawk"
              },
              "version": "1.3.4.20200120-2"
            },
            {
              "package": {
                "ecosystem": "Ubuntu:20.04",
                "name": "util-linux"
              },
              "version": "2.34-0.1ubuntu9.6"
            },
            {
              "package": {
                "ecosystem": "Ubuntu:20.04",
                "name": "procps"
              },
              "version": "2:3.3.16-1ubuntu2.4"
            },
            {
              "package": {
                "ecosystem": "Ubuntu:20.04",
                "name": "sed"
              },
              "version": "4.7-1"
            },
            {
              "package": {
                "ecosystem": "Ubuntu:20.04",
                "name": "sensible-utils"
              },
              "version": "0.0.12+nmu1"
            },
            {
              "package": {
                "ecosystem": "Ubuntu:20.04",
                "name": "sysvinit"
              },
              "version": "2.96-2.1ubuntu1"
            },
            {
              "package": {
                "ecosystem": "Ubuntu:20.04",
                "name": "ubuntu-keyring"
              },
              "version": "2020.02.11.4"
            },
            {
              "package": {
                "ecosystem": "Ubuntu:20.04",
                "name": "util-linux"
              },
              "version": "2.34-0.1ubuntu9.6"
            },
            {
              "package": {
                "ecosystem": "Ubuntu:20.04",
                "name": "zlib"
              },
              "version": "1:1.2.11.dfsg-2ubuntu1.5"
            }
          ]
        }
      headers:
        Content-Type:
          - application/json
        X-Test-Name:
          - TestCommand_OCIImage/Empty_Ubuntu_20.04_image_tar_with_no_vulns_shown
      url: https://api.osv.dev/v1/querybatch
      method: POST
    response:
      proto: HTTP/2.0
      proto_major: 2
      proto_minor: 0
      content_length: 279
      body: |
        {
          "results": [
            {},
            {},
            {},
            {},
            {},
            {},
            {},
            {},
            {},
            {},
            {},
            {},
            {},
            {},
            {},
            {},
            {},
            {},
            {},
            {},
            {},
            {},
            {},
            {},
            {},
            {},
            {},
            {},
            {},
            {},
            {},
            {},
            {},
            {},
            {},
            {},
            {},
            {},
            {},
            {},
            {},
            {
              "vulns": [
                {
                  "id": "UBUNTU-CVE-2017-11164",
                  "modified": "2025-10-24T04:46:24Z"
                }
              ]
            },
            {},
            {},
            {},
            {},
            {},
            {},
            {},
            {},
            {},
            {},
            {},
            {},
            {},
            {},
            {},
            {},
            {},
            {},
            {},
            {},
            {},
            {}
          ]
        }
      headers:
        Content-Length:
          - "279"
        Content-Type:
          - application/json
      status: 200 OK
      code: 200
      duration: 0s
  - id: 2
    request:
      proto: HTTP/1.1
      proto_major: 1
      proto_minor: 1
      content_length: 8885
      host: api.osv.dev
      body: |
        {
          "queries": [
            {
              "package": {
                "ecosystem": "Ubuntu:20.04",
                "name": "adduser"
              },
              "version": "3.118ubuntu2"
            },
            {
              "package": {
                "ecosystem": "Ubuntu:20.04",
                "name": "apt"
              },
              "version": "2.0.10"
            },
            {
              "package": {
                "ecosystem": "Ubuntu:20.04",
                "name": "base-files"
              },
              "version": "11ubuntu5.8"
            },
            {
              "package": {
                "ecosystem": "Ubuntu:20.04",
                "name": "base-passwd"
              },
              "version": "3.5.47"
            },
            {
              "package": {
                "ecosystem": "Ubuntu:20.04",
                "name": "bash"
              },
              "version": "5.0-6ubuntu1.2"
            },
            {
              "package": {
                "ecosystem": "Ubuntu:20.04",
                "name": "util-linux"
              },
              "version": "1:2.34-0.1ubuntu9.6"
            },
            {
              "package": {
                "ecosystem": "Ubuntu:20.04",
                "name": "bzip2"
              },
              "version": "1.0.8-2"
            },
            {
              "package": {
                "ecosystem": "Ubuntu:20.04",
                "name": "dash"
              },
              "version": "0.5.10.2-6"
            },
            {
              "package": {
                "ecosystem": "Ubuntu:20.04",
                "name": "debconf"
              },
              "version": "1.5.73"
            },
            {
              "package": {
                "ecosystem": "Ubuntu:20.04",
                "name": "debianutils"
              },
              "version": "4.9.1"
            },
            {
              "package": {
                "ecosystem": "Ubuntu:20.04",
                "name": "diffutils"
              },
              "version": "1:3.7-3"
            },
            {
              "package": {
                "ecosystem": "Ubuntu:20.04",
                "name": "e2fsprogs"
              },
              "version": "1.45.5-2ubuntu1.2"
            },
            {
              "package": {
                "ecosystem": "Ubuntu:20.04",
                "name": "util-linux"
              },
              "version": "2.34-0.1ubuntu9.6"
            },
            {
              "package": {
                "ecosystem": "Ubuntu:20.04",
                "name": "findutils"
              },
              "version": "4.7.0-1ubuntu1"
            },
            {
              "package": {
                "ecosystem": "Ubuntu:20.04",
                "name": "grep"
              },
              "version": "3.4-1"
            },
            {
              "package": {
                "ecosystem": "Ubuntu:20.04",
                "name": "gzip"
              },
              "version": "1.10-0ubuntu4.1"
            },
            {
              "package": {
                "ecosystem": "Ubuntu:20.04",
                "name": "hostname"
              },
              "version": "3.23"
            },
            {
              "package": {
                "ecosystem": "Ubuntu:20.04",
                "name": "init-system-helpers"
              },
              "version": "1.57"
            },
            {
              "package": {
                "ecosystem": "Ubuntu:20.04",
                "name": "acl"
              },
              "version": "2.2.53-6"
            },
            {
              "package": {
                "ecosystem": "Ubuntu:20.04",
                "name": "apt"
              },
              "version": "2.0.10"
            },
            {
              "package": {
                "ecosystem": "Ubuntu:20.04",
                "name": "attr"
              },
              "version": "1:2.4.48-5"
            },
            {
              "package": {
                "ecosystem": "Ubuntu:20.04",
                "name": "audit"
              },
              "version": "1:2.8.5-2ubuntu6"
            },
            {
              "package": {
                "ecosystem": "Ubuntu:20.04",
                "name": "audit"
              },
              "version": "1:2.8.5-2ubuntu6"
            },
            {
              "package": {
                "ecosystem": "Ubuntu:20.04",
                "name": "util-linux"
              },
              "version": "2.34-0.1ubuntu9.6"
            },
            {
              "package": {
                "ecosystem": "Ubuntu:20.04",
                "name": "bzip2"
              },
              "version": "1.0.8-2"
            },
            {
              "package": {
                "ecosystem": "Ubuntu:20.04",
                "name": "libcap-ng"
              },
              "version": "0.7.9-2.1build1"
            },
            {
              "package": {
                "ecosystem": "Ubuntu:20.04",
                "name": "e2fsprogs"
              },
              "version": "1.45.5-2ubuntu1.2"
            },
            {
              "package": {
                "ecosystem": "Ubuntu:20.04",
                "name": "libxcrypt"
              },
              "version": "1:4.4.10-10ubuntu4"
            },
            {
              "package": {
                "ecosystem": "Ubuntu:20.04",
                "name": "db5.3"
              },
              "version": "5.3.28+dfsg1-0.6ubuntu2"
            },
            {
              "package": {
                "ecosystem": "Ubuntu:20.04",
                "name": "cdebconf"
              },
              "version": "0.251ubuntu1"
            },
            {
              "package": {
                "ecosystem": "Ubuntu:20.04",
                "name": "e2fsprogs"
              },
              "version": "1.45.5-2ubuntu1.2"
            },
            {
              "package": {
                "ecosystem": "Ubuntu:20.04",
                "name": "util-linux"
              },
              "version": "2.34-0.1ubuntu9.6"
            },
            {
              "package": {
                "ecosystem": "Ubuntu:20.04",
                "name": "libffi"
              },
              "version": "3.3-4"
            },
            {
              "package": {
                "ecosystem": "Ubuntu:20.04",
                "name": "gmp"
              },
              "version": "2:6.2.0+dfsg-4ubuntu0.1"
            },
            {
              "package": {
                "ecosystem": "Ubuntu:20.04",
                "name": "libgpg-error"
              },
              "version": "1.37-1"
            },
            {
              "package": {
                "ecosystem": "Ubuntu:20.04",
                "name": "nettle"
              },
              "version": "3.5.1+really3.5.1-2ubuntu0.2"
            },
            {
              "package": {
                "ecosystem": "Ubuntu:20.04",
                "name": "libidn2"
              },
              "version": "2.2.0-2"
            },
            {
              "package": {
                "ecosystem": "Ubuntu:20.04",
                "name": "xz-utils"
              },
              "version": "5.2.4-1ubuntu1.1"
            },
            {
              "package": {
                "ecosystem": "Ubuntu:20.04",
                "name": "util-linux"
              },
              "version": "2.34-0.1ubuntu9.6"
            },
            {
              "package": {
                "ecosystem": "Ubuntu:20.04",
                "name": "nettle"
              },
              "version": "3.5.1+really3.5.1-2ubuntu0.2"
            },
            {
              "package": {
                "ecosystem": "Ubuntu:20.04",
                "name": "p11-kit"
              },
              "version": "0.23.20-1ubuntu0.1"
            },
            {
              "package": {
                "ecosystem": "Ubuntu:20.04",
                "name": "pcre3"
              },
              "version": "2:8.39-12ubuntu0.1"
            },
            {
              "package": {
                "ecosystem": "Ubuntu:20.04",
                "name": "procps"
              },
              "version": "2:3.3.16-1ubuntu2.4"
            },
            {
              "package": {
                "ecosystem": "Ubuntu:20.04",
                "name": "libseccomp"
              },
              "version": "2.5.1-1ubuntu1~20.04.2"
            },
            {
              "package": {
                "ecosystem": "Ubuntu:20.04",
                "name": "libselinux"
              },
              "version": "3.0-1build2"
            },
            {
              "package": {
                "ecosystem": "Ubuntu:20.04",
                "name": "libsemanage"
              },
              "version": "3.0-1build2"
            },
            {
              "package": {
                "ecosystem": "Ubuntu:20.04",
                "name": "libsemanage"
              },
              "version": "3.0-1build2"
            },
            {
              "package": {
                "ecosystem": "Ubuntu:20.04",
                "name": "libsepol"
              },
              "version": "3.0-1ubuntu0.1"
            },
            {
              "package": {
                "ecosystem": "Ubuntu:20.04",
                "name": "util-linux"
              },
              "version": "2.34-0.1ubuntu9.6"
            },
            {
              "package": {
                "ecosystem": "Ubuntu:20.04",
                "name": "e2fsprogs"
              },
              "version": "1.45.5-2ubuntu1.2"
            },
            {
              "package": {
                "ecosystem": "Ubuntu:20.04",
                "name": "libunistring"
              },
              "version": "0.9.10-2"
            },
            {
              "package": {
                "ecosystem": "Ubuntu:20.04",
                "name": "util-linux"
              },
              "version": "2.34-0.1ubuntu9.6"
            },
            {
              "package": {
                "ecosystem": "Ubuntu:20.04",
                "name": "libzstd"
              },
              "version": "1.4.4+dfsg-3ubuntu0.1"
            },
            {
              "package": {
                "ecosystem": "Ubuntu:20.04",
                "name": "e2fsprogs"
              },
              "version": "1.45.5-2ubuntu1.2"
            },
            {
              "package": {
                "ecosystem": "Ubuntu:20.04",
                "name": "lsb"
              },
              "version": "11.1.0ubuntu2"
            },
            {
              "package": {
                "ecosystem": "Ubuntu:20.04",
                "name": "mawk"
              },
              "version": "1.3.4.20200120-2"
            },
            {
              "package": {
                "ecosystem": "Ubuntu:20.04",
                "name": "util-linux"
              },
              "version": "2.34-0.1ubuntu9.6"
            },
            {
              "package": {
                "ecosystem": "Ubuntu:20.04",
                "name": "procps"
              },
              "version": "2:3.3.16-1ubuntu2.4"
            },
            {
              "package": {
                "ecosystem": "Ubuntu:20.04",
                "name": "sed"
              },
              "version": "4.7-1"
            },
            {
              "package": {
                "ecosystem": "Ubuntu:20.04",
                "name": "sensible-utils"
              },
              "version": "0.0.12+nmu1"
            },
            {
              "package": {
                "ecosystem": "Ubuntu:20.04",
                "name": "sysvinit"
              },
              "version": "2.96-2.1ubuntu1"
            },
            {
              "package": {
                "ecosystem": "Ubuntu:20.04",
                "name": "ubuntu-keyring"
              },
              "version": "2020.02.11.4"
            },
            {
              "package": {
                "ecosystem": "Ubuntu:20.04",
                "name": "util-linux"
              },
              "version": "2.34-0.1ubuntu9.6"
            },
            {
              "package": {
                "ecosystem": "Ubuntu:20.04",
                "name": "zlib"
              },
              "version": "1:1.2.11.dfsg-2ubuntu1.5"
            }
          ]
        }
      headers:
        Content-Type:
          - application/json
        X-Test-Name:
          - TestCommand_OCIImage/Empty_Ubuntu_20.04_image_tar_with_only_unimportant_vulns_shown
      url: https://api.osv.dev/v1/querybatch
      method: POST
    response:
      proto: HTTP/2.0
      proto_major: 2
      proto_minor: 0
<<<<<<< HEAD
      content_length: 8997
=======
      content_length: 279
>>>>>>> c82c9c9e
      body: |
        {
          "results": [
            {},
            {},
            {},
            {},
            {},
            {},
            {},
            {},
            {},
            {},
            {},
            {},
            {},
            {},
            {},
            {},
            {},
            {},
            {},
            {},
            {},
            {},
            {},
            {},
            {},
            {},
            {},
            {},
            {},
            {},
            {},
            {},
            {},
            {},
            {},
            {},
            {},
            {},
            {},
            {},
            {},
            {
              "vulns": [
                {
<<<<<<< HEAD
                  "id": "UBUNTU-CVE-2022-27943",
                  "modified": "2025-12-02T10:46:50.529908Z"
                },
                {
                  "id": "UBUNTU-CVE-2023-4039",
                  "modified": "2025-08-29T17:08:22Z"
                },
                {
                  "id": "USN-7700-1",
                  "modified": "2025-10-13T04:42:19Z"
                }
              ]
            },
            {
              "vulns": [
                {
                  "id": "UBUNTU-CVE-2022-3219",
                  "modified": "2025-10-24T04:53:08Z"
                },
                {
                  "id": "UBUNTU-CVE-2025-30258",
                  "modified": "2025-10-24T05:18:10Z"
                },
                {
                  "id": "USN-7412-1",
                  "modified": "2025-10-14T16:43:54Z"
                },
                {
                  "id": "USN-7412-2",
                  "modified": "2025-10-13T04:41:00Z"
=======
                  "id": "UBUNTU-CVE-2017-11164",
                  "modified": "2025-10-24T04:46:24Z"
>>>>>>> c82c9c9e
                }
              ]
            },
            {},
            {},
            {},
            {},
            {},
            {},
            {},
            {},
            {},
            {},
            {},
            {},
            {},
            {},
            {},
            {},
            {},
            {},
            {},
            {},
            {},
            {}
          ]
        }
      headers:
        Content-Length:
          - "279"
        Content-Type:
          - application/json
      status: 200 OK
      code: 200
      duration: 0s
  - id: 3
    request:
      proto: HTTP/1.1
      proto_major: 1
      proto_minor: 1
      content_length: 14065
      host: api.osv.dev
      body: |
        {
          "queries": [
            {
              "package": {
                "ecosystem": "Ubuntu:22.04",
                "name": "adduser"
              },
              "version": "3.118ubuntu5"
            },
            {
              "package": {
                "ecosystem": "Ubuntu:22.04",
                "name": "apt"
              },
              "version": "2.4.13"
            },
            {
              "package": {
                "ecosystem": "Ubuntu:22.04",
                "name": "base-files"
              },
              "version": "12ubuntu4.7"
            },
            {
<<<<<<< HEAD
              "vulns": [
                {
                  "id": "UBUNTU-CVE-2022-27943",
                  "modified": "2025-12-02T10:46:50.529908Z"
                },
                {
                  "id": "UBUNTU-CVE-2023-4039",
                  "modified": "2025-08-29T17:08:22Z"
                },
                {
                  "id": "USN-7700-1",
                  "modified": "2025-10-13T04:42:19Z"
                }
              ]
=======
              "package": {
                "ecosystem": "Ubuntu:22.04",
                "name": "base-passwd"
              },
              "version": "3.5.52build1"
>>>>>>> c82c9c9e
            },
            {
              "package": {
                "ecosystem": "Ubuntu:22.04",
                "name": "bash"
              },
              "version": "5.1-6ubuntu1.1"
            },
            {
              "package": {
                "ecosystem": "Ubuntu:22.04",
                "name": "util-linux"
              },
              "version": "1:2.37.2-4ubuntu3.4"
            },
            {
              "package": {
                "ecosystem": "Ubuntu:22.04",
                "name": "coreutils"
              },
              "version": "8.32-4.1ubuntu1.2"
            },
            {
              "package": {
                "ecosystem": "Ubuntu:22.04",
                "name": "dash"
              },
              "version": "0.5.11+git20210903+057cd650a4ed-3build1"
            },
            {
              "package": {
                "ecosystem": "Ubuntu:22.04",
                "name": "debconf"
              },
              "version": "1.5.79ubuntu1"
            },
            {
              "package": {
                "ecosystem": "Ubuntu:22.04",
                "name": "debianutils"
              },
              "version": "5.5-1ubuntu2"
            },
            {
              "package": {
                "ecosystem": "Ubuntu:22.04",
                "name": "diffutils"
              },
              "version": "1:3.8-0ubuntu2"
            },
            {
              "package": {
                "ecosystem": "Ubuntu:22.04",
                "name": "dpkg"
              },
              "version": "1.21.1ubuntu2.3"
            },
            {
              "package": {
                "ecosystem": "Ubuntu:22.04",
                "name": "e2fsprogs"
              },
              "version": "1.46.5-2ubuntu1.2"
            },
            {
              "package": {
                "ecosystem": "Ubuntu:22.04",
                "name": "findutils"
              },
              "version": "4.8.0-1ubuntu3"
            },
            {
              "package": {
                "ecosystem": "Ubuntu:22.04",
                "name": "gcc-12"
              },
              "version": "12.3.0-1ubuntu1~22.04"
            },
            {
              "package": {
                "ecosystem": "Ubuntu:22.04",
                "name": "gnupg2"
              },
              "version": "2.2.27-3ubuntu2.1"
            },
            {
              "package": {
                "ecosystem": "Ubuntu:22.04",
                "name": "grep"
              },
              "version": "3.7-1build1"
            },
            {
              "package": {
                "ecosystem": "Ubuntu:22.04",
                "name": "gzip"
              },
              "version": "1.10-4ubuntu4.1"
            },
            {
              "package": {
                "ecosystem": "Ubuntu:22.04",
                "name": "hostname"
              },
              "version": "3.23ubuntu2"
            },
            {
<<<<<<< HEAD
              "vulns": [
                {
                  "id": "UBUNTU-CVE-2024-13176",
                  "modified": "2025-11-27T08:08:55.011541Z"
                },
                {
                  "id": "UBUNTU-CVE-2024-41996",
                  "modified": "2025-12-01T07:36:42.094949Z"
                },
                {
                  "id": "UBUNTU-CVE-2024-9143",
                  "modified": "2025-11-27T08:14:34.740322Z"
                },
                {
                  "id": "UBUNTU-CVE-2025-27587",
                  "modified": "2025-10-24T05:18:10Z"
                },
                {
                  "id": "UBUNTU-CVE-2025-9230",
                  "modified": "2025-10-24T05:16:35Z"
                },
                {
                  "id": "USN-7278-1",
                  "modified": "2025-10-13T04:40:27Z"
                },
                {
                  "id": "USN-7786-1",
                  "modified": "2025-10-13T04:42:44Z"
                }
              ]
            },
            {
              "vulns": [
                {
                  "id": "UBUNTU-CVE-2022-27943",
                  "modified": "2025-12-02T10:46:50.529908Z"
                },
                {
                  "id": "UBUNTU-CVE-2023-4039",
                  "modified": "2025-08-29T17:08:22Z"
                },
                {
                  "id": "USN-7700-1",
                  "modified": "2025-10-13T04:42:19Z"
                }
              ]
=======
              "package": {
                "ecosystem": "Ubuntu:22.04",
                "name": "init-system-helpers"
              },
              "version": "1.62"
            },
            {
              "package": {
                "ecosystem": "Ubuntu:22.04",
                "name": "acl"
              },
              "version": "2.3.1-1"
>>>>>>> c82c9c9e
            },
            {
              "package": {
                "ecosystem": "Ubuntu:22.04",
                "name": "apt"
              },
              "version": "2.4.13"
            },
            {
              "package": {
                "ecosystem": "Ubuntu:22.04",
                "name": "attr"
              },
              "version": "1:2.5.1-1build1"
            },
            {
              "package": {
                "ecosystem": "Ubuntu:22.04",
                "name": "audit"
              },
              "version": "1:3.0.7-1build1"
            },
            {
              "package": {
                "ecosystem": "Ubuntu:22.04",
                "name": "audit"
              },
              "version": "1:3.0.7-1build1"
            },
            {
              "package": {
                "ecosystem": "Ubuntu:22.04",
                "name": "util-linux"
              },
              "version": "2.37.2-4ubuntu3.4"
            },
            {
              "package": {
                "ecosystem": "Ubuntu:22.04",
                "name": "bzip2"
              },
              "version": "1.0.8-5build1"
            },
            {
              "package": {
                "ecosystem": "Ubuntu:22.04",
                "name": "glibc"
              },
              "version": "2.35-0ubuntu3.8"
            },
            {
              "package": {
                "ecosystem": "Ubuntu:22.04",
                "name": "glibc"
              },
              "version": "2.35-0ubuntu3.8"
            },
            {
              "package": {
                "ecosystem": "Ubuntu:22.04",
                "name": "libcap-ng"
              },
              "version": "0.7.9-2.2build3"
            },
            {
              "package": {
                "ecosystem": "Ubuntu:22.04",
                "name": "libcap2"
              },
              "version": "1:2.44-1ubuntu0.22.04.1"
            },
            {
              "package": {
                "ecosystem": "Ubuntu:22.04",
                "name": "e2fsprogs"
              },
              "version": "1.46.5-2ubuntu1.2"
            },
            {
              "package": {
                "ecosystem": "Ubuntu:22.04",
                "name": "libxcrypt"
              },
              "version": "1:4.4.27-1"
            },
            {
              "package": {
                "ecosystem": "Ubuntu:22.04",
                "name": "db5.3"
              },
              "version": "5.3.28+dfsg1-0.8ubuntu3"
            },
            {
              "package": {
                "ecosystem": "Ubuntu:22.04",
                "name": "cdebconf"
              },
              "version": "0.261ubuntu1"
            },
            {
              "package": {
                "ecosystem": "Ubuntu:22.04",
                "name": "e2fsprogs"
              },
              "version": "1.46.5-2ubuntu1.2"
            },
            {
              "package": {
                "ecosystem": "Ubuntu:22.04",
                "name": "libffi"
              },
              "version": "3.4.2-4"
            },
            {
              "package": {
                "ecosystem": "Ubuntu:22.04",
                "name": "gcc-12"
              },
              "version": "12.3.0-1ubuntu1~22.04"
            },
            {
              "package": {
                "ecosystem": "Ubuntu:22.04",
                "name": "libgcrypt20"
              },
              "version": "1.9.4-3ubuntu3"
            },
            {
              "package": {
                "ecosystem": "Ubuntu:22.04",
                "name": "gmp"
              },
              "version": "2:6.2.1+dfsg-3ubuntu1"
            },
            {
              "package": {
                "ecosystem": "Ubuntu:22.04",
                "name": "gnutls28"
              },
              "version": "3.7.3-4ubuntu1.5"
            },
            {
              "package": {
                "ecosystem": "Ubuntu:22.04",
                "name": "libgpg-error"
              },
              "version": "1.43-3"
            },
            {
              "package": {
                "ecosystem": "Ubuntu:22.04",
                "name": "krb5"
              },
              "version": "1.19.2-2ubuntu0.4"
            },
            {
              "package": {
                "ecosystem": "Ubuntu:22.04",
                "name": "nettle"
              },
              "version": "3.7.3-1build2"
            },
            {
              "package": {
                "ecosystem": "Ubuntu:22.04",
                "name": "libidn2"
              },
              "version": "2.3.2-2build1"
            },
            {
              "package": {
                "ecosystem": "Ubuntu:22.04",
                "name": "krb5"
              },
              "version": "1.19.2-2ubuntu0.4"
            },
            {
              "package": {
                "ecosystem": "Ubuntu:22.04",
                "name": "keyutils"
              },
              "version": "1.6.1-2ubuntu3"
            },
            {
              "package": {
                "ecosystem": "Ubuntu:22.04",
                "name": "krb5"
              },
              "version": "1.19.2-2ubuntu0.4"
            },
            {
              "package": {
                "ecosystem": "Ubuntu:22.04",
                "name": "krb5"
              },
              "version": "1.19.2-2ubuntu0.4"
            },
            {
              "package": {
                "ecosystem": "Ubuntu:22.04",
                "name": "lz4"
              },
              "version": "1.9.3-2build2"
            },
            {
              "package": {
                "ecosystem": "Ubuntu:22.04",
                "name": "xz-utils"
              },
              "version": "5.2.5-2ubuntu1"
            },
            {
              "package": {
                "ecosystem": "Ubuntu:22.04",
                "name": "util-linux"
              },
              "version": "2.37.2-4ubuntu3.4"
            },
            {
              "package": {
                "ecosystem": "Ubuntu:22.04",
                "name": "ncurses"
              },
              "version": "6.3-2ubuntu0.1"
            },
            {
              "package": {
                "ecosystem": "Ubuntu:22.04",
                "name": "ncurses"
              },
              "version": "6.3-2ubuntu0.1"
            },
            {
              "package": {
                "ecosystem": "Ubuntu:22.04",
                "name": "nettle"
              },
              "version": "3.7.3-1build2"
            },
            {
              "package": {
                "ecosystem": "Ubuntu:22.04",
                "name": "libnsl"
              },
              "version": "1.3.0-2build2"
            },
            {
              "package": {
                "ecosystem": "Ubuntu:22.04",
                "name": "p11-kit"
              },
              "version": "0.24.0-6build1"
            },
            {
              "package": {
                "ecosystem": "Ubuntu:22.04",
                "name": "pam"
              },
              "version": "1.4.0-11ubuntu2.5"
            },
            {
              "package": {
                "ecosystem": "Ubuntu:22.04",
                "name": "pam"
              },
              "version": "1.4.0-11ubuntu2.5"
            },
            {
              "package": {
                "ecosystem": "Ubuntu:22.04",
                "name": "pam"
              },
              "version": "1.4.0-11ubuntu2.5"
            },
            {
              "package": {
                "ecosystem": "Ubuntu:22.04",
                "name": "pam"
              },
              "version": "1.4.0-11ubuntu2.5"
            },
            {
              "package": {
                "ecosystem": "Ubuntu:22.04",
                "name": "pcre2"
              },
              "version": "10.39-3ubuntu0.1"
            },
            {
              "package": {
                "ecosystem": "Ubuntu:22.04",
                "name": "pcre3"
              },
              "version": "2:8.39-13ubuntu0.22.04.1"
            },
            {
              "package": {
                "ecosystem": "Ubuntu:22.04",
                "name": "procps"
              },
              "version": "2:3.3.17-6ubuntu2.1"
            },
            {
              "package": {
                "ecosystem": "Ubuntu:22.04",
                "name": "libseccomp"
              },
              "version": "2.5.3-2ubuntu2"
            },
            {
              "package": {
                "ecosystem": "Ubuntu:22.04",
                "name": "libselinux"
              },
              "version": "3.3-1build2"
            },
            {
              "package": {
                "ecosystem": "Ubuntu:22.04",
                "name": "libsemanage"
              },
              "version": "3.3-1build2"
            },
            {
              "package": {
                "ecosystem": "Ubuntu:22.04",
                "name": "libsemanage"
              },
              "version": "3.3-1build2"
            },
            {
              "package": {
                "ecosystem": "Ubuntu:22.04",
                "name": "libsepol"
              },
              "version": "3.3-1build1"
            },
            {
              "package": {
                "ecosystem": "Ubuntu:22.04",
                "name": "util-linux"
              },
              "version": "2.37.2-4ubuntu3.4"
            },
            {
              "package": {
                "ecosystem": "Ubuntu:22.04",
                "name": "e2fsprogs"
              },
              "version": "1.46.5-2ubuntu1.2"
            },
            {
              "package": {
                "ecosystem": "Ubuntu:22.04",
                "name": "openssl"
              },
              "version": "3.0.2-0ubuntu1.18"
            },
            {
              "package": {
                "ecosystem": "Ubuntu:22.04",
                "name": "gcc-12"
              },
              "version": "12.3.0-1ubuntu1~22.04"
            },
            {
              "package": {
                "ecosystem": "Ubuntu:22.04",
                "name": "systemd"
              },
              "version": "249.11-0ubuntu3.12"
            },
            {
              "package": {
                "ecosystem": "Ubuntu:22.04",
                "name": "libtasn1-6"
              },
              "version": "4.18.0-4build1"
            },
            {
              "package": {
                "ecosystem": "Ubuntu:22.04",
                "name": "ncurses"
              },
              "version": "6.3-2ubuntu0.1"
            },
            {
              "package": {
                "ecosystem": "Ubuntu:22.04",
                "name": "libtirpc"
              },
              "version": "1.3.2-2ubuntu0.1"
            },
            {
              "package": {
                "ecosystem": "Ubuntu:22.04",
                "name": "libtirpc"
              },
              "version": "1.3.2-2ubuntu0.1"
            },
            {
              "package": {
                "ecosystem": "Ubuntu:22.04",
                "name": "systemd"
              },
              "version": "249.11-0ubuntu3.12"
            },
            {
              "package": {
                "ecosystem": "Ubuntu:22.04",
                "name": "libunistring"
              },
              "version": "1.0-1"
            },
            {
              "package": {
                "ecosystem": "Ubuntu:22.04",
                "name": "util-linux"
              },
              "version": "2.37.2-4ubuntu3.4"
            },
            {
              "package": {
                "ecosystem": "Ubuntu:22.04",
                "name": "xxhash"
              },
              "version": "0.8.1-1"
            },
            {
              "package": {
                "ecosystem": "Ubuntu:22.04",
                "name": "libzstd"
              },
              "version": "1.4.8+dfsg-3build1"
            },
            {
              "package": {
                "ecosystem": "Ubuntu:22.04",
                "name": "shadow"
              },
              "version": "1:4.8.1-2ubuntu2.2"
            },
            {
              "package": {
                "ecosystem": "Ubuntu:22.04",
                "name": "e2fsprogs"
              },
              "version": "1.46.5-2ubuntu1.2"
            },
            {
              "package": {
                "ecosystem": "Ubuntu:22.04",
                "name": "lsb"
              },
              "version": "11.1.0ubuntu4"
            },
            {
              "package": {
                "ecosystem": "Ubuntu:22.04",
                "name": "mawk"
              },
              "version": "1.3.4.20200120-3"
            },
            {
              "package": {
                "ecosystem": "Ubuntu:22.04",
                "name": "util-linux"
              },
              "version": "2.37.2-4ubuntu3.4"
            },
            {
              "package": {
                "ecosystem": "Ubuntu:22.04",
                "name": "ncurses"
              },
              "version": "6.3-2ubuntu0.1"
            },
            {
              "package": {
                "ecosystem": "Ubuntu:22.04",
                "name": "ncurses"
              },
              "version": "6.3-2ubuntu0.1"
            },
            {
              "package": {
                "ecosystem": "Ubuntu:22.04",
                "name": "shadow"
              },
              "version": "1:4.8.1-2ubuntu2.2"
            },
            {
              "package": {
                "ecosystem": "Ubuntu:22.04",
                "name": "perl"
              },
              "version": "5.34.0-3ubuntu1.3"
            },
            {
              "package": {
                "ecosystem": "Ubuntu:22.04",
                "name": "procps"
              },
              "version": "2:3.3.17-6ubuntu2.1"
            },
            {
              "package": {
                "ecosystem": "Ubuntu:22.04",
                "name": "sed"
              },
              "version": "4.8-1ubuntu2"
            },
            {
              "package": {
                "ecosystem": "Ubuntu:22.04",
                "name": "sensible-utils"
              },
              "version": "0.0.17"
            },
            {
              "package": {
                "ecosystem": "Ubuntu:22.04",
                "name": "sysvinit"
              },
              "version": "3.01-1ubuntu1"
            },
            {
              "package": {
                "ecosystem": "Ubuntu:22.04",
                "name": "tar"
              },
              "version": "1.34+dfsg-1ubuntu0.1.22.04.2"
            },
            {
              "package": {
                "ecosystem": "Ubuntu:22.04",
                "name": "ubuntu-keyring"
              },
              "version": "2021.03.26"
            },
            {
              "package": {
                "ecosystem": "Ubuntu:22.04",
                "name": "usrmerge"
              },
              "version": "25ubuntu2"
            },
            {
              "package": {
                "ecosystem": "Ubuntu:22.04",
                "name": "util-linux"
              },
              "version": "2.37.2-4ubuntu3.4"
            },
            {
              "package": {
                "ecosystem": "Ubuntu:22.04",
                "name": "zlib"
              },
              "version": "1:1.2.11.dfsg-2ubuntu9.2"
            }
          ]
        }
      headers:
<<<<<<< HEAD
        Content-Length:
          - "8997"
        Content-Type:
          - application/json
      status: 200 OK
      code: 200
      duration: 0s
  - id: 4
    request:
      proto: HTTP/1.1
      proto_major: 1
      proto_minor: 1
      content_length: 8703
      host: api.osv.dev
      body: '{"queries":[{"package":{"ecosystem":"Ubuntu:22.04","name":"adduser"},"version":"3.118ubuntu5"},{"package":{"ecosystem":"Ubuntu:22.04","name":"apt"},"version":"2.4.13"},{"package":{"ecosystem":"Ubuntu:22.04","name":"base-files"},"version":"12ubuntu4.7"},{"package":{"ecosystem":"Ubuntu:22.04","name":"base-passwd"},"version":"3.5.52build1"},{"package":{"ecosystem":"Ubuntu:22.04","name":"bash"},"version":"5.1-6ubuntu1.1"},{"package":{"ecosystem":"Ubuntu:22.04","name":"util-linux"},"version":"1:2.37.2-4ubuntu3.4"},{"package":{"ecosystem":"Ubuntu:22.04","name":"coreutils"},"version":"8.32-4.1ubuntu1.2"},{"package":{"ecosystem":"Ubuntu:22.04","name":"dash"},"version":"0.5.11+git20210903+057cd650a4ed-3build1"},{"package":{"ecosystem":"Ubuntu:22.04","name":"debconf"},"version":"1.5.79ubuntu1"},{"package":{"ecosystem":"Ubuntu:22.04","name":"debianutils"},"version":"5.5-1ubuntu2"},{"package":{"ecosystem":"Ubuntu:22.04","name":"diffutils"},"version":"1:3.8-0ubuntu2"},{"package":{"ecosystem":"Ubuntu:22.04","name":"dpkg"},"version":"1.21.1ubuntu2.3"},{"package":{"ecosystem":"Ubuntu:22.04","name":"e2fsprogs"},"version":"1.46.5-2ubuntu1.2"},{"package":{"ecosystem":"Ubuntu:22.04","name":"findutils"},"version":"4.8.0-1ubuntu3"},{"package":{"ecosystem":"Ubuntu:22.04","name":"gcc-12"},"version":"12.3.0-1ubuntu1~22.04"},{"package":{"ecosystem":"Ubuntu:22.04","name":"gnupg2"},"version":"2.2.27-3ubuntu2.1"},{"package":{"ecosystem":"Ubuntu:22.04","name":"grep"},"version":"3.7-1build1"},{"package":{"ecosystem":"Ubuntu:22.04","name":"gzip"},"version":"1.10-4ubuntu4.1"},{"package":{"ecosystem":"Ubuntu:22.04","name":"hostname"},"version":"3.23ubuntu2"},{"package":{"ecosystem":"Ubuntu:22.04","name":"init-system-helpers"},"version":"1.62"},{"package":{"ecosystem":"Ubuntu:22.04","name":"acl"},"version":"2.3.1-1"},{"package":{"ecosystem":"Ubuntu:22.04","name":"apt"},"version":"2.4.13"},{"package":{"ecosystem":"Ubuntu:22.04","name":"attr"},"version":"1:2.5.1-1build1"},{"package":{"ecosystem":"Ubuntu:22.04","name":"audit"},"version":"1:3.0.7-1build1"},{"package":{"ecosystem":"Ubuntu:22.04","name":"audit"},"version":"1:3.0.7-1build1"},{"package":{"ecosystem":"Ubuntu:22.04","name":"util-linux"},"version":"2.37.2-4ubuntu3.4"},{"package":{"ecosystem":"Ubuntu:22.04","name":"bzip2"},"version":"1.0.8-5build1"},{"package":{"ecosystem":"Ubuntu:22.04","name":"glibc"},"version":"2.35-0ubuntu3.8"},{"package":{"ecosystem":"Ubuntu:22.04","name":"glibc"},"version":"2.35-0ubuntu3.8"},{"package":{"ecosystem":"Ubuntu:22.04","name":"libcap-ng"},"version":"0.7.9-2.2build3"},{"package":{"ecosystem":"Ubuntu:22.04","name":"libcap2"},"version":"1:2.44-1ubuntu0.22.04.1"},{"package":{"ecosystem":"Ubuntu:22.04","name":"e2fsprogs"},"version":"1.46.5-2ubuntu1.2"},{"package":{"ecosystem":"Ubuntu:22.04","name":"libxcrypt"},"version":"1:4.4.27-1"},{"package":{"ecosystem":"Ubuntu:22.04","name":"db5.3"},"version":"5.3.28+dfsg1-0.8ubuntu3"},{"package":{"ecosystem":"Ubuntu:22.04","name":"cdebconf"},"version":"0.261ubuntu1"},{"package":{"ecosystem":"Ubuntu:22.04","name":"e2fsprogs"},"version":"1.46.5-2ubuntu1.2"},{"package":{"ecosystem":"Ubuntu:22.04","name":"libffi"},"version":"3.4.2-4"},{"package":{"ecosystem":"Ubuntu:22.04","name":"gcc-12"},"version":"12.3.0-1ubuntu1~22.04"},{"package":{"ecosystem":"Ubuntu:22.04","name":"libgcrypt20"},"version":"1.9.4-3ubuntu3"},{"package":{"ecosystem":"Ubuntu:22.04","name":"gmp"},"version":"2:6.2.1+dfsg-3ubuntu1"},{"package":{"ecosystem":"Ubuntu:22.04","name":"gnutls28"},"version":"3.7.3-4ubuntu1.5"},{"package":{"ecosystem":"Ubuntu:22.04","name":"libgpg-error"},"version":"1.43-3"},{"package":{"ecosystem":"Ubuntu:22.04","name":"krb5"},"version":"1.19.2-2ubuntu0.4"},{"package":{"ecosystem":"Ubuntu:22.04","name":"nettle"},"version":"3.7.3-1build2"},{"package":{"ecosystem":"Ubuntu:22.04","name":"libidn2"},"version":"2.3.2-2build1"},{"package":{"ecosystem":"Ubuntu:22.04","name":"krb5"},"version":"1.19.2-2ubuntu0.4"},{"package":{"ecosystem":"Ubuntu:22.04","name":"keyutils"},"version":"1.6.1-2ubuntu3"},{"package":{"ecosystem":"Ubuntu:22.04","name":"krb5"},"version":"1.19.2-2ubuntu0.4"},{"package":{"ecosystem":"Ubuntu:22.04","name":"krb5"},"version":"1.19.2-2ubuntu0.4"},{"package":{"ecosystem":"Ubuntu:22.04","name":"lz4"},"version":"1.9.3-2build2"},{"package":{"ecosystem":"Ubuntu:22.04","name":"xz-utils"},"version":"5.2.5-2ubuntu1"},{"package":{"ecosystem":"Ubuntu:22.04","name":"util-linux"},"version":"2.37.2-4ubuntu3.4"},{"package":{"ecosystem":"Ubuntu:22.04","name":"ncurses"},"version":"6.3-2ubuntu0.1"},{"package":{"ecosystem":"Ubuntu:22.04","name":"ncurses"},"version":"6.3-2ubuntu0.1"},{"package":{"ecosystem":"Ubuntu:22.04","name":"nettle"},"version":"3.7.3-1build2"},{"package":{"ecosystem":"Ubuntu:22.04","name":"libnsl"},"version":"1.3.0-2build2"},{"package":{"ecosystem":"Ubuntu:22.04","name":"p11-kit"},"version":"0.24.0-6build1"},{"package":{"ecosystem":"Ubuntu:22.04","name":"pam"},"version":"1.4.0-11ubuntu2.5"},{"package":{"ecosystem":"Ubuntu:22.04","name":"pam"},"version":"1.4.0-11ubuntu2.5"},{"package":{"ecosystem":"Ubuntu:22.04","name":"pam"},"version":"1.4.0-11ubuntu2.5"},{"package":{"ecosystem":"Ubuntu:22.04","name":"pam"},"version":"1.4.0-11ubuntu2.5"},{"package":{"ecosystem":"Ubuntu:22.04","name":"pcre2"},"version":"10.39-3ubuntu0.1"},{"package":{"ecosystem":"Ubuntu:22.04","name":"pcre3"},"version":"2:8.39-13ubuntu0.22.04.1"},{"package":{"ecosystem":"Ubuntu:22.04","name":"procps"},"version":"2:3.3.17-6ubuntu2.1"},{"package":{"ecosystem":"Ubuntu:22.04","name":"libseccomp"},"version":"2.5.3-2ubuntu2"},{"package":{"ecosystem":"Ubuntu:22.04","name":"libselinux"},"version":"3.3-1build2"},{"package":{"ecosystem":"Ubuntu:22.04","name":"libsemanage"},"version":"3.3-1build2"},{"package":{"ecosystem":"Ubuntu:22.04","name":"libsemanage"},"version":"3.3-1build2"},{"package":{"ecosystem":"Ubuntu:22.04","name":"libsepol"},"version":"3.3-1build1"},{"package":{"ecosystem":"Ubuntu:22.04","name":"util-linux"},"version":"2.37.2-4ubuntu3.4"},{"package":{"ecosystem":"Ubuntu:22.04","name":"e2fsprogs"},"version":"1.46.5-2ubuntu1.2"},{"package":{"ecosystem":"Ubuntu:22.04","name":"openssl"},"version":"3.0.2-0ubuntu1.18"},{"package":{"ecosystem":"Ubuntu:22.04","name":"gcc-12"},"version":"12.3.0-1ubuntu1~22.04"},{"package":{"ecosystem":"Ubuntu:22.04","name":"systemd"},"version":"249.11-0ubuntu3.12"},{"package":{"ecosystem":"Ubuntu:22.04","name":"libtasn1-6"},"version":"4.18.0-4build1"},{"package":{"ecosystem":"Ubuntu:22.04","name":"ncurses"},"version":"6.3-2ubuntu0.1"},{"package":{"ecosystem":"Ubuntu:22.04","name":"libtirpc"},"version":"1.3.2-2ubuntu0.1"},{"package":{"ecosystem":"Ubuntu:22.04","name":"libtirpc"},"version":"1.3.2-2ubuntu0.1"},{"package":{"ecosystem":"Ubuntu:22.04","name":"systemd"},"version":"249.11-0ubuntu3.12"},{"package":{"ecosystem":"Ubuntu:22.04","name":"libunistring"},"version":"1.0-1"},{"package":{"ecosystem":"Ubuntu:22.04","name":"util-linux"},"version":"2.37.2-4ubuntu3.4"},{"package":{"ecosystem":"Ubuntu:22.04","name":"xxhash"},"version":"0.8.1-1"},{"package":{"ecosystem":"Ubuntu:22.04","name":"libzstd"},"version":"1.4.8+dfsg-3build1"},{"package":{"ecosystem":"Ubuntu:22.04","name":"shadow"},"version":"1:4.8.1-2ubuntu2.2"},{"package":{"ecosystem":"Ubuntu:22.04","name":"e2fsprogs"},"version":"1.46.5-2ubuntu1.2"},{"package":{"ecosystem":"Ubuntu:22.04","name":"lsb"},"version":"11.1.0ubuntu4"},{"package":{"ecosystem":"Ubuntu:22.04","name":"mawk"},"version":"1.3.4.20200120-3"},{"package":{"ecosystem":"Ubuntu:22.04","name":"util-linux"},"version":"2.37.2-4ubuntu3.4"},{"package":{"ecosystem":"Ubuntu:22.04","name":"ncurses"},"version":"6.3-2ubuntu0.1"},{"package":{"ecosystem":"Ubuntu:22.04","name":"ncurses"},"version":"6.3-2ubuntu0.1"},{"package":{"ecosystem":"Ubuntu:22.04","name":"shadow"},"version":"1:4.8.1-2ubuntu2.2"},{"package":{"ecosystem":"Ubuntu:22.04","name":"perl"},"version":"5.34.0-3ubuntu1.3"},{"package":{"ecosystem":"Ubuntu:22.04","name":"procps"},"version":"2:3.3.17-6ubuntu2.1"},{"package":{"ecosystem":"Ubuntu:22.04","name":"sed"},"version":"4.8-1ubuntu2"},{"package":{"ecosystem":"Ubuntu:22.04","name":"sensible-utils"},"version":"0.0.17"},{"package":{"ecosystem":"Ubuntu:22.04","name":"sysvinit"},"version":"3.01-1ubuntu1"},{"package":{"ecosystem":"Ubuntu:22.04","name":"tar"},"version":"1.34+dfsg-1ubuntu0.1.22.04.2"},{"package":{"ecosystem":"Ubuntu:22.04","name":"ubuntu-keyring"},"version":"2021.03.26"},{"package":{"ecosystem":"Ubuntu:22.04","name":"usrmerge"},"version":"25ubuntu2"},{"package":{"ecosystem":"Ubuntu:22.04","name":"util-linux"},"version":"2.37.2-4ubuntu3.4"},{"package":{"ecosystem":"Ubuntu:22.04","name":"zlib"},"version":"1:1.2.11.dfsg-2ubuntu9.2"}]}'
      headers:
=======
>>>>>>> c82c9c9e
        Content-Type:
          - application/json
        X-Test-Name:
          - TestCommand_OCIImage/Empty_Ubuntu_22.04_image_tar
      url: https://api.osv.dev/v1/querybatch
      method: POST
    response:
      proto: HTTP/2.0
      proto_major: 2
      proto_minor: 0
      content_length: 8997
      body: |
        {
          "results": [
            {},
            {},
            {},
            {},
            {},
            {},
            {
              "vulns": [
                {
                  "id": "UBUNTU-CVE-2016-2781",
                  "modified": "2025-10-24T04:45:39Z"
                },
                {
                  "id": "UBUNTU-CVE-2025-5278",
                  "modified": "2025-10-24T05:16:33Z"
                }
              ]
            },
            {},
            {},
            {},
            {},
            {
              "vulns": [
                {
                  "id": "UBUNTU-CVE-2025-6297",
                  "modified": "2025-10-24T05:16:34Z"
                },
                {
                  "id": "USN-7768-1",
                  "modified": "2025-10-13T04:42:23Z"
                }
              ]
            },
            {},
            {},
            {
              "vulns": [
                {
                  "id": "UBUNTU-CVE-2022-27943",
                  "modified": "2025-12-02T10:46:50.529908Z"
                },
                {
                  "id": "UBUNTU-CVE-2023-4039",
                  "modified": "2025-08-29T17:08:22Z"
                },
                {
                  "id": "USN-7700-1",
                  "modified": "2025-10-13T04:42:19Z"
                }
              ]
            },
            {
              "vulns": [
                {
                  "id": "UBUNTU-CVE-2022-3219",
                  "modified": "2025-10-24T04:53:08Z"
                },
                {
                  "id": "UBUNTU-CVE-2025-30258",
                  "modified": "2025-10-24T05:18:10Z"
                },
                {
                  "id": "USN-7412-1",
                  "modified": "2025-10-14T16:43:54Z"
                },
                {
                  "id": "USN-7412-2",
                  "modified": "2025-10-13T04:41:00Z"
                }
              ]
            },
            {},
            {},
            {},
            {},
            {},
            {},
            {},
            {},
            {},
            {},
            {},
            {
              "vulns": [
                {
                  "id": "UBUNTU-CVE-2016-20013",
                  "modified": "2025-10-24T04:46:01Z"
                },
                {
                  "id": "UBUNTU-CVE-2025-0395",
                  "modified": "2025-09-08T17:06:47Z"
                },
                {
                  "id": "UBUNTU-CVE-2025-4802",
                  "modified": "2025-09-08T17:06:50Z"
                },
                {
                  "id": "UBUNTU-CVE-2025-8058",
                  "modified": "2025-10-24T05:16:35Z"
                },
                {
                  "id": "USN-7259-1",
                  "modified": "2025-10-13T04:39:41Z"
                },
                {
                  "id": "USN-7541-1",
                  "modified": "2025-10-13T04:41:31Z"
                },
                {
                  "id": "USN-7760-1",
                  "modified": "2025-10-13T04:42:23Z"
                }
              ]
            },
            {
              "vulns": [
                {
                  "id": "UBUNTU-CVE-2016-20013",
                  "modified": "2025-10-24T04:46:01Z"
                },
                {
                  "id": "UBUNTU-CVE-2025-0395",
                  "modified": "2025-09-08T17:06:47Z"
                },
                {
                  "id": "UBUNTU-CVE-2025-4802",
                  "modified": "2025-09-08T17:06:50Z"
                },
                {
                  "id": "UBUNTU-CVE-2025-8058",
                  "modified": "2025-10-24T05:16:35Z"
                },
                {
                  "id": "USN-7259-1",
                  "modified": "2025-10-13T04:39:41Z"
                },
                {
                  "id": "USN-7541-1",
                  "modified": "2025-10-13T04:41:31Z"
                },
                {
                  "id": "USN-7760-1",
                  "modified": "2025-10-13T04:42:23Z"
                }
              ]
            },
            {},
            {
              "vulns": [
                {
                  "id": "UBUNTU-CVE-2025-1390",
                  "modified": "2025-09-08T17:06:48Z"
                },
                {
                  "id": "USN-7287-1",
                  "modified": "2025-10-13T04:40:27Z"
                }
              ]
            },
            {},
            {},
            {},
            {},
            {},
            {},
            {
              "vulns": [
                {
                  "id": "UBUNTU-CVE-2022-27943",
                  "modified": "2025-12-02T10:46:50.529908Z"
                },
                {
                  "id": "UBUNTU-CVE-2023-4039",
                  "modified": "2025-08-29T17:08:22Z"
                },
                {
                  "id": "USN-7700-1",
                  "modified": "2025-10-13T04:42:19Z"
                }
              ]
            },
            {
              "vulns": [
                {
                  "id": "UBUNTU-CVE-2024-2236",
                  "modified": "2025-10-30T05:11:27Z"
                }
              ]
            },
            {},
            {
              "vulns": [
                {
                  "id": "UBUNTU-CVE-2024-12243",
                  "modified": "2025-10-30T05:11:31Z"
                },
                {
                  "id": "UBUNTU-CVE-2025-32988",
                  "modified": "2025-10-30T05:20:40Z"
                },
                {
                  "id": "UBUNTU-CVE-2025-32989",
                  "modified": "2025-10-30T05:20:40Z"
                },
                {
                  "id": "UBUNTU-CVE-2025-32990",
                  "modified": "2025-10-30T05:20:40Z"
                },
                {
                  "id": "UBUNTU-CVE-2025-6395",
                  "modified": "2025-10-30T05:19:17Z"
                },
                {
                  "id": "UBUNTU-CVE-2025-9820",
                  "modified": "2025-11-25T05:19:37Z"
                },
                {
                  "id": "USN-7281-1",
                  "modified": "2025-10-13T04:40:27Z"
                },
                {
                  "id": "USN-7635-1",
                  "modified": "2025-10-13T04:42:07Z"
                }
              ]
            },
            {},
            {
              "vulns": [
                {
                  "id": "UBUNTU-CVE-2018-5709",
                  "modified": "2025-10-24T04:46:51Z"
                },
                {
                  "id": "UBUNTU-CVE-2024-26458",
                  "modified": "2025-10-10T15:16:53Z"
                },
                {
                  "id": "UBUNTU-CVE-2024-26461",
                  "modified": "2025-10-10T15:16:53Z"
                },
                {
                  "id": "UBUNTU-CVE-2024-3596",
                  "modified": "2025-10-24T05:06:43Z"
                },
                {
                  "id": "UBUNTU-CVE-2025-24528",
                  "modified": "2025-10-10T15:26:14Z"
                },
                {
                  "id": "UBUNTU-CVE-2025-3576",
                  "modified": "2025-09-08T17:06:49Z"
                },
                {
                  "id": "USN-7257-1",
                  "modified": "2025-10-13T04:39:41Z"
                },
                {
                  "id": "USN-7314-1",
                  "modified": "2025-10-13T04:40:30Z"
                },
                {
                  "id": "USN-7542-1",
                  "modified": "2025-10-13T04:41:31Z"
                }
              ]
            },
            {},
            {},
            {
              "vulns": [
                {
                  "id": "UBUNTU-CVE-2018-5709",
                  "modified": "2025-10-24T04:46:51Z"
                },
                {
                  "id": "UBUNTU-CVE-2024-26458",
                  "modified": "2025-10-10T15:16:53Z"
                },
                {
                  "id": "UBUNTU-CVE-2024-26461",
                  "modified": "2025-10-10T15:16:53Z"
                },
                {
                  "id": "UBUNTU-CVE-2024-3596",
                  "modified": "2025-10-24T05:06:43Z"
                },
                {
                  "id": "UBUNTU-CVE-2025-24528",
                  "modified": "2025-10-10T15:26:14Z"
                },
                {
                  "id": "UBUNTU-CVE-2025-3576",
                  "modified": "2025-09-08T17:06:49Z"
                },
                {
                  "id": "USN-7257-1",
                  "modified": "2025-10-13T04:39:41Z"
                },
                {
                  "id": "USN-7314-1",
                  "modified": "2025-10-13T04:40:30Z"
                },
                {
                  "id": "USN-7542-1",
                  "modified": "2025-10-13T04:41:31Z"
                }
              ]
            },
            {},
            {
              "vulns": [
                {
                  "id": "UBUNTU-CVE-2018-5709",
                  "modified": "2025-10-24T04:46:51Z"
                },
                {
                  "id": "UBUNTU-CVE-2024-26458",
                  "modified": "2025-10-10T15:16:53Z"
                },
                {
                  "id": "UBUNTU-CVE-2024-26461",
                  "modified": "2025-10-10T15:16:53Z"
                },
                {
                  "id": "UBUNTU-CVE-2024-3596",
                  "modified": "2025-10-24T05:06:43Z"
                },
                {
                  "id": "UBUNTU-CVE-2025-24528",
                  "modified": "2025-10-10T15:26:14Z"
                },
                {
                  "id": "UBUNTU-CVE-2025-3576",
                  "modified": "2025-09-08T17:06:49Z"
                },
                {
                  "id": "USN-7257-1",
                  "modified": "2025-10-13T04:39:41Z"
                },
                {
                  "id": "USN-7314-1",
                  "modified": "2025-10-13T04:40:30Z"
                },
                {
                  "id": "USN-7542-1",
                  "modified": "2025-10-13T04:41:31Z"
                }
              ]
            },
            {
              "vulns": [
                {
                  "id": "UBUNTU-CVE-2018-5709",
                  "modified": "2025-10-24T04:46:51Z"
                },
                {
                  "id": "UBUNTU-CVE-2024-26458",
                  "modified": "2025-10-10T15:16:53Z"
                },
                {
                  "id": "UBUNTU-CVE-2024-26461",
                  "modified": "2025-10-10T15:16:53Z"
                },
                {
                  "id": "UBUNTU-CVE-2024-3596",
                  "modified": "2025-10-24T05:06:43Z"
                },
                {
                  "id": "UBUNTU-CVE-2025-24528",
                  "modified": "2025-10-10T15:26:14Z"
                },
                {
                  "id": "UBUNTU-CVE-2025-3576",
                  "modified": "2025-09-08T17:06:49Z"
                },
                {
                  "id": "USN-7257-1",
                  "modified": "2025-10-13T04:39:41Z"
                },
                {
                  "id": "USN-7314-1",
                  "modified": "2025-10-13T04:40:30Z"
                },
                {
                  "id": "USN-7542-1",
                  "modified": "2025-10-13T04:41:31Z"
                }
              ]
            },
            {
              "vulns": [
                {
                  "id": "UBUNTU-CVE-2025-62813",
                  "modified": "2025-10-27T08:32:45.494712Z"
                }
              ]
            },
            {},
            {},
            {
              "vulns": [
                {
                  "id": "UBUNTU-CVE-2023-50495",
                  "modified": "2025-10-24T05:02:22Z"
                },
                {
                  "id": "UBUNTU-CVE-2025-6141",
                  "modified": "2025-10-24T05:16:33Z"
                }
              ]
            },
            {
              "vulns": [
                {
                  "id": "UBUNTU-CVE-2023-50495",
                  "modified": "2025-10-24T05:02:22Z"
                },
                {
                  "id": "UBUNTU-CVE-2025-6141",
                  "modified": "2025-10-24T05:16:33Z"
                }
              ]
            },
            {},
            {},
            {},
            {
              "vulns": [
                {
                  "id": "UBUNTU-CVE-2024-10041",
                  "modified": "2025-10-24T05:06:47Z"
                },
                {
                  "id": "UBUNTU-CVE-2025-6020",
                  "modified": "2025-10-24T05:16:33Z"
                },
                {
                  "id": "UBUNTU-CVE-2025-8941",
                  "modified": "2025-10-24T05:16:35Z"
                },
                {
                  "id": "USN-7580-1",
                  "modified": "2025-10-13T04:41:31Z"
                }
              ]
            },
            {
              "vulns": [
                {
                  "id": "UBUNTU-CVE-2024-10041",
                  "modified": "2025-10-24T05:06:47Z"
                },
                {
                  "id": "UBUNTU-CVE-2025-6020",
                  "modified": "2025-10-24T05:16:33Z"
                },
                {
                  "id": "UBUNTU-CVE-2025-8941",
                  "modified": "2025-10-24T05:16:35Z"
                },
                {
                  "id": "USN-7580-1",
                  "modified": "2025-10-13T04:41:31Z"
                }
              ]
            },
            {
              "vulns": [
                {
                  "id": "UBUNTU-CVE-2024-10041",
                  "modified": "2025-10-24T05:06:47Z"
                },
                {
                  "id": "UBUNTU-CVE-2025-6020",
                  "modified": "2025-10-24T05:16:33Z"
                },
                {
                  "id": "UBUNTU-CVE-2025-8941",
                  "modified": "2025-10-24T05:16:35Z"
                },
                {
                  "id": "USN-7580-1",
                  "modified": "2025-10-13T04:41:31Z"
                }
              ]
            },
            {
              "vulns": [
                {
                  "id": "UBUNTU-CVE-2024-10041",
                  "modified": "2025-10-24T05:06:47Z"
                },
                {
                  "id": "UBUNTU-CVE-2025-6020",
                  "modified": "2025-10-24T05:16:33Z"
                },
                {
                  "id": "UBUNTU-CVE-2025-8941",
                  "modified": "2025-10-24T05:16:35Z"
                },
                {
                  "id": "USN-7580-1",
                  "modified": "2025-10-13T04:41:31Z"
                }
              ]
            },
            {
              "vulns": [
                {
                  "id": "UBUNTU-CVE-2022-41409",
                  "modified": "2025-10-24T04:53:52Z"
                }
              ]
            },
            {
              "vulns": [
                {
                  "id": "UBUNTU-CVE-2017-11164",
                  "modified": "2025-10-24T04:46:24Z"
                }
              ]
            },
            {},
            {},
            {},
            {},
            {},
            {},
            {},
            {},
            {
              "vulns": [
                {
                  "id": "UBUNTU-CVE-2024-13176",
                  "modified": "2025-11-27T08:08:55.011541Z"
                },
                {
                  "id": "UBUNTU-CVE-2024-41996",
                  "modified": "2025-12-01T07:36:42.094949Z"
                },
                {
                  "id": "UBUNTU-CVE-2024-9143",
                  "modified": "2025-11-27T08:14:34.740322Z"
                },
                {
                  "id": "UBUNTU-CVE-2025-27587",
                  "modified": "2025-10-24T05:18:10Z"
                },
                {
                  "id": "UBUNTU-CVE-2025-9230",
                  "modified": "2025-10-24T05:16:35Z"
                },
                {
                  "id": "USN-7278-1",
                  "modified": "2025-10-13T04:40:27Z"
                },
                {
                  "id": "USN-7786-1",
                  "modified": "2025-10-13T04:42:44Z"
                }
              ]
            },
            {
              "vulns": [
                {
                  "id": "UBUNTU-CVE-2022-27943",
                  "modified": "2025-12-02T10:46:50.529908Z"
                },
                {
                  "id": "UBUNTU-CVE-2023-4039",
                  "modified": "2025-08-29T17:08:22Z"
                },
                {
                  "id": "USN-7700-1",
                  "modified": "2025-10-13T04:42:19Z"
                }
              ]
            },
            {
              "vulns": [
                {
                  "id": "UBUNTU-CVE-2023-7008",
                  "modified": "2025-10-09T04:59:16Z"
                },
                {
                  "id": "UBUNTU-CVE-2025-4598",
                  "modified": "2025-09-08T17:06:50Z"
                },
                {
                  "id": "USN-7559-1",
                  "modified": "2025-10-13T04:41:31Z"
                }
              ]
            },
            {
              "vulns": [
                {
                  "id": "UBUNTU-CVE-2021-46848",
                  "modified": "2025-10-24T04:50:41Z"
                },
                {
                  "id": "UBUNTU-CVE-2024-12133",
                  "modified": "2025-10-24T05:06:48Z"
                },
                {
                  "id": "USN-7275-1",
                  "modified": "2025-10-13T04:39:42Z"
                }
              ]
            },
            {
              "vulns": [
                {
                  "id": "UBUNTU-CVE-2023-50495",
                  "modified": "2025-10-24T05:02:22Z"
                },
                {
                  "id": "UBUNTU-CVE-2025-6141",
                  "modified": "2025-10-24T05:16:33Z"
                }
              ]
            },
            {},
            {},
            {
              "vulns": [
                {
                  "id": "UBUNTU-CVE-2023-7008",
                  "modified": "2025-10-09T04:59:16Z"
                },
                {
                  "id": "UBUNTU-CVE-2025-4598",
                  "modified": "2025-09-08T17:06:50Z"
                },
                {
                  "id": "USN-7559-1",
                  "modified": "2025-10-13T04:41:31Z"
                }
              ]
            },
            {},
            {},
            {},
            {
              "vulns": [
                {
                  "id": "UBUNTU-CVE-2022-4899",
                  "modified": "2025-09-08T16:49:53Z"
                }
              ]
            },
            {
              "vulns": [
                {
                  "id": "UBUNTU-CVE-2023-29383",
                  "modified": "2025-10-24T05:01:54Z"
                },
                {
                  "id": "UBUNTU-CVE-2024-56433",
                  "modified": "2025-10-24T05:15:07Z"
                }
              ]
            },
            {},
            {},
            {},
            {},
            {
              "vulns": [
                {
                  "id": "UBUNTU-CVE-2023-50495",
                  "modified": "2025-10-24T05:02:22Z"
                },
                {
                  "id": "UBUNTU-CVE-2025-6141",
                  "modified": "2025-10-24T05:16:33Z"
                }
              ]
            },
            {
              "vulns": [
                {
                  "id": "UBUNTU-CVE-2023-50495",
                  "modified": "2025-10-24T05:02:22Z"
                },
                {
                  "id": "UBUNTU-CVE-2025-6141",
                  "modified": "2025-10-24T05:16:33Z"
                }
              ]
            },
            {
              "vulns": [
                {
                  "id": "UBUNTU-CVE-2023-29383",
                  "modified": "2025-10-24T05:01:54Z"
                },
                {
                  "id": "UBUNTU-CVE-2024-56433",
                  "modified": "2025-10-24T05:15:07Z"
                }
              ]
            },
            {
              "vulns": [
                {
                  "id": "UBUNTU-CVE-2023-31486",
                  "modified": "2025-10-24T05:01:58Z"
                },
                {
                  "id": "UBUNTU-CVE-2023-47039",
                  "modified": "2025-10-24T05:02:19Z"
                },
                {
                  "id": "UBUNTU-CVE-2024-56406",
                  "modified": "2025-10-21T05:15:41Z"
                },
                {
                  "id": "UBUNTU-CVE-2025-40909",
                  "modified": "2025-10-24T05:23:32Z"
                },
                {
                  "id": "USN-7434-1",
                  "modified": "2025-10-21T04:48:40Z"
                },
                {
                  "id": "USN-7678-1",
                  "modified": "2025-10-13T04:42:15Z"
                }
              ]
            },
            {},
            {},
            {},
            {},
            {
              "vulns": [
                {
                  "id": "UBUNTU-CVE-2025-45582",
                  "modified": "2025-10-24T05:23:32Z"
                }
              ]
            },
            {},
            {},
            {},
            {}
          ]
        }
      headers:
        Content-Length:
          - "8997"
        Content-Type:
          - application/json
      status: 200 OK
      code: 200
      duration: 0s
  - id: 4
    request:
      proto: HTTP/1.1
      proto_major: 1
      proto_minor: 1
      content_length: 14065
      host: api.osv.dev
<<<<<<< HEAD
      body: '{"queries":[{"package":{"ecosystem":"Ubuntu:22.04","name":"adduser"},"version":"3.118ubuntu5"},{"package":{"ecosystem":"Ubuntu:22.04","name":"apt"},"version":"2.4.13"},{"package":{"ecosystem":"Ubuntu:22.04","name":"base-files"},"version":"12ubuntu4.7"},{"package":{"ecosystem":"Ubuntu:22.04","name":"base-passwd"},"version":"3.5.52build1"},{"package":{"ecosystem":"Ubuntu:22.04","name":"bash"},"version":"5.1-6ubuntu1.1"},{"package":{"ecosystem":"Ubuntu:22.04","name":"util-linux"},"version":"1:2.37.2-4ubuntu3.4"},{"package":{"ecosystem":"Ubuntu:22.04","name":"coreutils"},"version":"8.32-4.1ubuntu1.2"},{"package":{"ecosystem":"Ubuntu:22.04","name":"dash"},"version":"0.5.11+git20210903+057cd650a4ed-3build1"},{"package":{"ecosystem":"Ubuntu:22.04","name":"debconf"},"version":"1.5.79ubuntu1"},{"package":{"ecosystem":"Ubuntu:22.04","name":"debianutils"},"version":"5.5-1ubuntu2"},{"package":{"ecosystem":"Ubuntu:22.04","name":"diffutils"},"version":"1:3.8-0ubuntu2"},{"package":{"ecosystem":"Ubuntu:22.04","name":"dpkg"},"version":"1.21.1ubuntu2.3"},{"package":{"ecosystem":"Ubuntu:22.04","name":"e2fsprogs"},"version":"1.46.5-2ubuntu1.2"},{"package":{"ecosystem":"Ubuntu:22.04","name":"findutils"},"version":"4.8.0-1ubuntu3"},{"package":{"ecosystem":"Ubuntu:22.04","name":"fzf"},"version":"0.29.0-1ubuntu0.1"},{"package":{"ecosystem":"Ubuntu:22.04","name":"gcc-12"},"version":"12.3.0-1ubuntu1~22.04"},{"package":{"ecosystem":"Go","name":"stdlib"},"version":"1.18.1"},{"package":{"ecosystem":"Ubuntu:22.04","name":"gnupg2"},"version":"2.2.27-3ubuntu2.1"},{"package":{"ecosystem":"Ubuntu:22.04","name":"grep"},"version":"3.7-1build1"},{"package":{"ecosystem":"Ubuntu:22.04","name":"gzip"},"version":"1.10-4ubuntu4.1"},{"package":{"ecosystem":"Ubuntu:22.04","name":"hostname"},"version":"3.23ubuntu2"},{"package":{"ecosystem":"Ubuntu:22.04","name":"init-system-helpers"},"version":"1.62"},{"package":{"ecosystem":"Ubuntu:22.04","name":"acl"},"version":"2.3.1-1"},{"package":{"ecosystem":"Ubuntu:22.04","name":"apt"},"version":"2.4.13"},{"package":{"ecosystem":"Ubuntu:22.04","name":"attr"},"version":"1:2.5.1-1build1"},{"package":{"ecosystem":"Ubuntu:22.04","name":"audit"},"version":"1:3.0.7-1build1"},{"package":{"ecosystem":"Ubuntu:22.04","name":"audit"},"version":"1:3.0.7-1build1"},{"package":{"ecosystem":"Ubuntu:22.04","name":"util-linux"},"version":"2.37.2-4ubuntu3.4"},{"package":{"ecosystem":"Ubuntu:22.04","name":"bzip2"},"version":"1.0.8-5build1"},{"package":{"ecosystem":"Ubuntu:22.04","name":"glibc"},"version":"2.35-0ubuntu3.8"},{"package":{"ecosystem":"Ubuntu:22.04","name":"glibc"},"version":"2.35-0ubuntu3.8"},{"package":{"ecosystem":"Ubuntu:22.04","name":"libcap-ng"},"version":"0.7.9-2.2build3"},{"package":{"ecosystem":"Ubuntu:22.04","name":"libcap2"},"version":"1:2.44-1ubuntu0.22.04.1"},{"package":{"ecosystem":"Ubuntu:22.04","name":"e2fsprogs"},"version":"1.46.5-2ubuntu1.2"},{"package":{"ecosystem":"Ubuntu:22.04","name":"libxcrypt"},"version":"1:4.4.27-1"},{"package":{"ecosystem":"Ubuntu:22.04","name":"db5.3"},"version":"5.3.28+dfsg1-0.8ubuntu3"},{"package":{"ecosystem":"Ubuntu:22.04","name":"cdebconf"},"version":"0.261ubuntu1"},{"package":{"ecosystem":"Ubuntu:22.04","name":"e2fsprogs"},"version":"1.46.5-2ubuntu1.2"},{"package":{"ecosystem":"Ubuntu:22.04","name":"libffi"},"version":"3.4.2-4"},{"package":{"ecosystem":"Ubuntu:22.04","name":"gcc-12"},"version":"12.3.0-1ubuntu1~22.04"},{"package":{"ecosystem":"Ubuntu:22.04","name":"libgcrypt20"},"version":"1.9.4-3ubuntu3"},{"package":{"ecosystem":"Ubuntu:22.04","name":"gmp"},"version":"2:6.2.1+dfsg-3ubuntu1"},{"package":{"ecosystem":"Ubuntu:22.04","name":"gnutls28"},"version":"3.7.3-4ubuntu1.5"},{"package":{"ecosystem":"Ubuntu:22.04","name":"libgpg-error"},"version":"1.43-3"},{"package":{"ecosystem":"Ubuntu:22.04","name":"krb5"},"version":"1.19.2-2ubuntu0.4"},{"package":{"ecosystem":"Ubuntu:22.04","name":"nettle"},"version":"3.7.3-1build2"},{"package":{"ecosystem":"Ubuntu:22.04","name":"libidn2"},"version":"2.3.2-2build1"},{"package":{"ecosystem":"Ubuntu:22.04","name":"krb5"},"version":"1.19.2-2ubuntu0.4"},{"package":{"ecosystem":"Ubuntu:22.04","name":"keyutils"},"version":"1.6.1-2ubuntu3"},{"package":{"ecosystem":"Ubuntu:22.04","name":"krb5"},"version":"1.19.2-2ubuntu0.4"},{"package":{"ecosystem":"Ubuntu:22.04","name":"krb5"},"version":"1.19.2-2ubuntu0.4"},{"package":{"ecosystem":"Ubuntu:22.04","name":"lz4"},"version":"1.9.3-2build2"},{"package":{"ecosystem":"Ubuntu:22.04","name":"xz-utils"},"version":"5.2.5-2ubuntu1"},{"package":{"ecosystem":"Ubuntu:22.04","name":"util-linux"},"version":"2.37.2-4ubuntu3.4"},{"package":{"ecosystem":"Ubuntu:22.04","name":"ncurses"},"version":"6.3-2ubuntu0.1"},{"package":{"ecosystem":"Ubuntu:22.04","name":"ncurses"},"version":"6.3-2ubuntu0.1"},{"package":{"ecosystem":"Ubuntu:22.04","name":"nettle"},"version":"3.7.3-1build2"},{"package":{"ecosystem":"Ubuntu:22.04","name":"libnsl"},"version":"1.3.0-2build2"},{"package":{"ecosystem":"Ubuntu:22.04","name":"p11-kit"},"version":"0.24.0-6build1"},{"package":{"ecosystem":"Ubuntu:22.04","name":"pam"},"version":"1.4.0-11ubuntu2.5"},{"package":{"ecosystem":"Ubuntu:22.04","name":"pam"},"version":"1.4.0-11ubuntu2.5"},{"package":{"ecosystem":"Ubuntu:22.04","name":"pam"},"version":"1.4.0-11ubuntu2.5"},{"package":{"ecosystem":"Ubuntu:22.04","name":"pam"},"version":"1.4.0-11ubuntu2.5"},{"package":{"ecosystem":"Ubuntu:22.04","name":"pcre2"},"version":"10.39-3ubuntu0.1"},{"package":{"ecosystem":"Ubuntu:22.04","name":"pcre3"},"version":"2:8.39-13ubuntu0.22.04.1"},{"package":{"ecosystem":"Ubuntu:22.04","name":"procps"},"version":"2:3.3.17-6ubuntu2.1"},{"package":{"ecosystem":"Ubuntu:22.04","name":"libseccomp"},"version":"2.5.3-2ubuntu2"},{"package":{"ecosystem":"Ubuntu:22.04","name":"libselinux"},"version":"3.3-1build2"},{"package":{"ecosystem":"Ubuntu:22.04","name":"libsemanage"},"version":"3.3-1build2"},{"package":{"ecosystem":"Ubuntu:22.04","name":"libsemanage"},"version":"3.3-1build2"},{"package":{"ecosystem":"Ubuntu:22.04","name":"libsepol"},"version":"3.3-1build1"},{"package":{"ecosystem":"Ubuntu:22.04","name":"util-linux"},"version":"2.37.2-4ubuntu3.4"},{"package":{"ecosystem":"Ubuntu:22.04","name":"e2fsprogs"},"version":"1.46.5-2ubuntu1.2"},{"package":{"ecosystem":"Ubuntu:22.04","name":"openssl"},"version":"3.0.2-0ubuntu1.18"},{"package":{"ecosystem":"Ubuntu:22.04","name":"gcc-12"},"version":"12.3.0-1ubuntu1~22.04"},{"package":{"ecosystem":"Ubuntu:22.04","name":"systemd"},"version":"249.11-0ubuntu3.12"},{"package":{"ecosystem":"Ubuntu:22.04","name":"libtasn1-6"},"version":"4.18.0-4build1"},{"package":{"ecosystem":"Ubuntu:22.04","name":"ncurses"},"version":"6.3-2ubuntu0.1"},{"package":{"ecosystem":"Ubuntu:22.04","name":"libtirpc"},"version":"1.3.2-2ubuntu0.1"},{"package":{"ecosystem":"Ubuntu:22.04","name":"libtirpc"},"version":"1.3.2-2ubuntu0.1"},{"package":{"ecosystem":"Ubuntu:22.04","name":"systemd"},"version":"249.11-0ubuntu3.12"},{"package":{"ecosystem":"Ubuntu:22.04","name":"libunistring"},"version":"1.0-1"},{"package":{"ecosystem":"Ubuntu:22.04","name":"util-linux"},"version":"2.37.2-4ubuntu3.4"},{"package":{"ecosystem":"Ubuntu:22.04","name":"xxhash"},"version":"0.8.1-1"},{"package":{"ecosystem":"Ubuntu:22.04","name":"libzstd"},"version":"1.4.8+dfsg-3build1"},{"package":{"ecosystem":"Ubuntu:22.04","name":"shadow"},"version":"1:4.8.1-2ubuntu2.2"},{"package":{"ecosystem":"Ubuntu:22.04","name":"e2fsprogs"},"version":"1.46.5-2ubuntu1.2"},{"package":{"ecosystem":"Ubuntu:22.04","name":"lsb"},"version":"11.1.0ubuntu4"},{"package":{"ecosystem":"Ubuntu:22.04","name":"mawk"},"version":"1.3.4.20200120-3"},{"package":{"ecosystem":"Ubuntu:22.04","name":"util-linux"},"version":"2.37.2-4ubuntu3.4"},{"package":{"ecosystem":"Ubuntu:22.04","name":"ncurses"},"version":"6.3-2ubuntu0.1"},{"package":{"ecosystem":"Ubuntu:22.04","name":"ncurses"},"version":"6.3-2ubuntu0.1"},{"package":{"ecosystem":"Ubuntu:22.04","name":"shadow"},"version":"1:4.8.1-2ubuntu2.2"},{"package":{"ecosystem":"Ubuntu:22.04","name":"perl"},"version":"5.34.0-3ubuntu1.3"},{"package":{"ecosystem":"Ubuntu:22.04","name":"procps"},"version":"2:3.3.17-6ubuntu2.1"},{"package":{"ecosystem":"Ubuntu:22.04","name":"sed"},"version":"4.8-1ubuntu2"},{"package":{"ecosystem":"Ubuntu:22.04","name":"sensible-utils"},"version":"0.0.17"},{"package":{"ecosystem":"Ubuntu:22.04","name":"sysvinit"},"version":"3.01-1ubuntu1"},{"package":{"ecosystem":"Ubuntu:22.04","name":"tar"},"version":"1.34+dfsg-1ubuntu0.1.22.04.2"},{"package":{"ecosystem":"Ubuntu:22.04","name":"ubuntu-keyring"},"version":"2021.03.26"},{"package":{"ecosystem":"Ubuntu:22.04","name":"usrmerge"},"version":"25ubuntu2"},{"package":{"ecosystem":"Ubuntu:22.04","name":"util-linux"},"version":"2.37.2-4ubuntu3.4"},{"package":{"ecosystem":"Ubuntu:22.04","name":"zlib"},"version":"1:1.2.11.dfsg-2ubuntu9.2"}]}'
      headers:
        Content-Type:
          - application/json
        X-Test-Name:
          - TestCommand_OCIImage/Scanning_Ubuntu_image_with_go_OS_packages_json
      url: https://api.osv.dev/v1/querybatch
      method: POST
    response:
      proto: HTTP/2.0
      proto_major: 2
      proto_minor: 0
      content_length: 13503
=======
>>>>>>> c82c9c9e
      body: |
        {
          "queries": [
            {
              "package": {
                "ecosystem": "Ubuntu:22.04",
                "name": "adduser"
              },
              "version": "3.118ubuntu5"
            },
            {
              "package": {
                "ecosystem": "Ubuntu:22.04",
                "name": "apt"
              },
              "version": "2.4.13"
            },
            {
              "package": {
                "ecosystem": "Ubuntu:22.04",
                "name": "base-files"
              },
              "version": "12ubuntu4.7"
            },
            {
              "package": {
                "ecosystem": "Ubuntu:22.04",
                "name": "base-passwd"
              },
              "version": "3.5.52build1"
            },
            {
              "package": {
                "ecosystem": "Ubuntu:22.04",
                "name": "bash"
              },
              "version": "5.1-6ubuntu1.1"
            },
            {
              "package": {
                "ecosystem": "Ubuntu:22.04",
                "name": "util-linux"
              },
              "version": "1:2.37.2-4ubuntu3.4"
            },
            {
              "package": {
                "ecosystem": "Ubuntu:22.04",
                "name": "coreutils"
              },
              "version": "8.32-4.1ubuntu1.2"
            },
            {
              "package": {
                "ecosystem": "Ubuntu:22.04",
                "name": "dash"
              },
              "version": "0.5.11+git20210903+057cd650a4ed-3build1"
            },
            {
              "package": {
                "ecosystem": "Ubuntu:22.04",
                "name": "debconf"
              },
              "version": "1.5.79ubuntu1"
            },
            {
              "package": {
                "ecosystem": "Ubuntu:22.04",
                "name": "debianutils"
              },
              "version": "5.5-1ubuntu2"
            },
            {
              "package": {
                "ecosystem": "Ubuntu:22.04",
                "name": "diffutils"
              },
              "version": "1:3.8-0ubuntu2"
            },
            {
              "package": {
                "ecosystem": "Ubuntu:22.04",
                "name": "dpkg"
              },
              "version": "1.21.1ubuntu2.3"
            },
            {
              "package": {
                "ecosystem": "Ubuntu:22.04",
                "name": "e2fsprogs"
              },
              "version": "1.46.5-2ubuntu1.2"
            },
            {
              "package": {
                "ecosystem": "Ubuntu:22.04",
                "name": "findutils"
              },
              "version": "4.8.0-1ubuntu3"
            },
            {
              "package": {
                "ecosystem": "Ubuntu:22.04",
                "name": "gcc-12"
              },
              "version": "12.3.0-1ubuntu1~22.04"
            },
            {
              "package": {
                "ecosystem": "Ubuntu:22.04",
                "name": "gnupg2"
              },
              "version": "2.2.27-3ubuntu2.1"
            },
            {
              "package": {
                "ecosystem": "Ubuntu:22.04",
                "name": "grep"
              },
              "version": "3.7-1build1"
            },
            {
              "package": {
                "ecosystem": "Ubuntu:22.04",
                "name": "gzip"
              },
              "version": "1.10-4ubuntu4.1"
            },
            {
              "package": {
                "ecosystem": "Ubuntu:22.04",
                "name": "hostname"
              },
              "version": "3.23ubuntu2"
            },
            {
              "package": {
                "ecosystem": "Ubuntu:22.04",
                "name": "init-system-helpers"
              },
              "version": "1.62"
            },
            {
              "package": {
                "ecosystem": "Ubuntu:22.04",
                "name": "acl"
              },
              "version": "2.3.1-1"
            },
            {
              "package": {
                "ecosystem": "Ubuntu:22.04",
                "name": "apt"
              },
              "version": "2.4.13"
            },
            {
              "package": {
                "ecosystem": "Ubuntu:22.04",
                "name": "attr"
              },
              "version": "1:2.5.1-1build1"
            },
            {
              "package": {
                "ecosystem": "Ubuntu:22.04",
                "name": "audit"
              },
              "version": "1:3.0.7-1build1"
            },
            {
              "package": {
                "ecosystem": "Ubuntu:22.04",
                "name": "audit"
              },
              "version": "1:3.0.7-1build1"
            },
            {
              "package": {
                "ecosystem": "Ubuntu:22.04",
                "name": "util-linux"
              },
              "version": "2.37.2-4ubuntu3.4"
            },
            {
              "package": {
                "ecosystem": "Ubuntu:22.04",
                "name": "bzip2"
              },
              "version": "1.0.8-5build1"
            },
            {
              "package": {
                "ecosystem": "Ubuntu:22.04",
                "name": "glibc"
              },
              "version": "2.35-0ubuntu3.8"
            },
            {
              "package": {
                "ecosystem": "Ubuntu:22.04",
                "name": "glibc"
              },
              "version": "2.35-0ubuntu3.8"
            },
            {
              "package": {
                "ecosystem": "Ubuntu:22.04",
                "name": "libcap-ng"
              },
              "version": "0.7.9-2.2build3"
            },
            {
              "package": {
                "ecosystem": "Ubuntu:22.04",
                "name": "libcap2"
              },
              "version": "1:2.44-1ubuntu0.22.04.1"
            },
            {
              "package": {
                "ecosystem": "Ubuntu:22.04",
                "name": "e2fsprogs"
              },
              "version": "1.46.5-2ubuntu1.2"
            },
            {
              "package": {
                "ecosystem": "Ubuntu:22.04",
                "name": "libxcrypt"
              },
              "version": "1:4.4.27-1"
            },
            {
              "package": {
                "ecosystem": "Ubuntu:22.04",
                "name": "db5.3"
              },
              "version": "5.3.28+dfsg1-0.8ubuntu3"
            },
            {
              "package": {
                "ecosystem": "Ubuntu:22.04",
                "name": "cdebconf"
              },
              "version": "0.261ubuntu1"
            },
            {
              "package": {
                "ecosystem": "Ubuntu:22.04",
                "name": "e2fsprogs"
              },
              "version": "1.46.5-2ubuntu1.2"
            },
            {
              "package": {
                "ecosystem": "Ubuntu:22.04",
                "name": "libffi"
              },
              "version": "3.4.2-4"
            },
            {
              "package": {
                "ecosystem": "Ubuntu:22.04",
                "name": "gcc-12"
              },
              "version": "12.3.0-1ubuntu1~22.04"
            },
            {
              "package": {
                "ecosystem": "Ubuntu:22.04",
                "name": "libgcrypt20"
              },
              "version": "1.9.4-3ubuntu3"
            },
            {
              "package": {
                "ecosystem": "Ubuntu:22.04",
                "name": "gmp"
              },
              "version": "2:6.2.1+dfsg-3ubuntu1"
            },
            {
              "package": {
                "ecosystem": "Ubuntu:22.04",
                "name": "gnutls28"
              },
              "version": "3.7.3-4ubuntu1.5"
            },
            {
              "package": {
                "ecosystem": "Ubuntu:22.04",
                "name": "libgpg-error"
              },
              "version": "1.43-3"
            },
            {
              "package": {
                "ecosystem": "Ubuntu:22.04",
                "name": "krb5"
              },
              "version": "1.19.2-2ubuntu0.4"
            },
            {
              "package": {
                "ecosystem": "Ubuntu:22.04",
                "name": "nettle"
              },
              "version": "3.7.3-1build2"
            },
            {
              "package": {
                "ecosystem": "Ubuntu:22.04",
                "name": "libidn2"
              },
              "version": "2.3.2-2build1"
            },
            {
              "package": {
                "ecosystem": "Ubuntu:22.04",
                "name": "krb5"
              },
              "version": "1.19.2-2ubuntu0.4"
            },
            {
              "package": {
                "ecosystem": "Ubuntu:22.04",
                "name": "keyutils"
              },
              "version": "1.6.1-2ubuntu3"
            },
            {
              "package": {
                "ecosystem": "Ubuntu:22.04",
                "name": "krb5"
              },
              "version": "1.19.2-2ubuntu0.4"
            },
            {
              "package": {
                "ecosystem": "Ubuntu:22.04",
                "name": "krb5"
              },
              "version": "1.19.2-2ubuntu0.4"
            },
            {
              "package": {
                "ecosystem": "Ubuntu:22.04",
                "name": "lz4"
              },
              "version": "1.9.3-2build2"
            },
            {
              "package": {
                "ecosystem": "Ubuntu:22.04",
                "name": "xz-utils"
              },
              "version": "5.2.5-2ubuntu1"
            },
            {
              "package": {
                "ecosystem": "Ubuntu:22.04",
                "name": "util-linux"
              },
              "version": "2.37.2-4ubuntu3.4"
            },
            {
              "package": {
                "ecosystem": "Ubuntu:22.04",
                "name": "ncurses"
              },
              "version": "6.3-2ubuntu0.1"
            },
            {
              "package": {
                "ecosystem": "Ubuntu:22.04",
                "name": "ncurses"
              },
              "version": "6.3-2ubuntu0.1"
            },
            {
              "package": {
                "ecosystem": "Ubuntu:22.04",
                "name": "nettle"
              },
              "version": "3.7.3-1build2"
            },
            {
              "package": {
                "ecosystem": "Ubuntu:22.04",
                "name": "libnsl"
              },
              "version": "1.3.0-2build2"
            },
            {
              "package": {
                "ecosystem": "Ubuntu:22.04",
                "name": "p11-kit"
              },
              "version": "0.24.0-6build1"
            },
            {
              "package": {
                "ecosystem": "Ubuntu:22.04",
                "name": "pam"
              },
              "version": "1.4.0-11ubuntu2.5"
            },
            {
              "package": {
                "ecosystem": "Ubuntu:22.04",
                "name": "pam"
              },
              "version": "1.4.0-11ubuntu2.5"
            },
            {
              "package": {
                "ecosystem": "Ubuntu:22.04",
                "name": "pam"
              },
              "version": "1.4.0-11ubuntu2.5"
            },
            {
              "package": {
                "ecosystem": "Ubuntu:22.04",
                "name": "pam"
              },
              "version": "1.4.0-11ubuntu2.5"
            },
            {
              "package": {
                "ecosystem": "Ubuntu:22.04",
                "name": "pcre2"
              },
              "version": "10.39-3ubuntu0.1"
            },
            {
              "package": {
                "ecosystem": "Ubuntu:22.04",
                "name": "pcre3"
              },
              "version": "2:8.39-13ubuntu0.22.04.1"
            },
            {
              "package": {
                "ecosystem": "Ubuntu:22.04",
                "name": "procps"
              },
              "version": "2:3.3.17-6ubuntu2.1"
            },
            {
              "package": {
                "ecosystem": "Ubuntu:22.04",
                "name": "libseccomp"
              },
              "version": "2.5.3-2ubuntu2"
            },
            {
              "package": {
                "ecosystem": "Ubuntu:22.04",
                "name": "libselinux"
              },
              "version": "3.3-1build2"
            },
            {
              "package": {
                "ecosystem": "Ubuntu:22.04",
                "name": "libsemanage"
              },
              "version": "3.3-1build2"
            },
            {
              "package": {
                "ecosystem": "Ubuntu:22.04",
                "name": "libsemanage"
              },
              "version": "3.3-1build2"
            },
            {
              "package": {
                "ecosystem": "Ubuntu:22.04",
                "name": "libsepol"
              },
              "version": "3.3-1build1"
            },
            {
              "package": {
                "ecosystem": "Ubuntu:22.04",
                "name": "util-linux"
              },
              "version": "2.37.2-4ubuntu3.4"
            },
            {
              "package": {
                "ecosystem": "Ubuntu:22.04",
                "name": "e2fsprogs"
              },
              "version": "1.46.5-2ubuntu1.2"
            },
            {
              "package": {
                "ecosystem": "Ubuntu:22.04",
                "name": "openssl"
              },
              "version": "3.0.2-0ubuntu1.18"
            },
            {
              "package": {
                "ecosystem": "Ubuntu:22.04",
                "name": "gcc-12"
              },
              "version": "12.3.0-1ubuntu1~22.04"
            },
            {
              "package": {
                "ecosystem": "Ubuntu:22.04",
                "name": "systemd"
              },
              "version": "249.11-0ubuntu3.12"
            },
            {
              "package": {
                "ecosystem": "Ubuntu:22.04",
                "name": "libtasn1-6"
              },
              "version": "4.18.0-4build1"
            },
            {
              "package": {
                "ecosystem": "Ubuntu:22.04",
                "name": "ncurses"
              },
              "version": "6.3-2ubuntu0.1"
            },
            {
              "package": {
                "ecosystem": "Ubuntu:22.04",
                "name": "libtirpc"
              },
              "version": "1.3.2-2ubuntu0.1"
            },
            {
              "package": {
                "ecosystem": "Ubuntu:22.04",
                "name": "libtirpc"
              },
              "version": "1.3.2-2ubuntu0.1"
            },
            {
              "package": {
                "ecosystem": "Ubuntu:22.04",
                "name": "systemd"
              },
              "version": "249.11-0ubuntu3.12"
            },
            {
              "package": {
                "ecosystem": "Ubuntu:22.04",
                "name": "libunistring"
              },
              "version": "1.0-1"
            },
            {
              "package": {
                "ecosystem": "Ubuntu:22.04",
                "name": "util-linux"
              },
              "version": "2.37.2-4ubuntu3.4"
            },
            {
              "package": {
                "ecosystem": "Ubuntu:22.04",
                "name": "xxhash"
              },
              "version": "0.8.1-1"
            },
            {
              "package": {
                "ecosystem": "Ubuntu:22.04",
                "name": "libzstd"
              },
              "version": "1.4.8+dfsg-3build1"
            },
            {
              "package": {
                "ecosystem": "Ubuntu:22.04",
                "name": "shadow"
              },
              "version": "1:4.8.1-2ubuntu2.2"
            },
            {
              "package": {
                "ecosystem": "Ubuntu:22.04",
                "name": "e2fsprogs"
              },
              "version": "1.46.5-2ubuntu1.2"
            },
            {
              "package": {
                "ecosystem": "Ubuntu:22.04",
                "name": "lsb"
              },
              "version": "11.1.0ubuntu4"
            },
            {
              "package": {
                "ecosystem": "Ubuntu:22.04",
                "name": "mawk"
              },
              "version": "1.3.4.20200120-3"
            },
            {
              "package": {
                "ecosystem": "Ubuntu:22.04",
                "name": "util-linux"
              },
              "version": "2.37.2-4ubuntu3.4"
            },
            {
              "package": {
                "ecosystem": "Ubuntu:22.04",
                "name": "ncurses"
              },
              "version": "6.3-2ubuntu0.1"
            },
            {
              "package": {
                "ecosystem": "Ubuntu:22.04",
                "name": "ncurses"
              },
              "version": "6.3-2ubuntu0.1"
            },
            {
              "package": {
                "ecosystem": "Ubuntu:22.04",
                "name": "shadow"
              },
              "version": "1:4.8.1-2ubuntu2.2"
            },
            {
              "package": {
                "ecosystem": "Ubuntu:22.04",
                "name": "perl"
              },
              "version": "5.34.0-3ubuntu1.3"
            },
            {
              "package": {
                "ecosystem": "Ubuntu:22.04",
                "name": "procps"
              },
              "version": "2:3.3.17-6ubuntu2.1"
            },
            {
              "package": {
                "ecosystem": "Ubuntu:22.04",
                "name": "sed"
              },
              "version": "4.8-1ubuntu2"
            },
            {
              "package": {
                "ecosystem": "Ubuntu:22.04",
                "name": "sensible-utils"
              },
              "version": "0.0.17"
            },
            {
              "package": {
                "ecosystem": "Ubuntu:22.04",
                "name": "sysvinit"
              },
              "version": "3.01-1ubuntu1"
            },
            {
              "package": {
                "ecosystem": "Ubuntu:22.04",
                "name": "tar"
              },
              "version": "1.34+dfsg-1ubuntu0.1.22.04.2"
            },
            {
              "package": {
                "ecosystem": "Ubuntu:22.04",
                "name": "ubuntu-keyring"
              },
              "version": "2021.03.26"
            },
            {
              "package": {
                "ecosystem": "Ubuntu:22.04",
                "name": "usrmerge"
              },
              "version": "25ubuntu2"
            },
            {
              "package": {
                "ecosystem": "Ubuntu:22.04",
                "name": "util-linux"
              },
              "version": "2.37.2-4ubuntu3.4"
            },
            {
              "package": {
                "ecosystem": "Ubuntu:22.04",
                "name": "zlib"
              },
              "version": "1:1.2.11.dfsg-2ubuntu9.2"
            }
          ]
        }
      headers:
        Content-Type:
          - application/json
        X-Test-Name:
          - TestCommand_OCIImage/Empty_Ubuntu_22.04_image_tar_with_unimportant_vulns
      url: https://api.osv.dev/v1/querybatch
      method: POST
    response:
      proto: HTTP/2.0
      proto_major: 2
      proto_minor: 0
      content_length: 8976
      body: |
        {
          "results": [
            {},
            {},
            {},
            {},
            {},
            {},
            {
              "vulns": [
                {
                  "id": "UBUNTU-CVE-2016-2781",
                  "modified": "2025-10-24T04:45:39Z"
                },
                {
                  "id": "UBUNTU-CVE-2025-5278",
                  "modified": "2025-10-24T05:16:33Z"
                }
              ]
            },
            {},
            {},
            {},
            {},
            {
              "vulns": [
                {
                  "id": "UBUNTU-CVE-2025-6297",
                  "modified": "2025-10-24T05:16:34Z"
                },
                {
                  "id": "USN-7768-1",
                  "modified": "2025-10-13T04:42:23Z"
                }
              ]
            },
            {},
            {},
            {
              "vulns": [
                {
                  "id": "UBUNTU-CVE-2022-27943",
                  "modified": "2025-12-02T10:46:50.529908Z"
                },
                {
                  "id": "UBUNTU-CVE-2023-4039",
                  "modified": "2025-08-29T17:08:22Z"
                },
                {
                  "id": "USN-7700-1",
                  "modified": "2025-10-13T04:42:19Z"
                }
              ]
            },
            {
              "vulns": [
                {
                  "id": "UBUNTU-CVE-2022-3219",
                  "modified": "2025-10-24T04:53:08Z"
                },
                {
                  "id": "UBUNTU-CVE-2025-30258",
                  "modified": "2025-10-24T05:18:10Z"
                },
                {
                  "id": "USN-7412-1",
                  "modified": "2025-10-14T16:43:54Z"
                },
                {
                  "id": "USN-7412-2",
                  "modified": "2025-10-13T04:41:00Z"
                }
              ]
            },
            {},
            {},
            {},
            {},
            {},
            {},
            {},
            {},
            {},
            {},
            {},
            {
              "vulns": [
                {
                  "id": "UBUNTU-CVE-2016-20013",
                  "modified": "2025-10-24T04:46:01Z"
                },
                {
                  "id": "UBUNTU-CVE-2025-0395",
                  "modified": "2025-09-08T17:06:47Z"
                },
                {
                  "id": "UBUNTU-CVE-2025-4802",
                  "modified": "2025-09-08T17:06:50Z"
                },
                {
                  "id": "UBUNTU-CVE-2025-8058",
                  "modified": "2025-10-24T05:16:35Z"
                },
                {
                  "id": "USN-7259-1",
                  "modified": "2025-10-13T04:39:41Z"
                },
                {
                  "id": "USN-7541-1",
                  "modified": "2025-10-13T04:41:31Z"
                },
                {
                  "id": "USN-7760-1",
                  "modified": "2025-10-13T04:42:23Z"
                }
              ]
            },
            {
              "vulns": [
                {
                  "id": "UBUNTU-CVE-2016-20013",
                  "modified": "2025-10-24T04:46:01Z"
                },
                {
                  "id": "UBUNTU-CVE-2025-0395",
                  "modified": "2025-09-08T17:06:47Z"
                },
                {
                  "id": "UBUNTU-CVE-2025-4802",
                  "modified": "2025-09-08T17:06:50Z"
                },
                {
                  "id": "UBUNTU-CVE-2025-8058",
                  "modified": "2025-10-24T05:16:35Z"
                },
                {
                  "id": "USN-7259-1",
                  "modified": "2025-10-13T04:39:41Z"
                },
                {
                  "id": "USN-7541-1",
                  "modified": "2025-10-13T04:41:31Z"
                },
                {
                  "id": "USN-7760-1",
                  "modified": "2025-10-13T04:42:23Z"
                }
              ]
            },
            {},
            {
              "vulns": [
                {
                  "id": "UBUNTU-CVE-2025-1390",
                  "modified": "2025-09-08T17:06:48Z"
                },
                {
                  "id": "USN-7287-1",
                  "modified": "2025-10-13T04:40:27Z"
                }
              ]
            },
            {},
            {},
            {},
            {},
            {},
            {},
            {
              "vulns": [
                {
                  "id": "UBUNTU-CVE-2022-27943",
                  "modified": "2025-10-30T04:59:14Z"
                },
                {
                  "id": "UBUNTU-CVE-2023-4039",
                  "modified": "2025-08-29T17:08:22Z"
                },
                {
                  "id": "USN-7700-1",
                  "modified": "2025-10-13T04:42:19Z"
                }
              ]
            },
            {
              "vulns": [
                {
                  "id": "UBUNTU-CVE-2024-2236",
                  "modified": "2025-10-30T05:11:27Z"
                }
              ]
            },
            {},
            {
              "vulns": [
                {
                  "id": "UBUNTU-CVE-2024-12243",
                  "modified": "2025-10-30T05:11:31Z"
                },
                {
                  "id": "UBUNTU-CVE-2025-32988",
                  "modified": "2025-10-30T05:20:40Z"
                },
                {
                  "id": "UBUNTU-CVE-2025-32989",
                  "modified": "2025-10-30T05:20:40Z"
                },
                {
                  "id": "UBUNTU-CVE-2025-32990",
                  "modified": "2025-10-30T05:20:40Z"
                },
                {
                  "id": "UBUNTU-CVE-2025-6395",
                  "modified": "2025-10-30T05:19:17Z"
                },
                {
                  "id": "UBUNTU-CVE-2025-9820",
                  "modified": "2025-11-25T05:19:37Z"
                },
                {
                  "id": "USN-7281-1",
                  "modified": "2025-10-13T04:40:27Z"
                },
                {
                  "id": "USN-7635-1",
                  "modified": "2025-10-13T04:42:07Z"
                }
              ]
            },
            {},
            {
              "vulns": [
                {
                  "id": "UBUNTU-CVE-2018-5709",
                  "modified": "2025-10-24T04:46:51Z"
                },
                {
                  "id": "UBUNTU-CVE-2024-26458",
                  "modified": "2025-10-10T15:16:53Z"
                },
                {
                  "id": "UBUNTU-CVE-2024-26461",
                  "modified": "2025-10-10T15:16:53Z"
                },
                {
                  "id": "UBUNTU-CVE-2024-3596",
                  "modified": "2025-10-24T05:06:43Z"
                },
                {
                  "id": "UBUNTU-CVE-2025-24528",
                  "modified": "2025-10-10T15:26:14Z"
                },
                {
                  "id": "UBUNTU-CVE-2025-3576",
                  "modified": "2025-09-08T17:06:49Z"
                },
                {
                  "id": "USN-7257-1",
                  "modified": "2025-10-13T04:39:41Z"
                },
                {
                  "id": "USN-7314-1",
                  "modified": "2025-10-13T04:40:30Z"
                },
                {
                  "id": "USN-7542-1",
                  "modified": "2025-10-13T04:41:31Z"
                }
              ]
            },
            {},
            {},
            {
              "vulns": [
                {
                  "id": "UBUNTU-CVE-2018-5709",
                  "modified": "2025-10-24T04:46:51Z"
                },
                {
                  "id": "UBUNTU-CVE-2024-26458",
                  "modified": "2025-10-10T15:16:53Z"
                },
                {
                  "id": "UBUNTU-CVE-2024-26461",
                  "modified": "2025-10-10T15:16:53Z"
                },
                {
                  "id": "UBUNTU-CVE-2024-3596",
                  "modified": "2025-10-24T05:06:43Z"
                },
                {
                  "id": "UBUNTU-CVE-2025-24528",
                  "modified": "2025-10-10T15:26:14Z"
                },
                {
                  "id": "UBUNTU-CVE-2025-3576",
                  "modified": "2025-09-08T17:06:49Z"
                },
                {
                  "id": "USN-7257-1",
                  "modified": "2025-10-13T04:39:41Z"
                },
                {
                  "id": "USN-7314-1",
                  "modified": "2025-10-13T04:40:30Z"
                },
                {
                  "id": "USN-7542-1",
                  "modified": "2025-10-13T04:41:31Z"
                }
              ]
            },
            {},
            {
              "vulns": [
                {
                  "id": "UBUNTU-CVE-2018-5709",
                  "modified": "2025-10-24T04:46:51Z"
                },
                {
                  "id": "UBUNTU-CVE-2024-26458",
                  "modified": "2025-10-10T15:16:53Z"
                },
                {
                  "id": "UBUNTU-CVE-2024-26461",
                  "modified": "2025-10-10T15:16:53Z"
                },
                {
                  "id": "UBUNTU-CVE-2024-3596",
                  "modified": "2025-10-24T05:06:43Z"
                },
                {
                  "id": "UBUNTU-CVE-2025-24528",
                  "modified": "2025-10-10T15:26:14Z"
                },
                {
                  "id": "UBUNTU-CVE-2025-3576",
                  "modified": "2025-09-08T17:06:49Z"
                },
                {
                  "id": "USN-7257-1",
                  "modified": "2025-10-13T04:39:41Z"
                },
                {
                  "id": "USN-7314-1",
                  "modified": "2025-10-13T04:40:30Z"
                },
                {
                  "id": "USN-7542-1",
                  "modified": "2025-10-13T04:41:31Z"
                }
              ]
            },
            {
              "vulns": [
                {
                  "id": "UBUNTU-CVE-2018-5709",
                  "modified": "2025-10-24T04:46:51Z"
                },
                {
                  "id": "UBUNTU-CVE-2024-26458",
                  "modified": "2025-10-10T15:16:53Z"
                },
                {
                  "id": "UBUNTU-CVE-2024-26461",
                  "modified": "2025-10-10T15:16:53Z"
                },
                {
                  "id": "UBUNTU-CVE-2024-3596",
                  "modified": "2025-10-24T05:06:43Z"
                },
                {
                  "id": "UBUNTU-CVE-2025-24528",
                  "modified": "2025-10-10T15:26:14Z"
                },
                {
                  "id": "UBUNTU-CVE-2025-3576",
                  "modified": "2025-09-08T17:06:49Z"
                },
                {
                  "id": "USN-7257-1",
                  "modified": "2025-10-13T04:39:41Z"
                },
                {
                  "id": "USN-7314-1",
                  "modified": "2025-10-13T04:40:30Z"
                },
                {
                  "id": "USN-7542-1",
                  "modified": "2025-10-13T04:41:31Z"
                }
              ]
            },
            {
              "vulns": [
                {
                  "id": "UBUNTU-CVE-2025-62813",
                  "modified": "2025-10-27T08:32:45.494712Z"
                }
              ]
            },
            {},
            {},
            {
              "vulns": [
                {
                  "id": "UBUNTU-CVE-2023-50495",
                  "modified": "2025-10-24T05:02:22Z"
                },
                {
                  "id": "UBUNTU-CVE-2025-6141",
                  "modified": "2025-10-24T05:16:33Z"
                }
              ]
            },
            {
              "vulns": [
                {
                  "id": "UBUNTU-CVE-2023-50495",
                  "modified": "2025-10-24T05:02:22Z"
                },
                {
                  "id": "UBUNTU-CVE-2025-6141",
                  "modified": "2025-10-24T05:16:33Z"
                }
              ]
            },
            {},
            {},
            {},
            {
              "vulns": [
                {
                  "id": "UBUNTU-CVE-2024-10041",
                  "modified": "2025-10-24T05:06:47Z"
                },
                {
                  "id": "UBUNTU-CVE-2025-6020",
                  "modified": "2025-10-24T05:16:33Z"
                },
                {
                  "id": "UBUNTU-CVE-2025-8941",
                  "modified": "2025-10-24T05:16:35Z"
                },
                {
                  "id": "USN-7580-1",
                  "modified": "2025-10-13T04:41:31Z"
                }
              ]
            },
            {
              "vulns": [
                {
                  "id": "UBUNTU-CVE-2024-10041",
                  "modified": "2025-10-24T05:06:47Z"
                },
                {
                  "id": "UBUNTU-CVE-2025-6020",
                  "modified": "2025-10-24T05:16:33Z"
                },
                {
                  "id": "UBUNTU-CVE-2025-8941",
                  "modified": "2025-10-24T05:16:35Z"
                },
                {
<<<<<<< HEAD
                  "id": "GO-2025-4015",
                  "modified": "2025-11-06T13:59:33.352271Z"
                },
                {
                  "id": "GO-2025-4155",
                  "modified": "2025-12-04T12:27:49.190431Z"
                },
                {
                  "id": "GO-2025-4175",
                  "modified": "2025-12-03T19:43:47.587932Z"
=======
                  "id": "USN-7580-1",
                  "modified": "2025-10-13T04:41:31Z"
>>>>>>> c82c9c9e
                }
              ]
            },
            {
              "vulns": [
                {
                  "id": "UBUNTU-CVE-2024-10041",
                  "modified": "2025-10-24T05:06:47Z"
                },
                {
                  "id": "UBUNTU-CVE-2025-6020",
                  "modified": "2025-10-24T05:16:33Z"
                },
                {
                  "id": "UBUNTU-CVE-2025-8941",
                  "modified": "2025-10-24T05:16:35Z"
                },
                {
                  "id": "USN-7580-1",
                  "modified": "2025-10-13T04:41:31Z"
                }
              ]
            },
            {
              "vulns": [
                {
                  "id": "UBUNTU-CVE-2024-10041",
                  "modified": "2025-10-24T05:06:47Z"
                },
                {
                  "id": "UBUNTU-CVE-2025-6020",
                  "modified": "2025-10-24T05:16:33Z"
                },
                {
                  "id": "UBUNTU-CVE-2025-8941",
                  "modified": "2025-10-24T05:16:35Z"
                },
                {
                  "id": "USN-7580-1",
                  "modified": "2025-10-13T04:41:31Z"
                }
              ]
            },
            {
              "vulns": [
                {
                  "id": "UBUNTU-CVE-2022-41409",
                  "modified": "2025-10-24T04:53:52Z"
                }
              ]
            },
            {
              "vulns": [
                {
                  "id": "UBUNTU-CVE-2017-11164",
                  "modified": "2025-10-24T04:46:24Z"
                }
              ]
            },
            {},
            {},
            {},
            {},
            {},
            {},
            {},
            {},
            {
              "vulns": [
                {
                  "id": "UBUNTU-CVE-2024-13176",
                  "modified": "2025-11-27T08:08:55.011541Z"
                },
                {
                  "id": "UBUNTU-CVE-2024-41996",
                  "modified": "2025-11-27T07:52:14.406646Z"
                },
                {
                  "id": "UBUNTU-CVE-2024-9143",
                  "modified": "2025-11-27T08:14:34.740322Z"
                },
                {
                  "id": "UBUNTU-CVE-2025-27587",
                  "modified": "2025-10-24T05:18:10Z"
                },
                {
                  "id": "UBUNTU-CVE-2025-9230",
                  "modified": "2025-10-24T05:16:35Z"
                },
                {
                  "id": "USN-7278-1",
                  "modified": "2025-10-13T04:40:27Z"
                },
                {
                  "id": "USN-7786-1",
                  "modified": "2025-10-13T04:42:44Z"
                }
              ]
            },
            {
              "vulns": [
                {
                  "id": "UBUNTU-CVE-2022-27943",
                  "modified": "2025-10-30T04:59:14Z"
                },
                {
                  "id": "UBUNTU-CVE-2023-4039",
                  "modified": "2025-08-29T17:08:22Z"
                },
                {
                  "id": "USN-7700-1",
                  "modified": "2025-10-13T04:42:19Z"
                }
              ]
            },
            {
              "vulns": [
                {
                  "id": "UBUNTU-CVE-2023-7008",
                  "modified": "2025-10-09T04:59:16Z"
                },
                {
                  "id": "UBUNTU-CVE-2025-4598",
                  "modified": "2025-09-08T17:06:50Z"
                },
                {
                  "id": "USN-7559-1",
                  "modified": "2025-10-13T04:41:31Z"
                }
              ]
            },
            {
              "vulns": [
                {
                  "id": "UBUNTU-CVE-2021-46848",
                  "modified": "2025-10-24T04:50:41Z"
                },
                {
                  "id": "UBUNTU-CVE-2024-12133",
                  "modified": "2025-10-24T05:06:48Z"
                },
                {
                  "id": "USN-7275-1",
                  "modified": "2025-10-13T04:39:42Z"
                }
              ]
            },
            {
              "vulns": [
                {
                  "id": "UBUNTU-CVE-2023-50495",
                  "modified": "2025-10-24T05:02:22Z"
                },
                {
                  "id": "UBUNTU-CVE-2025-6141",
                  "modified": "2025-10-24T05:16:33Z"
                }
              ]
            },
            {},
            {},
            {
              "vulns": [
                {
                  "id": "UBUNTU-CVE-2023-7008",
                  "modified": "2025-10-09T04:59:16Z"
                },
                {
                  "id": "UBUNTU-CVE-2025-4598",
                  "modified": "2025-09-08T17:06:50Z"
                },
                {
                  "id": "USN-7559-1",
                  "modified": "2025-10-13T04:41:31Z"
                }
              ]
            },
            {},
            {},
            {},
            {
              "vulns": [
                {
                  "id": "UBUNTU-CVE-2022-4899",
                  "modified": "2025-09-08T16:49:53Z"
                }
              ]
            },
            {
              "vulns": [
                {
                  "id": "UBUNTU-CVE-2023-29383",
                  "modified": "2025-10-24T05:01:54Z"
                },
                {
                  "id": "UBUNTU-CVE-2024-56433",
                  "modified": "2025-10-24T05:15:07Z"
                }
              ]
            },
            {},
            {},
            {},
            {},
            {
              "vulns": [
                {
                  "id": "UBUNTU-CVE-2023-50495",
                  "modified": "2025-10-24T05:02:22Z"
                },
                {
                  "id": "UBUNTU-CVE-2025-6141",
                  "modified": "2025-10-24T05:16:33Z"
                }
              ]
            },
            {
              "vulns": [
                {
                  "id": "UBUNTU-CVE-2023-50495",
                  "modified": "2025-10-24T05:02:22Z"
                },
                {
                  "id": "UBUNTU-CVE-2025-6141",
                  "modified": "2025-10-24T05:16:33Z"
                }
              ]
            },
            {
              "vulns": [
                {
                  "id": "UBUNTU-CVE-2023-29383",
                  "modified": "2025-10-24T05:01:54Z"
                },
                {
                  "id": "UBUNTU-CVE-2024-56433",
                  "modified": "2025-10-24T05:15:07Z"
                }
              ]
            },
            {
              "vulns": [
                {
                  "id": "UBUNTU-CVE-2023-31486",
                  "modified": "2025-10-24T05:01:58Z"
                },
                {
                  "id": "UBUNTU-CVE-2023-47039",
                  "modified": "2025-10-24T05:02:19Z"
                },
                {
                  "id": "UBUNTU-CVE-2024-56406",
                  "modified": "2025-10-21T05:15:41Z"
                },
                {
                  "id": "UBUNTU-CVE-2025-40909",
                  "modified": "2025-10-24T05:23:32Z"
                },
                {
                  "id": "USN-7434-1",
                  "modified": "2025-10-21T04:48:40Z"
                },
                {
                  "id": "USN-7678-1",
                  "modified": "2025-10-13T04:42:15Z"
                }
              ]
            },
            {},
            {},
            {},
            {},
            {
              "vulns": [
                {
                  "id": "UBUNTU-CVE-2025-45582",
                  "modified": "2025-10-24T05:23:32Z"
                }
              ]
            },
            {},
            {},
            {},
            {}
          ]
        }
      headers:
        Content-Length:
          - "8976"
        Content-Type:
          - application/json
      status: 200 OK
      code: 200
      duration: 0s
  - id: 5
    request:
      proto: HTTP/1.1
      proto_major: 1
      proto_minor: 1
      content_length: 14321
      host: api.osv.dev
      body: |
        {
          "queries": [
            {
              "package": {
                "ecosystem": "Ubuntu:22.04",
                "name": "adduser"
              },
              "version": "3.118ubuntu5"
            },
            {
              "package": {
                "ecosystem": "Ubuntu:22.04",
                "name": "apt"
              },
              "version": "2.4.13"
            },
            {
              "package": {
                "ecosystem": "Ubuntu:22.04",
                "name": "base-files"
              },
              "version": "12ubuntu4.7"
            },
            {
              "package": {
                "ecosystem": "Ubuntu:22.04",
                "name": "base-passwd"
              },
              "version": "3.5.52build1"
            },
            {
              "package": {
                "ecosystem": "Ubuntu:22.04",
                "name": "bash"
              },
              "version": "5.1-6ubuntu1.1"
            },
            {
              "package": {
                "ecosystem": "Ubuntu:22.04",
                "name": "util-linux"
              },
              "version": "1:2.37.2-4ubuntu3.4"
            },
            {
              "package": {
                "ecosystem": "Ubuntu:22.04",
                "name": "coreutils"
              },
              "version": "8.32-4.1ubuntu1.2"
            },
            {
              "package": {
                "ecosystem": "Ubuntu:22.04",
                "name": "dash"
              },
              "version": "0.5.11+git20210903+057cd650a4ed-3build1"
            },
            {
              "package": {
                "ecosystem": "Ubuntu:22.04",
                "name": "debconf"
              },
              "version": "1.5.79ubuntu1"
            },
            {
              "package": {
                "ecosystem": "Ubuntu:22.04",
                "name": "debianutils"
              },
              "version": "5.5-1ubuntu2"
            },
            {
              "package": {
                "ecosystem": "Ubuntu:22.04",
                "name": "diffutils"
              },
              "version": "1:3.8-0ubuntu2"
            },
            {
              "package": {
                "ecosystem": "Ubuntu:22.04",
                "name": "dpkg"
              },
              "version": "1.21.1ubuntu2.3"
            },
            {
              "package": {
                "ecosystem": "Ubuntu:22.04",
                "name": "e2fsprogs"
              },
              "version": "1.46.5-2ubuntu1.2"
            },
            {
              "package": {
                "ecosystem": "Ubuntu:22.04",
                "name": "findutils"
              },
              "version": "4.8.0-1ubuntu3"
            },
            {
              "package": {
                "ecosystem": "Ubuntu:22.04",
                "name": "fzf"
              },
              "version": "0.29.0-1ubuntu0.1"
            },
            {
              "package": {
                "ecosystem": "Ubuntu:22.04",
                "name": "gcc-12"
              },
              "version": "12.3.0-1ubuntu1~22.04"
            },
            {
              "package": {
                "ecosystem": "Go",
                "name": "stdlib"
              },
              "version": "1.18.1"
            },
            {
              "package": {
                "ecosystem": "Ubuntu:22.04",
                "name": "gnupg2"
              },
              "version": "2.2.27-3ubuntu2.1"
            },
            {
              "package": {
                "ecosystem": "Ubuntu:22.04",
                "name": "grep"
              },
              "version": "3.7-1build1"
            },
            {
              "package": {
                "ecosystem": "Ubuntu:22.04",
                "name": "gzip"
              },
              "version": "1.10-4ubuntu4.1"
            },
            {
              "package": {
                "ecosystem": "Ubuntu:22.04",
                "name": "hostname"
              },
              "version": "3.23ubuntu2"
            },
            {
              "package": {
                "ecosystem": "Ubuntu:22.04",
                "name": "init-system-helpers"
              },
              "version": "1.62"
            },
            {
              "package": {
                "ecosystem": "Ubuntu:22.04",
                "name": "acl"
              },
              "version": "2.3.1-1"
            },
            {
              "package": {
                "ecosystem": "Ubuntu:22.04",
                "name": "apt"
              },
              "version": "2.4.13"
            },
            {
              "package": {
                "ecosystem": "Ubuntu:22.04",
                "name": "attr"
              },
              "version": "1:2.5.1-1build1"
            },
            {
              "package": {
                "ecosystem": "Ubuntu:22.04",
                "name": "audit"
              },
              "version": "1:3.0.7-1build1"
            },
            {
              "package": {
                "ecosystem": "Ubuntu:22.04",
                "name": "audit"
              },
              "version": "1:3.0.7-1build1"
            },
            {
              "package": {
                "ecosystem": "Ubuntu:22.04",
                "name": "util-linux"
              },
              "version": "2.37.2-4ubuntu3.4"
            },
            {
              "package": {
                "ecosystem": "Ubuntu:22.04",
                "name": "bzip2"
              },
              "version": "1.0.8-5build1"
            },
            {
              "package": {
                "ecosystem": "Ubuntu:22.04",
                "name": "glibc"
              },
              "version": "2.35-0ubuntu3.8"
            },
            {
              "package": {
                "ecosystem": "Ubuntu:22.04",
                "name": "glibc"
              },
              "version": "2.35-0ubuntu3.8"
            },
            {
              "package": {
                "ecosystem": "Ubuntu:22.04",
                "name": "libcap-ng"
              },
              "version": "0.7.9-2.2build3"
            },
            {
              "package": {
                "ecosystem": "Ubuntu:22.04",
                "name": "libcap2"
              },
              "version": "1:2.44-1ubuntu0.22.04.1"
            },
            {
              "package": {
                "ecosystem": "Ubuntu:22.04",
                "name": "e2fsprogs"
              },
              "version": "1.46.5-2ubuntu1.2"
            },
            {
              "package": {
                "ecosystem": "Ubuntu:22.04",
                "name": "libxcrypt"
              },
              "version": "1:4.4.27-1"
            },
            {
              "package": {
                "ecosystem": "Ubuntu:22.04",
                "name": "db5.3"
              },
              "version": "5.3.28+dfsg1-0.8ubuntu3"
            },
            {
              "package": {
                "ecosystem": "Ubuntu:22.04",
                "name": "cdebconf"
              },
              "version": "0.261ubuntu1"
            },
            {
              "package": {
                "ecosystem": "Ubuntu:22.04",
                "name": "e2fsprogs"
              },
              "version": "1.46.5-2ubuntu1.2"
            },
            {
              "package": {
                "ecosystem": "Ubuntu:22.04",
                "name": "libffi"
              },
              "version": "3.4.2-4"
            },
            {
              "package": {
                "ecosystem": "Ubuntu:22.04",
                "name": "gcc-12"
              },
              "version": "12.3.0-1ubuntu1~22.04"
            },
            {
              "package": {
                "ecosystem": "Ubuntu:22.04",
                "name": "libgcrypt20"
              },
              "version": "1.9.4-3ubuntu3"
            },
            {
              "package": {
                "ecosystem": "Ubuntu:22.04",
                "name": "gmp"
              },
              "version": "2:6.2.1+dfsg-3ubuntu1"
            },
            {
              "package": {
                "ecosystem": "Ubuntu:22.04",
                "name": "gnutls28"
              },
              "version": "3.7.3-4ubuntu1.5"
            },
            {
              "package": {
                "ecosystem": "Ubuntu:22.04",
                "name": "libgpg-error"
              },
              "version": "1.43-3"
            },
            {
              "package": {
                "ecosystem": "Ubuntu:22.04",
                "name": "krb5"
              },
              "version": "1.19.2-2ubuntu0.4"
            },
            {
              "package": {
                "ecosystem": "Ubuntu:22.04",
                "name": "nettle"
              },
              "version": "3.7.3-1build2"
            },
            {
              "package": {
                "ecosystem": "Ubuntu:22.04",
                "name": "libidn2"
              },
              "version": "2.3.2-2build1"
            },
            {
              "package": {
                "ecosystem": "Ubuntu:22.04",
                "name": "krb5"
              },
              "version": "1.19.2-2ubuntu0.4"
            },
            {
              "package": {
                "ecosystem": "Ubuntu:22.04",
                "name": "keyutils"
              },
              "version": "1.6.1-2ubuntu3"
            },
            {
              "package": {
                "ecosystem": "Ubuntu:22.04",
                "name": "krb5"
              },
              "version": "1.19.2-2ubuntu0.4"
            },
            {
              "package": {
                "ecosystem": "Ubuntu:22.04",
                "name": "krb5"
              },
              "version": "1.19.2-2ubuntu0.4"
            },
            {
              "package": {
                "ecosystem": "Ubuntu:22.04",
                "name": "lz4"
              },
              "version": "1.9.3-2build2"
            },
            {
              "package": {
                "ecosystem": "Ubuntu:22.04",
                "name": "xz-utils"
              },
              "version": "5.2.5-2ubuntu1"
            },
            {
              "package": {
                "ecosystem": "Ubuntu:22.04",
                "name": "util-linux"
              },
              "version": "2.37.2-4ubuntu3.4"
            },
            {
              "package": {
                "ecosystem": "Ubuntu:22.04",
                "name": "ncurses"
              },
              "version": "6.3-2ubuntu0.1"
            },
            {
              "package": {
                "ecosystem": "Ubuntu:22.04",
                "name": "ncurses"
              },
              "version": "6.3-2ubuntu0.1"
            },
            {
              "package": {
                "ecosystem": "Ubuntu:22.04",
                "name": "nettle"
              },
              "version": "3.7.3-1build2"
            },
            {
              "package": {
                "ecosystem": "Ubuntu:22.04",
                "name": "libnsl"
              },
              "version": "1.3.0-2build2"
            },
            {
              "package": {
                "ecosystem": "Ubuntu:22.04",
                "name": "p11-kit"
              },
              "version": "0.24.0-6build1"
            },
            {
              "package": {
                "ecosystem": "Ubuntu:22.04",
                "name": "pam"
              },
              "version": "1.4.0-11ubuntu2.5"
            },
            {
              "package": {
                "ecosystem": "Ubuntu:22.04",
                "name": "pam"
              },
              "version": "1.4.0-11ubuntu2.5"
            },
            {
              "package": {
                "ecosystem": "Ubuntu:22.04",
                "name": "pam"
              },
              "version": "1.4.0-11ubuntu2.5"
            },
            {
              "package": {
                "ecosystem": "Ubuntu:22.04",
                "name": "pam"
              },
              "version": "1.4.0-11ubuntu2.5"
            },
            {
              "package": {
                "ecosystem": "Ubuntu:22.04",
                "name": "pcre2"
              },
              "version": "10.39-3ubuntu0.1"
            },
            {
              "package": {
                "ecosystem": "Ubuntu:22.04",
                "name": "pcre3"
              },
              "version": "2:8.39-13ubuntu0.22.04.1"
            },
            {
              "package": {
                "ecosystem": "Ubuntu:22.04",
                "name": "procps"
              },
              "version": "2:3.3.17-6ubuntu2.1"
            },
            {
              "package": {
                "ecosystem": "Ubuntu:22.04",
                "name": "libseccomp"
              },
              "version": "2.5.3-2ubuntu2"
            },
            {
              "package": {
                "ecosystem": "Ubuntu:22.04",
                "name": "libselinux"
              },
              "version": "3.3-1build2"
            },
            {
              "package": {
                "ecosystem": "Ubuntu:22.04",
                "name": "libsemanage"
              },
              "version": "3.3-1build2"
            },
            {
              "package": {
                "ecosystem": "Ubuntu:22.04",
                "name": "libsemanage"
              },
              "version": "3.3-1build2"
            },
            {
              "package": {
                "ecosystem": "Ubuntu:22.04",
                "name": "libsepol"
              },
              "version": "3.3-1build1"
            },
            {
              "package": {
                "ecosystem": "Ubuntu:22.04",
                "name": "util-linux"
              },
              "version": "2.37.2-4ubuntu3.4"
            },
            {
              "package": {
                "ecosystem": "Ubuntu:22.04",
                "name": "e2fsprogs"
              },
              "version": "1.46.5-2ubuntu1.2"
            },
            {
              "package": {
                "ecosystem": "Ubuntu:22.04",
                "name": "openssl"
              },
              "version": "3.0.2-0ubuntu1.18"
            },
            {
              "package": {
                "ecosystem": "Ubuntu:22.04",
                "name": "gcc-12"
              },
              "version": "12.3.0-1ubuntu1~22.04"
            },
            {
              "package": {
                "ecosystem": "Ubuntu:22.04",
                "name": "systemd"
              },
              "version": "249.11-0ubuntu3.12"
            },
            {
              "package": {
                "ecosystem": "Ubuntu:22.04",
                "name": "libtasn1-6"
              },
              "version": "4.18.0-4build1"
            },
            {
              "package": {
                "ecosystem": "Ubuntu:22.04",
                "name": "ncurses"
              },
              "version": "6.3-2ubuntu0.1"
            },
            {
              "package": {
                "ecosystem": "Ubuntu:22.04",
                "name": "libtirpc"
              },
              "version": "1.3.2-2ubuntu0.1"
            },
            {
              "package": {
                "ecosystem": "Ubuntu:22.04",
                "name": "libtirpc"
              },
              "version": "1.3.2-2ubuntu0.1"
            },
            {
              "package": {
                "ecosystem": "Ubuntu:22.04",
                "name": "systemd"
              },
              "version": "249.11-0ubuntu3.12"
            },
            {
              "package": {
                "ecosystem": "Ubuntu:22.04",
                "name": "libunistring"
              },
              "version": "1.0-1"
            },
            {
              "package": {
                "ecosystem": "Ubuntu:22.04",
                "name": "util-linux"
              },
              "version": "2.37.2-4ubuntu3.4"
            },
            {
              "package": {
                "ecosystem": "Ubuntu:22.04",
                "name": "xxhash"
              },
              "version": "0.8.1-1"
            },
            {
              "package": {
                "ecosystem": "Ubuntu:22.04",
                "name": "libzstd"
              },
              "version": "1.4.8+dfsg-3build1"
            },
            {
              "package": {
                "ecosystem": "Ubuntu:22.04",
                "name": "shadow"
              },
              "version": "1:4.8.1-2ubuntu2.2"
            },
            {
              "package": {
                "ecosystem": "Ubuntu:22.04",
                "name": "e2fsprogs"
              },
              "version": "1.46.5-2ubuntu1.2"
            },
            {
              "package": {
                "ecosystem": "Ubuntu:22.04",
                "name": "lsb"
              },
              "version": "11.1.0ubuntu4"
            },
            {
              "package": {
                "ecosystem": "Ubuntu:22.04",
                "name": "mawk"
              },
              "version": "1.3.4.20200120-3"
            },
            {
              "package": {
                "ecosystem": "Ubuntu:22.04",
                "name": "util-linux"
              },
              "version": "2.37.2-4ubuntu3.4"
            },
            {
              "package": {
                "ecosystem": "Ubuntu:22.04",
                "name": "ncurses"
              },
              "version": "6.3-2ubuntu0.1"
            },
            {
              "package": {
                "ecosystem": "Ubuntu:22.04",
                "name": "ncurses"
              },
              "version": "6.3-2ubuntu0.1"
            },
            {
              "package": {
                "ecosystem": "Ubuntu:22.04",
                "name": "shadow"
              },
              "version": "1:4.8.1-2ubuntu2.2"
            },
            {
              "package": {
                "ecosystem": "Ubuntu:22.04",
                "name": "perl"
              },
              "version": "5.34.0-3ubuntu1.3"
            },
            {
              "package": {
                "ecosystem": "Ubuntu:22.04",
                "name": "procps"
              },
              "version": "2:3.3.17-6ubuntu2.1"
            },
            {
              "package": {
                "ecosystem": "Ubuntu:22.04",
                "name": "sed"
              },
              "version": "4.8-1ubuntu2"
            },
            {
              "package": {
                "ecosystem": "Ubuntu:22.04",
                "name": "sensible-utils"
              },
              "version": "0.0.17"
            },
            {
              "package": {
                "ecosystem": "Ubuntu:22.04",
                "name": "sysvinit"
              },
              "version": "3.01-1ubuntu1"
            },
            {
              "package": {
                "ecosystem": "Ubuntu:22.04",
                "name": "tar"
              },
              "version": "1.34+dfsg-1ubuntu0.1.22.04.2"
            },
            {
              "package": {
                "ecosystem": "Ubuntu:22.04",
                "name": "ubuntu-keyring"
              },
              "version": "2021.03.26"
            },
            {
              "package": {
                "ecosystem": "Ubuntu:22.04",
                "name": "usrmerge"
              },
              "version": "25ubuntu2"
            },
            {
              "package": {
                "ecosystem": "Ubuntu:22.04",
                "name": "util-linux"
              },
              "version": "2.37.2-4ubuntu3.4"
            },
            {
              "package": {
                "ecosystem": "Ubuntu:22.04",
                "name": "zlib"
              },
              "version": "1:1.2.11.dfsg-2ubuntu9.2"
            }
          ]
        }
      headers:
        Content-Type:
          - application/json
        X-Test-Name:
          - TestCommand_OCIImage/Scanning_Ubuntu_image_with_go_OS_packages_json
      url: https://api.osv.dev/v1/querybatch
      method: POST
    response:
      proto: HTTP/2.0
      proto_major: 2
      proto_minor: 0
      content_length: 13356
      body: |
        {
          "results": [
            {},
            {},
            {},
            {},
            {},
            {},
            {
              "vulns": [
                {
                  "id": "UBUNTU-CVE-2016-2781",
                  "modified": "2025-10-24T04:45:39Z"
                },
                {
                  "id": "UBUNTU-CVE-2025-5278",
                  "modified": "2025-10-24T05:16:33Z"
                }
              ]
            },
            {},
            {},
            {},
            {},
            {
              "vulns": [
                {
                  "id": "UBUNTU-CVE-2025-6297",
                  "modified": "2025-10-24T05:16:34Z"
                },
                {
                  "id": "USN-7768-1",
                  "modified": "2025-10-13T04:42:23Z"
                }
              ]
            },
            {},
            {},
            {},
            {
              "vulns": [
                {
                  "id": "UBUNTU-CVE-2022-27943",
                  "modified": "2025-10-30T04:59:14Z"
                },
                {
                  "id": "UBUNTU-CVE-2023-4039",
                  "modified": "2025-08-29T17:08:22Z"
                },
                {
                  "id": "USN-7700-1",
                  "modified": "2025-10-13T04:42:19Z"
                }
              ]
            },
            {
              "vulns": [
                {
                  "id": "GO-2022-0477",
                  "modified": "2024-05-20T16:03:47Z"
                },
                {
                  "id": "GO-2022-0493",
                  "modified": "2024-05-20T16:03:47Z"
                },
                {
                  "id": "GO-2022-0515",
                  "modified": "2024-05-20T16:03:47Z"
                },
                {
                  "id": "GO-2022-0520",
                  "modified": "2024-05-20T16:03:47Z"
                },
                {
                  "id": "GO-2022-0521",
                  "modified": "2024-05-20T16:03:47Z"
                },
                {
                  "id": "GO-2022-0522",
                  "modified": "2024-05-20T16:03:47Z"
                },
                {
                  "id": "GO-2022-0523",
                  "modified": "2024-05-20T16:03:47Z"
                },
                {
                  "id": "GO-2022-0524",
                  "modified": "2024-05-20T16:03:47Z"
                },
                {
                  "id": "GO-2022-0525",
                  "modified": "2024-05-20T16:03:47Z"
                },
                {
                  "id": "GO-2022-0526",
                  "modified": "2024-05-20T16:03:47Z"
                },
                {
                  "id": "GO-2022-0527",
                  "modified": "2024-05-20T16:03:47Z"
                },
                {
                  "id": "GO-2022-0531",
                  "modified": "2024-05-20T16:03:47Z"
                },
                {
                  "id": "GO-2022-0532",
                  "modified": "2024-05-20T16:03:47Z"
                },
                {
                  "id": "GO-2022-0533",
                  "modified": "2024-05-20T16:03:47Z"
                },
                {
                  "id": "GO-2022-0537",
                  "modified": "2024-05-20T16:03:47Z"
                },
                {
                  "id": "GO-2022-0969",
                  "modified": "2024-05-20T16:03:47Z"
                },
                {
                  "id": "GO-2022-1037",
                  "modified": "2024-05-20T16:03:47Z"
                },
                {
                  "id": "GO-2022-1038",
                  "modified": "2024-05-20T16:03:47Z"
                },
                {
                  "id": "GO-2022-1039",
                  "modified": "2024-05-20T16:03:47Z"
                },
                {
                  "id": "GO-2022-1095",
                  "modified": "2024-05-20T16:03:47Z"
                },
                {
                  "id": "GO-2022-1143",
                  "modified": "2024-05-20T16:03:47Z"
                },
                {
                  "id": "GO-2022-1144",
                  "modified": "2024-05-20T16:03:47Z"
                },
                {
                  "id": "GO-2023-1568",
                  "modified": "2024-05-20T16:03:47Z"
                },
                {
                  "id": "GO-2023-1569",
                  "modified": "2024-05-20T16:03:47Z"
                },
                {
                  "id": "GO-2023-1570",
                  "modified": "2024-05-20T16:03:47Z"
                },
                {
                  "id": "GO-2023-1571",
                  "modified": "2024-05-20T16:03:47Z"
                },
                {
                  "id": "GO-2023-1621",
                  "modified": "2024-05-20T16:03:47Z"
                },
                {
                  "id": "GO-2023-1702",
                  "modified": "2024-05-20T16:03:47Z"
                },
                {
                  "id": "GO-2023-1703",
                  "modified": "2024-05-20T16:03:47Z"
                },
                {
                  "id": "GO-2023-1704",
                  "modified": "2024-05-20T16:03:47Z"
                },
                {
                  "id": "GO-2023-1705",
                  "modified": "2024-05-20T16:03:47Z"
                },
                {
                  "id": "GO-2023-1751",
                  "modified": "2024-05-20T16:03:47Z"
                },
                {
                  "id": "GO-2023-1752",
                  "modified": "2024-05-20T16:03:47Z"
                },
                {
                  "id": "GO-2023-1753",
                  "modified": "2024-05-20T16:03:47Z"
                },
                {
                  "id": "GO-2023-1840",
                  "modified": "2024-05-20T16:03:47Z"
                },
                {
                  "id": "GO-2023-1878",
                  "modified": "2024-05-20T16:03:47Z"
                },
                {
                  "id": "GO-2023-1987",
                  "modified": "2024-05-20T16:03:47Z"
                },
                {
                  "id": "GO-2023-2041",
                  "modified": "2024-05-20T16:03:47Z"
                },
                {
                  "id": "GO-2023-2043",
                  "modified": "2024-05-20T16:03:47Z"
                },
                {
                  "id": "GO-2023-2102",
                  "modified": "2024-10-22T05:28:51.237028Z"
                },
                {
                  "id": "GO-2023-2185",
                  "modified": "2024-10-22T05:29:04.736811Z"
                },
                {
                  "id": "GO-2023-2186",
                  "modified": "2024-10-22T05:29:13.273595Z"
                },
                {
                  "id": "GO-2023-2375",
                  "modified": "2024-05-20T16:03:47Z"
                },
                {
                  "id": "GO-2023-2382",
                  "modified": "2024-05-20T16:03:47Z"
                },
                {
                  "id": "GO-2024-2598",
                  "modified": "2024-10-22T05:29:10.013727Z"
                },
                {
                  "id": "GO-2024-2599",
                  "modified": "2024-10-22T05:29:04.026559Z"
                },
                {
                  "id": "GO-2024-2600",
                  "modified": "2024-10-22T05:29:00.945548Z"
                },
                {
                  "id": "GO-2024-2609",
                  "modified": "2024-10-22T05:29:09.769129Z"
                },
                {
                  "id": "GO-2024-2610",
                  "modified": "2024-10-22T05:29:02.767625Z"
                },
                {
                  "id": "GO-2024-2687",
                  "modified": "2025-03-31T16:24:22.897568Z"
                },
                {
                  "id": "GO-2024-2887",
                  "modified": "2024-10-22T05:28:58.836290Z"
                },
                {
                  "id": "GO-2024-2888",
                  "modified": "2024-10-22T05:28:58.470910Z"
                },
                {
                  "id": "GO-2024-2963",
                  "modified": "2024-07-15T22:26:59.152Z"
                },
                {
                  "id": "GO-2024-3105",
                  "modified": "2024-09-10T08:12:19.721080Z"
                },
                {
                  "id": "GO-2024-3106",
                  "modified": "2024-09-10T08:12:21.917879Z"
                },
                {
                  "id": "GO-2024-3107",
                  "modified": "2024-09-10T08:12:21.518996Z"
                },
                {
                  "id": "GO-2025-3373",
                  "modified": "2025-01-30T20:12:14.327943Z"
                },
                {
                  "id": "GO-2025-3420",
                  "modified": "2025-01-30T20:12:08.973745Z"
                },
                {
                  "id": "GO-2025-3447",
                  "modified": "2025-02-08T08:11:54.994992Z"
                },
                {
                  "id": "GO-2025-3563",
                  "modified": "2025-10-24T21:27:27.901002Z"
                },
                {
                  "id": "GO-2025-3750",
                  "modified": "2025-06-14T06:28:19.438040Z"
                },
                {
                  "id": "GO-2025-3751",
                  "modified": "2025-06-14T06:28:26.229496Z"
                },
                {
                  "id": "GO-2025-3849",
                  "modified": "2025-08-11T06:27:06.746398Z"
                },
                {
                  "id": "GO-2025-3956",
                  "modified": "2025-09-20T09:27:14.409080Z"
                },
                {
                  "id": "GO-2025-4006",
                  "modified": "2025-11-06T13:59:37.802519Z"
                },
                {
                  "id": "GO-2025-4007",
                  "modified": "2025-11-20T22:03:19Z"
                },
                {
                  "id": "GO-2025-4008",
                  "modified": "2025-11-06T13:59:30.251421Z"
                },
                {
                  "id": "GO-2025-4009",
                  "modified": "2025-11-06T13:59:40.511341Z"
                },
                {
                  "id": "GO-2025-4010",
                  "modified": "2025-11-06T13:59:58.375627Z"
                },
                {
                  "id": "GO-2025-4011",
                  "modified": "2025-11-06T13:59:40.997708Z"
                },
                {
                  "id": "GO-2025-4012",
                  "modified": "2025-11-06T13:59:39.685338Z"
                },
                {
                  "id": "GO-2025-4013",
                  "modified": "2025-11-06T13:59:52.252801Z"
                },
                {
                  "id": "GO-2025-4014",
                  "modified": "2025-11-06T13:59:32.087427Z"
                },
                {
                  "id": "GO-2025-4015",
                  "modified": "2025-11-06T13:59:33.352271Z"
                }
              ]
            },
            {
              "vulns": [
                {
                  "id": "UBUNTU-CVE-2022-3219",
                  "modified": "2025-10-24T04:53:08Z"
                },
                {
                  "id": "UBUNTU-CVE-2025-30258",
                  "modified": "2025-10-24T05:18:10Z"
                },
                {
                  "id": "USN-7412-1",
                  "modified": "2025-10-14T16:43:54Z"
                },
                {
                  "id": "USN-7412-2",
                  "modified": "2025-10-13T04:41:00Z"
                }
              ]
            },
            {},
            {},
            {},
            {},
            {},
            {},
            {},
            {},
            {},
            {},
            {},
            {
              "vulns": [
                {
                  "id": "UBUNTU-CVE-2016-20013",
                  "modified": "2025-10-24T04:46:01Z"
                },
                {
                  "id": "UBUNTU-CVE-2025-0395",
                  "modified": "2025-09-08T17:06:47Z"
                },
                {
                  "id": "UBUNTU-CVE-2025-4802",
                  "modified": "2025-09-08T17:06:50Z"
                },
                {
                  "id": "UBUNTU-CVE-2025-8058",
                  "modified": "2025-10-24T05:16:35Z"
                },
                {
                  "id": "USN-7259-1",
                  "modified": "2025-10-13T04:39:41Z"
                },
                {
                  "id": "USN-7541-1",
                  "modified": "2025-10-13T04:41:31Z"
                },
                {
                  "id": "USN-7760-1",
                  "modified": "2025-10-13T04:42:23Z"
                }
              ]
            },
            {
              "vulns": [
                {
                  "id": "UBUNTU-CVE-2016-20013",
                  "modified": "2025-10-24T04:46:01Z"
                },
                {
                  "id": "UBUNTU-CVE-2025-0395",
                  "modified": "2025-09-08T17:06:47Z"
                },
                {
                  "id": "UBUNTU-CVE-2025-4802",
                  "modified": "2025-09-08T17:06:50Z"
                },
                {
                  "id": "UBUNTU-CVE-2025-8058",
                  "modified": "2025-10-24T05:16:35Z"
                },
                {
                  "id": "USN-7259-1",
                  "modified": "2025-10-13T04:39:41Z"
                },
                {
                  "id": "USN-7541-1",
                  "modified": "2025-10-13T04:41:31Z"
                },
                {
                  "id": "USN-7760-1",
                  "modified": "2025-10-13T04:42:23Z"
                }
              ]
            },
            {},
            {
              "vulns": [
                {
                  "id": "UBUNTU-CVE-2025-1390",
                  "modified": "2025-09-08T17:06:48Z"
                },
                {
                  "id": "USN-7287-1",
                  "modified": "2025-10-13T04:40:27Z"
                }
              ]
            },
            {},
            {},
            {},
            {},
            {},
            {},
            {
              "vulns": [
                {
                  "id": "UBUNTU-CVE-2022-27943",
                  "modified": "2025-10-30T04:59:14Z"
                },
                {
                  "id": "UBUNTU-CVE-2023-4039",
                  "modified": "2025-08-29T17:08:22Z"
                },
                {
                  "id": "USN-7700-1",
                  "modified": "2025-10-13T04:42:19Z"
                }
              ]
            },
            {
              "vulns": [
                {
                  "id": "UBUNTU-CVE-2024-2236",
                  "modified": "2025-10-30T05:11:27Z"
                }
              ]
            },
            {},
            {
              "vulns": [
                {
                  "id": "UBUNTU-CVE-2024-12243",
                  "modified": "2025-10-30T05:11:31Z"
                },
                {
                  "id": "UBUNTU-CVE-2025-32988",
                  "modified": "2025-10-30T05:20:40Z"
                },
                {
                  "id": "UBUNTU-CVE-2025-32989",
                  "modified": "2025-10-30T05:20:40Z"
                },
                {
                  "id": "UBUNTU-CVE-2025-32990",
                  "modified": "2025-10-30T05:20:40Z"
                },
                {
                  "id": "UBUNTU-CVE-2025-6395",
                  "modified": "2025-10-30T05:19:17Z"
                },
                {
                  "id": "UBUNTU-CVE-2025-9820",
                  "modified": "2025-11-25T05:19:37Z"
                },
                {
                  "id": "USN-7281-1",
                  "modified": "2025-10-13T04:40:27Z"
                },
                {
                  "id": "USN-7635-1",
                  "modified": "2025-10-13T04:42:07Z"
                }
              ]
            },
            {},
            {
              "vulns": [
                {
                  "id": "UBUNTU-CVE-2018-5709",
                  "modified": "2025-10-24T04:46:51Z"
                },
                {
                  "id": "UBUNTU-CVE-2024-26458",
                  "modified": "2025-10-10T15:16:53Z"
                },
                {
                  "id": "UBUNTU-CVE-2024-26461",
                  "modified": "2025-10-10T15:16:53Z"
                },
                {
                  "id": "UBUNTU-CVE-2024-3596",
                  "modified": "2025-10-24T05:06:43Z"
                },
                {
                  "id": "UBUNTU-CVE-2025-24528",
                  "modified": "2025-10-10T15:26:14Z"
                },
                {
                  "id": "UBUNTU-CVE-2025-3576",
                  "modified": "2025-09-08T17:06:49Z"
                },
                {
                  "id": "USN-7257-1",
                  "modified": "2025-10-13T04:39:41Z"
                },
                {
                  "id": "USN-7314-1",
                  "modified": "2025-10-13T04:40:30Z"
                },
                {
                  "id": "USN-7542-1",
                  "modified": "2025-10-13T04:41:31Z"
                }
              ]
            },
            {},
            {},
            {
              "vulns": [
                {
                  "id": "UBUNTU-CVE-2018-5709",
                  "modified": "2025-10-24T04:46:51Z"
                },
                {
                  "id": "UBUNTU-CVE-2024-26458",
                  "modified": "2025-10-10T15:16:53Z"
                },
                {
                  "id": "UBUNTU-CVE-2024-26461",
                  "modified": "2025-10-10T15:16:53Z"
                },
                {
                  "id": "UBUNTU-CVE-2024-3596",
                  "modified": "2025-10-24T05:06:43Z"
                },
                {
                  "id": "UBUNTU-CVE-2025-24528",
                  "modified": "2025-10-10T15:26:14Z"
                },
                {
                  "id": "UBUNTU-CVE-2025-3576",
                  "modified": "2025-09-08T17:06:49Z"
                },
                {
                  "id": "USN-7257-1",
                  "modified": "2025-10-13T04:39:41Z"
                },
                {
                  "id": "USN-7314-1",
                  "modified": "2025-10-13T04:40:30Z"
                },
                {
                  "id": "USN-7542-1",
                  "modified": "2025-10-13T04:41:31Z"
                }
              ]
            },
            {},
            {
              "vulns": [
                {
                  "id": "UBUNTU-CVE-2018-5709",
                  "modified": "2025-10-24T04:46:51Z"
                },
                {
                  "id": "UBUNTU-CVE-2024-26458",
                  "modified": "2025-10-10T15:16:53Z"
                },
                {
                  "id": "UBUNTU-CVE-2024-26461",
                  "modified": "2025-10-10T15:16:53Z"
                },
                {
                  "id": "UBUNTU-CVE-2024-3596",
                  "modified": "2025-10-24T05:06:43Z"
                },
                {
                  "id": "UBUNTU-CVE-2025-24528",
                  "modified": "2025-10-10T15:26:14Z"
                },
                {
                  "id": "UBUNTU-CVE-2025-3576",
                  "modified": "2025-09-08T17:06:49Z"
                },
                {
                  "id": "USN-7257-1",
                  "modified": "2025-10-13T04:39:41Z"
                },
                {
                  "id": "USN-7314-1",
                  "modified": "2025-10-13T04:40:30Z"
                },
                {
                  "id": "USN-7542-1",
                  "modified": "2025-10-13T04:41:31Z"
                }
              ]
            },
            {
              "vulns": [
                {
                  "id": "UBUNTU-CVE-2018-5709",
                  "modified": "2025-10-24T04:46:51Z"
                },
                {
                  "id": "UBUNTU-CVE-2024-26458",
                  "modified": "2025-10-10T15:16:53Z"
                },
                {
                  "id": "UBUNTU-CVE-2024-26461",
                  "modified": "2025-10-10T15:16:53Z"
                },
                {
                  "id": "UBUNTU-CVE-2024-3596",
                  "modified": "2025-10-24T05:06:43Z"
                },
                {
                  "id": "UBUNTU-CVE-2025-24528",
                  "modified": "2025-10-10T15:26:14Z"
                },
                {
                  "id": "UBUNTU-CVE-2025-3576",
                  "modified": "2025-09-08T17:06:49Z"
                },
                {
                  "id": "USN-7257-1",
                  "modified": "2025-10-13T04:39:41Z"
                },
                {
                  "id": "USN-7314-1",
                  "modified": "2025-10-13T04:40:30Z"
                },
                {
                  "id": "USN-7542-1",
                  "modified": "2025-10-13T04:41:31Z"
                }
              ]
            },
            {
              "vulns": [
                {
                  "id": "UBUNTU-CVE-2025-62813",
                  "modified": "2025-10-27T08:32:45.494712Z"
                }
              ]
            },
            {},
            {},
            {
              "vulns": [
                {
                  "id": "UBUNTU-CVE-2023-50495",
                  "modified": "2025-10-24T05:02:22Z"
                },
                {
                  "id": "UBUNTU-CVE-2025-6141",
                  "modified": "2025-10-24T05:16:33Z"
                }
              ]
            },
            {
              "vulns": [
                {
                  "id": "UBUNTU-CVE-2023-50495",
                  "modified": "2025-10-24T05:02:22Z"
                },
                {
                  "id": "UBUNTU-CVE-2025-6141",
                  "modified": "2025-10-24T05:16:33Z"
                }
              ]
            },
            {},
            {},
            {},
            {
              "vulns": [
                {
                  "id": "UBUNTU-CVE-2024-10041",
                  "modified": "2025-10-24T05:06:47Z"
                },
                {
                  "id": "UBUNTU-CVE-2025-6020",
                  "modified": "2025-10-24T05:16:33Z"
                },
                {
                  "id": "UBUNTU-CVE-2025-8941",
                  "modified": "2025-10-24T05:16:35Z"
                },
                {
                  "id": "USN-7580-1",
                  "modified": "2025-10-13T04:41:31Z"
                }
              ]
            },
            {
              "vulns": [
                {
                  "id": "UBUNTU-CVE-2024-10041",
                  "modified": "2025-10-24T05:06:47Z"
                },
                {
                  "id": "UBUNTU-CVE-2025-6020",
                  "modified": "2025-10-24T05:16:33Z"
                },
                {
                  "id": "UBUNTU-CVE-2025-8941",
                  "modified": "2025-10-24T05:16:35Z"
                },
                {
                  "id": "USN-7580-1",
                  "modified": "2025-10-13T04:41:31Z"
                }
              ]
            },
            {
              "vulns": [
                {
                  "id": "UBUNTU-CVE-2024-10041",
                  "modified": "2025-10-24T05:06:47Z"
                },
                {
                  "id": "UBUNTU-CVE-2025-6020",
                  "modified": "2025-10-24T05:16:33Z"
                },
                {
                  "id": "UBUNTU-CVE-2025-8941",
                  "modified": "2025-10-24T05:16:35Z"
                },
                {
                  "id": "USN-7580-1",
                  "modified": "2025-10-13T04:41:31Z"
                }
              ]
            },
            {
              "vulns": [
                {
                  "id": "UBUNTU-CVE-2024-10041",
                  "modified": "2025-10-24T05:06:47Z"
                },
                {
                  "id": "UBUNTU-CVE-2025-6020",
                  "modified": "2025-10-24T05:16:33Z"
                },
                {
                  "id": "UBUNTU-CVE-2025-8941",
                  "modified": "2025-10-24T05:16:35Z"
                },
                {
                  "id": "USN-7580-1",
                  "modified": "2025-10-13T04:41:31Z"
                }
              ]
            },
            {
              "vulns": [
                {
                  "id": "UBUNTU-CVE-2022-41409",
                  "modified": "2025-10-24T04:53:52Z"
                }
              ]
            },
            {
              "vulns": [
                {
                  "id": "UBUNTU-CVE-2017-11164",
                  "modified": "2025-10-24T04:46:24Z"
                }
              ]
            },
            {},
            {},
            {},
            {},
            {},
            {},
            {},
            {},
            {
              "vulns": [
                {
                  "id": "UBUNTU-CVE-2024-13176",
                  "modified": "2025-11-27T08:08:55.011541Z"
                },
                {
                  "id": "UBUNTU-CVE-2024-41996",
                  "modified": "2025-11-27T07:52:14.406646Z"
                },
                {
                  "id": "UBUNTU-CVE-2024-9143",
                  "modified": "2025-11-27T08:14:34.740322Z"
                },
                {
                  "id": "UBUNTU-CVE-2025-27587",
                  "modified": "2025-10-24T05:18:10Z"
                },
                {
                  "id": "UBUNTU-CVE-2025-9230",
                  "modified": "2025-10-24T05:16:35Z"
                },
                {
                  "id": "USN-7278-1",
                  "modified": "2025-10-13T04:40:27Z"
                },
                {
                  "id": "USN-7786-1",
                  "modified": "2025-10-13T04:42:44Z"
                }
              ]
            },
            {
              "vulns": [
                {
                  "id": "UBUNTU-CVE-2022-27943",
                  "modified": "2025-10-30T04:59:14Z"
                },
                {
                  "id": "UBUNTU-CVE-2023-4039",
                  "modified": "2025-08-29T17:08:22Z"
                },
                {
                  "id": "USN-7700-1",
                  "modified": "2025-10-13T04:42:19Z"
                }
              ]
            },
            {
              "vulns": [
                {
                  "id": "UBUNTU-CVE-2023-7008",
                  "modified": "2025-10-09T04:59:16Z"
                },
                {
                  "id": "UBUNTU-CVE-2025-4598",
                  "modified": "2025-09-08T17:06:50Z"
                },
                {
                  "id": "USN-7559-1",
                  "modified": "2025-10-13T04:41:31Z"
                }
              ]
            },
            {
              "vulns": [
                {
                  "id": "UBUNTU-CVE-2021-46848",
                  "modified": "2025-10-24T04:50:41Z"
                },
                {
                  "id": "UBUNTU-CVE-2024-12133",
                  "modified": "2025-10-24T05:06:48Z"
                },
                {
                  "id": "USN-7275-1",
                  "modified": "2025-10-13T04:39:42Z"
                }
              ]
            },
            {
              "vulns": [
                {
                  "id": "UBUNTU-CVE-2023-50495",
                  "modified": "2025-10-24T05:02:22Z"
                },
                {
                  "id": "UBUNTU-CVE-2025-6141",
                  "modified": "2025-10-24T05:16:33Z"
                }
              ]
            },
            {},
            {},
            {
              "vulns": [
                {
                  "id": "UBUNTU-CVE-2023-7008",
                  "modified": "2025-10-09T04:59:16Z"
                },
                {
                  "id": "UBUNTU-CVE-2025-4598",
                  "modified": "2025-09-08T17:06:50Z"
                },
                {
                  "id": "USN-7559-1",
                  "modified": "2025-10-13T04:41:31Z"
                }
              ]
            },
            {},
            {},
            {},
            {
              "vulns": [
                {
                  "id": "UBUNTU-CVE-2022-4899",
                  "modified": "2025-09-08T16:49:53Z"
                }
              ]
            },
            {
              "vulns": [
                {
                  "id": "UBUNTU-CVE-2023-29383",
                  "modified": "2025-10-24T05:01:54Z"
                },
                {
                  "id": "UBUNTU-CVE-2024-56433",
                  "modified": "2025-10-24T05:15:07Z"
                }
              ]
            },
            {},
            {},
            {},
            {},
            {
              "vulns": [
                {
                  "id": "UBUNTU-CVE-2023-50495",
                  "modified": "2025-10-24T05:02:22Z"
                },
                {
                  "id": "UBUNTU-CVE-2025-6141",
                  "modified": "2025-10-24T05:16:33Z"
                }
              ]
            },
            {
              "vulns": [
                {
                  "id": "UBUNTU-CVE-2023-50495",
                  "modified": "2025-10-24T05:02:22Z"
                },
                {
                  "id": "UBUNTU-CVE-2025-6141",
                  "modified": "2025-10-24T05:16:33Z"
                }
              ]
            },
            {
              "vulns": [
                {
                  "id": "UBUNTU-CVE-2023-29383",
                  "modified": "2025-10-24T05:01:54Z"
                },
                {
                  "id": "UBUNTU-CVE-2024-56433",
                  "modified": "2025-10-24T05:15:07Z"
                }
              ]
            },
            {
              "vulns": [
                {
                  "id": "UBUNTU-CVE-2023-31486",
                  "modified": "2025-10-24T05:01:58Z"
                },
                {
                  "id": "UBUNTU-CVE-2023-47039",
                  "modified": "2025-10-24T05:02:19Z"
                },
                {
                  "id": "UBUNTU-CVE-2024-56406",
                  "modified": "2025-10-21T05:15:41Z"
                },
                {
                  "id": "UBUNTU-CVE-2025-40909",
                  "modified": "2025-10-24T05:23:32Z"
                },
                {
                  "id": "USN-7434-1",
                  "modified": "2025-10-21T04:48:40Z"
                },
                {
                  "id": "USN-7678-1",
                  "modified": "2025-10-13T04:42:15Z"
                }
              ]
            },
            {},
            {},
            {},
            {},
            {
              "vulns": [
                {
                  "id": "UBUNTU-CVE-2025-45582",
                  "modified": "2025-10-24T05:23:32Z"
                }
              ]
            },
            {},
            {},
            {},
            {}
          ]
        }
      headers:
        Content-Length:
          - "13356"
        Content-Type:
          - application/json
      status: 200 OK
      code: 200
      duration: 0s
  - id: 6
    request:
      proto: HTTP/1.1
      proto_major: 1
      proto_minor: 1
      content_length: 29320
      host: api.osv.dev
      body: |
        {
          "queries": [
            {
              "package": {
                "ecosystem": "Alpine:v3.21",
                "name": "acl"
              },
              "version": "2.3.2-r1"
            },
            {
              "package": {
                "ecosystem": "Alpine:v3.21",
                "name": "alpine-baselayout"
              },
              "version": "3.6.8-r1"
            },
            {
              "package": {
                "ecosystem": "Alpine:v3.21",
                "name": "alpine-baselayout"
              },
              "version": "3.6.8-r1"
            },
            {
              "package": {
                "ecosystem": "Alpine:v3.21",
                "name": "alpine-keys"
              },
              "version": "2.5-r0"
            },
            {
              "package": {
                "ecosystem": "Alpine:v3.21",
                "name": "alpine-base"
              },
              "version": "3.21.2-r0"
            },
            {
              "package": {
                "ecosystem": "Alpine:v3.21",
                "name": "apk-tools"
              },
              "version": "2.14.6-r2"
            },
            {
              "package": {
                "ecosystem": "Alpine:v3.21",
                "name": "brotli"
              },
              "version": "1.1.0-r2"
            },
            {
              "package": {
                "ecosystem": "Alpine:v3.21",
                "name": "busybox"
              },
              "version": "1.37.0-r9"
            },
            {
              "package": {
                "ecosystem": "Alpine:v3.21",
                "name": "busybox"
              },
              "version": "1.37.0-r9"
            },
            {
              "package": {
                "ecosystem": "Alpine:v3.21",
                "name": "ca-certificates"
              },
              "version": "20241121-r1"
            },
            {
              "package": {
                "ecosystem": "Alpine:v3.21",
                "name": "ca-certificates"
              },
              "version": "20241121-r1"
            },
            {
              "package": {
                "ecosystem": "Maven",
                "name": "ch.qos.reload4j:reload4j"
              },
              "version": "1.2.22"
            },
            {
              "package": {
                "ecosystem": "Maven",
                "name": "com.fasterxml.jackson.core:jackson-annotations"
              },
              "version": "2.12.7"
            },
            {
              "package": {
                "ecosystem": "Maven",
                "name": "com.fasterxml.jackson.core:jackson-core"
              },
              "version": "2.10.2"
            },
            {
              "package": {
                "ecosystem": "Maven",
                "name": "com.fasterxml.jackson.core:jackson-databind"
              },
              "version": "2.12.7.1"
            },
            {
              "package": {
                "ecosystem": "Maven",
                "name": "com.fasterxml.jackson.jaxrs:jackson-jaxrs-base"
              },
              "version": "2.12.7"
            },
            {
              "package": {
                "ecosystem": "Maven",
                "name": "com.fasterxml.jackson.jaxrs:jackson-jaxrs-json-provider"
              },
              "version": "2.12.7"
            },
            {
              "package": {
                "ecosystem": "Maven",
                "name": "com.fasterxml.jackson.module:jackson-module-jaxb-annotations"
              },
              "version": "2.12.7"
            },
            {
              "package": {
                "ecosystem": "Maven",
                "name": "com.fasterxml.woodstox:woodstox-core"
              },
              "version": "5.4.0"
            },
            {
              "package": {
                "ecosystem": "Maven",
                "name": "com.github.stephenc.jcip:jcip-annotations"
              },
              "version": "1.0-1"
            },
            {
              "package": {
                "ecosystem": "Maven",
                "name": "com.google.code.findbugs:jsr305"
              },
              "version": "3.0.2"
            },
            {
              "package": {
                "ecosystem": "Maven",
                "name": "com.google.code.gson:gson"
              },
              "version": "2.9.0"
            },
            {
              "package": {
                "ecosystem": "Maven",
                "name": "com.google.errorprone:error_prone_annotations"
              },
              "version": "2.18.0"
            },
            {
              "package": {
                "ecosystem": "Maven",
                "name": "com.google.guava:failureaccess"
              },
              "version": "1.0.1"
            },
            {
              "package": {
                "ecosystem": "Maven",
                "name": "com.google.guava:guava"
              },
              "version": "32.0.1-jre"
            },
            {
              "package": {
                "ecosystem": "Maven",
                "name": "com.google.guava:listenablefuture"
              },
              "version": "9999.0-empty-to-avoid-conflict-with-guava"
            },
            {
              "package": {
                "ecosystem": "Maven",
                "name": "com.google.j2objc:j2objc-annotations"
              },
              "version": "2.8"
            },
            {
              "package": {
                "ecosystem": "Maven",
                "name": "com.google.protobuf:protobuf-java"
              },
              "version": "3.21.12"
            },
            {
              "package": {
                "ecosystem": "Maven",
                "name": "com.google.re2j:re2j"
              },
              "version": "1.1"
            },
            {
              "package": {
                "ecosystem": "Maven",
                "name": "com.nimbusds:nimbus-jose-jwt"
              },
              "version": "9.31"
            },
            {
              "package": {
                "ecosystem": "Maven",
                "name": "com.sun.jersey:jersey-client"
              },
              "version": "1.19.4"
            },
            {
              "package": {
                "ecosystem": "Maven",
                "name": "com.sun.jersey:jersey-core"
              },
              "version": "1.19.4"
            },
            {
              "package": {
                "ecosystem": "Maven",
                "name": "com.sun.jersey:jersey-servlet"
              },
              "version": "1.19.4"
            },
            {
              "package": {
                "ecosystem": "Maven",
                "name": "commons-beanutils:commons-beanutils"
              },
              "version": "1.9.4"
            },
            {
              "package": {
                "ecosystem": "Maven",
                "name": "commons-cli:commons-cli"
              },
              "version": "1.5.0"
            },
            {
              "package": {
                "ecosystem": "Maven",
                "name": "commons-codec:commons-codec"
              },
              "version": "1.15"
            },
            {
              "package": {
                "ecosystem": "Maven",
                "name": "commons-collections:commons-collections"
              },
              "version": "3.2.2"
            },
            {
              "package": {
                "ecosystem": "Maven",
                "name": "commons-io:commons-io"
              },
              "version": "2.14.0"
            },
            {
              "package": {
                "ecosystem": "Maven",
                "name": "commons-logging:commons-logging"
              },
              "version": "1.2"
            },
            {
              "package": {
                "ecosystem": "Maven",
                "name": "commons-net:commons-net"
              },
              "version": "3.9.0"
            },
            {
              "package": {
                "ecosystem": "Alpine:v3.21",
                "name": "coreutils"
              },
              "version": "9.5-r2"
            },
            {
              "package": {
                "ecosystem": "Alpine:v3.21",
                "name": "coreutils"
              },
              "version": "9.5-r2"
            },
            {
              "package": {
                "ecosystem": "Alpine:v3.21",
                "name": "coreutils"
              },
              "version": "9.5-r2"
            },
            {
              "package": {
                "ecosystem": "Alpine:v3.21",
                "name": "coreutils"
              },
              "version": "9.5-r2"
            },
            {
              "package": {
                "ecosystem": "Maven",
                "name": "dnsjava:dnsjava"
              },
              "version": "3.4.0"
            },
            {
              "package": {
                "ecosystem": "Alpine:v3.21",
                "name": "encodings"
              },
              "version": "1.0.7-r1"
            },
            {
              "package": {
                "ecosystem": "Alpine:v3.21",
                "name": "font-dejavu"
              },
              "version": "2.37-r5"
            },
            {
              "package": {
                "ecosystem": "Alpine:v3.21",
                "name": "fontconfig"
              },
              "version": "2.15.0-r1"
            },
            {
              "package": {
                "ecosystem": "Alpine:v3.21",
                "name": "freetype"
              },
              "version": "2.13.3-r0"
            },
            {
              "package": {
                "ecosystem": "Alpine:v3.21",
                "name": "gdbm"
              },
              "version": "1.24-r0"
            },
            {
              "package": {
                "ecosystem": "Alpine:v3.21",
                "name": "gmp"
              },
              "version": "6.3.0-r2"
            },
            {
              "package": {
                "ecosystem": "Alpine:v3.21",
                "name": "gnupg"
              },
              "version": "2.4.7-r0"
            },
            {
              "package": {
                "ecosystem": "Alpine:v3.21",
                "name": "gnupg"
              },
              "version": "2.4.7-r0"
            },
            {
              "package": {
                "ecosystem": "Alpine:v3.21",
                "name": "gnupg"
              },
              "version": "2.4.7-r0"
            },
            {
              "package": {
                "ecosystem": "Alpine:v3.21",
                "name": "gnupg"
              },
              "version": "2.4.7-r0"
            },
            {
              "package": {
                "ecosystem": "Alpine:v3.21",
                "name": "gnupg"
              },
              "version": "2.4.7-r0"
            },
            {
              "package": {
                "ecosystem": "Alpine:v3.21",
                "name": "gnupg"
              },
              "version": "2.4.7-r0"
            },
            {
              "package": {
                "ecosystem": "Alpine:v3.21",
                "name": "gnutls"
              },
              "version": "3.8.8-r0"
            },
            {
              "package": {
                "ecosystem": "Alpine:v3.21",
                "name": "gnupg"
              },
              "version": "2.4.7-r0"
            },
            {
              "package": {
                "ecosystem": "Alpine:v3.21",
                "name": "gnupg"
              },
              "version": "2.4.7-r0"
            },
            {
              "package": {
                "ecosystem": "Alpine:v3.21",
                "name": "gnupg"
              },
              "version": "2.4.7-r0"
            },
            {
              "package": {
                "ecosystem": "Alpine:v3.21",
                "name": "gnupg"
              },
              "version": "2.4.7-r0"
            },
            {
              "package": {
                "ecosystem": "Alpine:v3.21",
                "name": "gnupg"
              },
              "version": "2.4.7-r0"
            },
            {
              "package": {
                "ecosystem": "Maven",
                "name": "io.dropwizard.metrics:metrics-core"
              },
              "version": "3.2.4"
            },
            {
              "package": {
                "ecosystem": "Maven",
                "name": "io.netty:netty-all"
              },
              "version": "4.1.100.Final"
            },
            {
              "package": {
                "ecosystem": "Maven",
                "name": "io.netty:netty-buffer"
              },
              "version": "4.1.100.Final"
            },
            {
              "package": {
                "ecosystem": "Maven",
                "name": "io.netty:netty-codec"
              },
              "version": "4.1.100.Final"
            },
            {
              "package": {
                "ecosystem": "Maven",
                "name": "io.netty:netty-codec-dns"
              },
              "version": "4.1.100.Final"
            },
            {
              "package": {
                "ecosystem": "Maven",
                "name": "io.netty:netty-codec-haproxy"
              },
              "version": "4.1.100.Final"
            },
            {
              "package": {
                "ecosystem": "Maven",
                "name": "io.netty:netty-codec-http"
              },
              "version": "4.1.100.Final"
            },
            {
              "package": {
                "ecosystem": "Maven",
                "name": "io.netty:netty-codec-http2"
              },
              "version": "4.1.100.Final"
            },
            {
              "package": {
                "ecosystem": "Maven",
                "name": "io.netty:netty-codec-memcache"
              },
              "version": "4.1.100.Final"
            },
            {
              "package": {
                "ecosystem": "Maven",
                "name": "io.netty:netty-codec-mqtt"
              },
              "version": "4.1.100.Final"
            },
            {
              "package": {
                "ecosystem": "Maven",
                "name": "io.netty:netty-codec-redis"
              },
              "version": "4.1.100.Final"
            },
            {
              "package": {
                "ecosystem": "Maven",
                "name": "io.netty:netty-codec-smtp"
              },
              "version": "4.1.100.Final"
            },
            {
              "package": {
                "ecosystem": "Maven",
                "name": "io.netty:netty-codec-socks"
              },
              "version": "4.1.100.Final"
            },
            {
              "package": {
                "ecosystem": "Maven",
                "name": "io.netty:netty-codec-stomp"
              },
              "version": "4.1.100.Final"
            },
            {
              "package": {
                "ecosystem": "Maven",
                "name": "io.netty:netty-codec-xml"
              },
              "version": "4.1.100.Final"
            },
            {
              "package": {
                "ecosystem": "Maven",
                "name": "io.netty:netty-common"
              },
              "version": "4.1.100.Final"
            },
            {
              "package": {
                "ecosystem": "Maven",
                "name": "io.netty:netty-handler"
              },
              "version": "4.1.100.Final"
            },
            {
              "package": {
                "ecosystem": "Maven",
                "name": "io.netty:netty-handler-proxy"
              },
              "version": "4.1.100.Final"
            },
            {
              "package": {
                "ecosystem": "Maven",
                "name": "io.netty:netty-handler-ssl-ocsp"
              },
              "version": "4.1.100.Final"
            },
            {
              "package": {
                "ecosystem": "Maven",
                "name": "io.netty:netty-resolver"
              },
              "version": "4.1.100.Final"
            },
            {
              "package": {
                "ecosystem": "Maven",
                "name": "io.netty:netty-resolver-dns"
              },
              "version": "4.1.100.Final"
            },
            {
              "package": {
                "ecosystem": "Maven",
                "name": "io.netty:netty-resolver-dns-classes-macos"
              },
              "version": "4.1.100.Final"
            },
            {
              "package": {
                "ecosystem": "Maven",
                "name": "io.netty:netty-resolver-dns-native-macos"
              },
              "version": "4.1.100.Final"
            },
            {
              "package": {
                "ecosystem": "Maven",
                "name": "io.netty:netty-transport"
              },
              "version": "4.1.100.Final"
            },
            {
              "package": {
                "ecosystem": "Maven",
                "name": "io.netty:netty-transport-classes-epoll"
              },
              "version": "4.1.100.Final"
            },
            {
              "package": {
                "ecosystem": "Maven",
                "name": "io.netty:netty-transport-classes-kqueue"
              },
              "version": "4.1.100.Final"
            },
            {
              "package": {
                "ecosystem": "Maven",
                "name": "io.netty:netty-transport-native-epoll"
              },
              "version": "4.1.100.Final"
            },
            {
              "package": {
                "ecosystem": "Maven",
                "name": "io.netty:netty-transport-native-kqueue"
              },
              "version": "4.1.100.Final"
            },
            {
              "package": {
                "ecosystem": "Maven",
                "name": "io.netty:netty-transport-native-unix-common"
              },
              "version": "4.1.100.Final"
            },
            {
              "package": {
                "ecosystem": "Maven",
                "name": "io.netty:netty-transport-rxtx"
              },
              "version": "4.1.100.Final"
            },
            {
              "package": {
                "ecosystem": "Maven",
                "name": "io.netty:netty-transport-sctp"
              },
              "version": "4.1.100.Final"
            },
            {
              "package": {
                "ecosystem": "Maven",
                "name": "io.netty:netty-transport-udt"
              },
              "version": "4.1.100.Final"
            },
            {
              "package": {
                "ecosystem": "Maven",
                "name": "jakarta.activation:jakarta.activation-api"
              },
              "version": "1.2.1"
            },
            {
              "package": {
                "ecosystem": "Maven",
                "name": "jakarta.xml.bind:jakarta.xml.bind-api"
              },
              "version": "2.3.2"
            },
            {
              "package": {
                "ecosystem": "Maven",
                "name": "javax.servlet:javax.servlet-api"
              },
              "version": "3.1.0"
            },
            {
              "package": {
                "ecosystem": "Maven",
                "name": "javax.ws.rs:jsr311-api"
              },
              "version": "1.1.1"
            },
            {
              "package": {
                "ecosystem": "Maven",
                "name": "javax.xml.bind:jaxb-api"
              },
              "version": "2.2.11"
            },
            {
              "package": {
                "ecosystem": "Alpine:v3.21",
                "name": "libassuan"
              },
              "version": "2.5.7-r0"
            },
            {
              "package": {
                "ecosystem": "Alpine:v3.21",
                "name": "attr"
              },
              "version": "2.5.2-r2"
            },
            {
              "package": {
                "ecosystem": "Alpine:v3.21",
                "name": "bzip2"
              },
              "version": "1.0.8-r6"
            },
            {
              "package": {
                "ecosystem": "Alpine:v3.21",
                "name": "openssl"
              },
              "version": "3.3.2-r4"
            },
            {
              "package": {
                "ecosystem": "Alpine:v3.21",
                "name": "expat"
              },
              "version": "2.6.4-r0"
            },
            {
              "package": {
                "ecosystem": "Alpine:v3.21",
                "name": "libffi"
              },
              "version": "3.4.6-r0"
            },
            {
              "package": {
                "ecosystem": "Alpine:v3.21",
                "name": "libfontenc"
              },
              "version": "1.1.8-r0"
            },
            {
              "package": {
                "ecosystem": "Alpine:v3.21",
                "name": "libgcrypt"
              },
              "version": "1.10.3-r1"
            },
            {
              "package": {
                "ecosystem": "Alpine:v3.21",
                "name": "libgpg-error"
              },
              "version": "1.51-r0"
            },
            {
              "package": {
                "ecosystem": "Alpine:v3.21",
                "name": "libidn2"
              },
              "version": "2.3.7-r0"
            },
            {
              "package": {
                "ecosystem": "Alpine:v3.21",
                "name": "gettext"
              },
              "version": "0.22.5-r0"
            },
            {
              "package": {
                "ecosystem": "Alpine:v3.21",
                "name": "libksba"
              },
              "version": "1.6.7-r0"
            },
            {
              "package": {
                "ecosystem": "Alpine:v3.21",
                "name": "openldap"
              },
              "version": "2.6.8-r0"
            },
            {
              "package": {
                "ecosystem": "Alpine:v3.21",
                "name": "ncurses"
              },
              "version": "6.5_p20241006-r3"
            },
            {
              "package": {
                "ecosystem": "Alpine:v3.21",
                "name": "libpng"
              },
              "version": "1.6.44-r0"
            },
            {
              "package": {
                "ecosystem": "Alpine:v3.21",
                "name": "cyrus-sasl"
              },
              "version": "2.1.28-r8"
            },
            {
              "package": {
                "ecosystem": "Alpine:v3.21",
                "name": "openssl"
              },
              "version": "3.3.2-r4"
            },
            {
              "package": {
                "ecosystem": "Alpine:v3.21",
                "name": "libtasn1"
              },
              "version": "4.19.0-r2"
            },
            {
              "package": {
                "ecosystem": "Alpine:v3.21",
                "name": "libunistring"
              },
              "version": "1.2-r0"
            },
            {
              "package": {
                "ecosystem": "Alpine:v3.21",
                "name": "mkfontscale"
              },
              "version": "1.2.3-r1"
            },
            {
              "package": {
                "ecosystem": "Alpine:v3.21",
                "name": "musl"
              },
              "version": "1.2.5-r8"
            },
            {
              "package": {
                "ecosystem": "Alpine:v3.21",
                "name": "musl-locales"
              },
              "version": "0.1.0-r1"
            },
            {
              "package": {
                "ecosystem": "Alpine:v3.21",
                "name": "musl-locales"
              },
              "version": "0.1.0-r1"
            },
            {
              "package": {
                "ecosystem": "Alpine:v3.21",
                "name": "musl"
              },
              "version": "1.2.5-r8"
            },
            {
              "package": {
                "ecosystem": "Alpine:v3.21",
                "name": "ncurses"
              },
              "version": "6.5_p20241006-r3"
            },
            {
              "package": {
                "ecosystem": "Alpine:v3.21",
                "name": "nettle"
              },
              "version": "3.10-r1"
            },
            {
              "package": {
                "ecosystem": "Alpine:v3.21",
                "name": "npth"
              },
              "version": "1.6-r4"
            },
            {
              "package": {
                "ecosystem": "Alpine:v3.21",
                "name": "openssl"
              },
              "version": "3.3.2-r4"
            },
            {
              "package": {
                "ecosystem": "Maven",
                "name": "org.apache.avro:avro"
              },
              "version": "1.9.2"
            },
            {
              "package": {
                "ecosystem": "Maven",
                "name": "org.apache.commons:commons-compress"
              },
              "version": "1.21"
            },
            {
              "package": {
                "ecosystem": "Maven",
                "name": "org.apache.commons:commons-configuration2"
              },
              "version": "2.8.0"
            },
            {
              "package": {
                "ecosystem": "Maven",
                "name": "org.apache.commons:commons-lang3"
              },
              "version": "3.12.0"
            },
            {
              "package": {
                "ecosystem": "Maven",
                "name": "org.apache.commons:commons-math3"
              },
              "version": "3.6.1"
            },
            {
              "package": {
                "ecosystem": "Maven",
                "name": "org.apache.commons:commons-text"
              },
              "version": "1.10.0"
            },
            {
              "package": {
                "ecosystem": "Maven",
                "name": "org.apache.curator:curator-client"
              },
              "version": "5.2.0"
            },
            {
              "package": {
                "ecosystem": "Maven",
                "name": "org.apache.curator:curator-framework"
              },
              "version": "5.2.0"
            },
            {
              "package": {
                "ecosystem": "Maven",
                "name": "org.apache.curator:curator-recipes"
              },
              "version": "5.2.0"
            },
            {
              "package": {
                "ecosystem": "Maven",
                "name": "org.apache.hadoop.thirdparty:hadoop-shaded-guava"
              },
              "version": "1.2.0"
            },
            {
              "package": {
                "ecosystem": "Maven",
                "name": "org.apache.hadoop.thirdparty:hadoop-shaded-protobuf_3_21"
              },
              "version": "1.2.0"
            },
            {
              "package": {
                "ecosystem": "Maven",
                "name": "org.apache.hadoop:hadoop-annotations"
              },
              "version": "3.4.0"
            },
            {
              "package": {
                "ecosystem": "Maven",
                "name": "org.apache.hadoop:hadoop-auth"
              },
              "version": "3.4.0"
            },
            {
              "package": {
                "ecosystem": "Maven",
                "name": "org.apache.hadoop:hadoop-client"
              },
              "version": "3.4.0"
            },
            {
              "package": {
                "ecosystem": "Maven",
                "name": "org.apache.hadoop:hadoop-common"
              },
              "version": "3.4.0"
            },
            {
              "package": {
                "ecosystem": "Maven",
                "name": "org.apache.hadoop:hadoop-hdfs-client"
              },
              "version": "3.4.0"
            },
            {
              "package": {
                "ecosystem": "Maven",
                "name": "org.apache.hadoop:hadoop-mapreduce-client-common"
              },
              "version": "3.4.0"
            },
            {
              "package": {
                "ecosystem": "Maven",
                "name": "org.apache.hadoop:hadoop-mapreduce-client-core"
              },
              "version": "3.4.0"
            },
            {
              "package": {
                "ecosystem": "Maven",
                "name": "org.apache.hadoop:hadoop-mapreduce-client-jobclient"
              },
              "version": "3.4.0"
            },
            {
              "package": {
                "ecosystem": "Maven",
                "name": "org.apache.hadoop:hadoop-yarn-api"
              },
              "version": "3.4.0"
            },
            {
              "package": {
                "ecosystem": "Maven",
                "name": "org.apache.hadoop:hadoop-yarn-client"
              },
              "version": "3.4.0"
            },
            {
              "package": {
                "ecosystem": "Maven",
                "name": "org.apache.hadoop:hadoop-yarn-common"
              },
              "version": "3.4.0"
            },
            {
              "package": {
                "ecosystem": "Maven",
                "name": "org.apache.httpcomponents:httpclient"
              },
              "version": "4.5.13"
            },
            {
              "package": {
                "ecosystem": "Maven",
                "name": "org.apache.httpcomponents:httpcore"
              },
              "version": "4.4.13"
            },
            {
              "package": {
                "ecosystem": "Maven",
                "name": "org.apache.kerby:kerb-admin"
              },
              "version": "2.0.3"
            },
            {
              "package": {
                "ecosystem": "Maven",
                "name": "org.apache.kerby:kerb-client"
              },
              "version": "2.0.3"
            },
            {
              "package": {
                "ecosystem": "Maven",
                "name": "org.apache.kerby:kerb-common"
              },
              "version": "2.0.3"
            },
            {
              "package": {
                "ecosystem": "Maven",
                "name": "org.apache.kerby:kerb-core"
              },
              "version": "2.0.3"
            },
            {
              "package": {
                "ecosystem": "Maven",
                "name": "org.apache.kerby:kerb-crypto"
              },
              "version": "2.0.3"
            },
            {
              "package": {
                "ecosystem": "Maven",
                "name": "org.apache.kerby:kerb-identity"
              },
              "version": "2.0.3"
            },
            {
              "package": {
                "ecosystem": "Maven",
                "name": "org.apache.kerby:kerb-server"
              },
              "version": "2.0.3"
            },
            {
              "package": {
                "ecosystem": "Maven",
                "name": "org.apache.kerby:kerb-simplekdc"
              },
              "version": "2.0.3"
            },
            {
              "package": {
                "ecosystem": "Maven",
                "name": "org.apache.kerby:kerb-util"
              },
              "version": "2.0.3"
            },
            {
              "package": {
                "ecosystem": "Maven",
                "name": "org.apache.kerby:kerby-asn1"
              },
              "version": "2.0.3"
            },
            {
              "package": {
                "ecosystem": "Maven",
                "name": "org.apache.kerby:kerby-config"
              },
              "version": "2.0.3"
            },
            {
              "package": {
                "ecosystem": "Maven",
                "name": "org.apache.kerby:kerby-pkix"
              },
              "version": "2.0.3"
            },
            {
              "package": {
                "ecosystem": "Maven",
                "name": "org.apache.kerby:kerby-util"
              },
              "version": "2.0.3"
            },
            {
              "package": {
                "ecosystem": "Maven",
                "name": "org.apache.kerby:kerby-xdr"
              },
              "version": "2.0.3"
            },
            {
<<<<<<< HEAD
              "vulns": [
                {
                  "id": "UBUNTU-CVE-2022-27943",
                  "modified": "2025-12-02T10:46:50.529908Z"
                },
                {
                  "id": "UBUNTU-CVE-2023-4039",
                  "modified": "2025-08-29T17:08:22Z"
                },
                {
                  "id": "USN-7700-1",
                  "modified": "2025-10-13T04:42:19Z"
                }
              ]
=======
              "package": {
                "ecosystem": "Maven",
                "name": "org.apache.kerby:token-provider"
              },
              "version": "2.0.3"
>>>>>>> c82c9c9e
            },
            {
              "package": {
                "ecosystem": "Maven",
                "name": "org.codehaus.mojo:animal-sniffer-annotations"
              },
              "version": "1.17"
            },
            {
              "package": {
                "ecosystem": "Maven",
                "name": "org.codehaus.woodstox:stax2-api"
              },
              "version": "4.2.1"
            },
            {
              "package": {
                "ecosystem": "Maven",
                "name": "org.eclipse.jetty.websocket:websocket-api"
              },
              "version": "9.4.53.v20231009"
            },
            {
              "package": {
                "ecosystem": "Maven",
                "name": "org.eclipse.jetty.websocket:websocket-client"
              },
              "version": "9.4.53.v20231009"
            },
            {
              "package": {
                "ecosystem": "Maven",
                "name": "org.eclipse.jetty.websocket:websocket-common"
              },
              "version": "9.4.53.v20231009"
            },
            {
              "package": {
                "ecosystem": "Maven",
                "name": "org.eclipse.jetty:jetty-client"
              },
              "version": "9.4.53.v20231009"
            },
            {
              "package": {
                "ecosystem": "Maven",
                "name": "org.eclipse.jetty:jetty-http"
              },
              "version": "9.4.53.v20231009"
            },
            {
              "package": {
                "ecosystem": "Maven",
                "name": "org.eclipse.jetty:jetty-io"
              },
              "version": "9.4.53.v20231009"
            },
            {
              "package": {
                "ecosystem": "Maven",
                "name": "org.eclipse.jetty:jetty-security"
              },
              "version": "9.4.53.v20231009"
            },
            {
              "package": {
                "ecosystem": "Maven",
                "name": "org.eclipse.jetty:jetty-servlet"
              },
              "version": "9.4.53.v20231009"
            },
            {
              "package": {
                "ecosystem": "Maven",
                "name": "org.eclipse.jetty:jetty-util"
              },
              "version": "9.4.53.v20231009"
            },
            {
              "package": {
                "ecosystem": "Maven",
                "name": "org.eclipse.jetty:jetty-util-ajax"
              },
              "version": "9.4.53.v20231009"
            },
            {
              "package": {
                "ecosystem": "Maven",
                "name": "org.eclipse.jetty:jetty-webapp"
              },
              "version": "9.4.53.v20231009"
            },
            {
              "package": {
                "ecosystem": "Maven",
                "name": "org.eclipse.jetty:jetty-xml"
              },
              "version": "9.4.53.v20231009"
            },
            {
              "package": {
                "ecosystem": "Maven",
                "name": "org.jctools:jctools-core"
              },
              "version": "3.1.0"
            },
            {
              "package": {
                "ecosystem": "Maven",
                "name": "org.jline:jline"
              },
              "version": "3.9.0"
            },
            {
              "package": {
                "ecosystem": "Maven",
                "name": "org.jline:jline-builtins"
              },
              "version": "3.9.0"
            },
            {
              "package": {
                "ecosystem": "Maven",
                "name": "org.jline:jline-reader"
              },
              "version": "3.9.0"
            },
            {
              "package": {
                "ecosystem": "Maven",
                "name": "org.jline:jline-remote-ssh"
              },
              "version": "3.9.0"
            },
            {
              "package": {
                "ecosystem": "Maven",
                "name": "org.jline:jline-remote-telnet"
              },
              "version": "3.9.0"
            },
            {
<<<<<<< HEAD
              "vulns": [
                {
                  "id": "UBUNTU-CVE-2024-13176",
                  "modified": "2025-11-27T08:08:55.011541Z"
                },
                {
                  "id": "UBUNTU-CVE-2024-41996",
                  "modified": "2025-12-01T07:36:42.094949Z"
                },
                {
                  "id": "UBUNTU-CVE-2024-9143",
                  "modified": "2025-11-27T08:14:34.740322Z"
                },
                {
                  "id": "UBUNTU-CVE-2025-27587",
                  "modified": "2025-10-24T05:18:10Z"
                },
                {
                  "id": "UBUNTU-CVE-2025-9230",
                  "modified": "2025-10-24T05:16:35Z"
                },
                {
                  "id": "USN-7278-1",
                  "modified": "2025-10-13T04:40:27Z"
                },
                {
                  "id": "USN-7786-1",
                  "modified": "2025-10-13T04:42:44Z"
                }
              ]
            },
            {
              "vulns": [
                {
                  "id": "UBUNTU-CVE-2022-27943",
                  "modified": "2025-12-02T10:46:50.529908Z"
                },
                {
                  "id": "UBUNTU-CVE-2023-4039",
                  "modified": "2025-08-29T17:08:22Z"
                },
                {
                  "id": "USN-7700-1",
                  "modified": "2025-10-13T04:42:19Z"
                }
              ]
=======
              "package": {
                "ecosystem": "Maven",
                "name": "org.jline:jline-style"
              },
              "version": "3.9.0"
            },
            {
              "package": {
                "ecosystem": "Maven",
                "name": "org.jline:jline-terminal"
              },
              "version": "3.9.0"
>>>>>>> c82c9c9e
            },
            {
              "package": {
                "ecosystem": "Maven",
                "name": "org.jline:jline-terminal-jansi"
              },
              "version": "3.9.0"
            },
            {
              "package": {
                "ecosystem": "Maven",
                "name": "org.jline:jline-terminal-jna"
              },
              "version": "3.9.0"
            },
            {
              "package": {
                "ecosystem": "Maven",
                "name": "org.slf4j:slf4j-api"
              },
              "version": "1.7.36"
            },
            {
              "package": {
                "ecosystem": "Maven",
                "name": "org.slf4j:slf4j-reload4j"
              },
              "version": "1.7.36"
            },
            {
              "package": {
                "ecosystem": "Alpine:v3.21",
                "name": "p11-kit"
              },
              "version": "0.25.5-r2"
            },
            {
              "package": {
                "ecosystem": "Alpine:v3.21",
                "name": "p11-kit"
              },
              "version": "0.25.5-r2"
            },
            {
              "package": {
                "ecosystem": "Alpine:v3.21",
                "name": "pinentry"
              },
              "version": "1.3.1-r0"
            },
            {
              "package": {
                "ecosystem": "Alpine:v3.21",
                "name": "pax-utils"
              },
              "version": "1.3.8-r1"
            },
            {
              "package": {
                "ecosystem": "Alpine:v3.21",
                "name": "skalibs"
              },
              "version": "2.14.3.0-r0"
            },
            {
              "package": {
                "ecosystem": "Alpine:v3.21",
                "name": "sqlite"
              },
              "version": "3.47.1-r0"
            },
            {
              "package": {
                "ecosystem": "Alpine:v3.21",
                "name": "busybox"
              },
              "version": "1.37.0-r9"
            },
            {
              "package": {
                "ecosystem": "Alpine:v3.21",
                "name": "tzdata"
              },
              "version": "2024b-r1"
            },
            {
              "package": {
                "ecosystem": "Maven",
                "name": "unknown:unknown"
              },
              "version": "unknown"
            },
            {
              "package": {
                "ecosystem": "Alpine:v3.21",
                "name": "utmps"
              },
              "version": "0.1.2.3-r2"
            },
            {
              "package": {
                "ecosystem": "Alpine:v3.21",
                "name": "zlib"
              },
              "version": "1.3.1-r2"
            }
          ]
        }
      headers:
<<<<<<< HEAD
        Content-Length:
          - "13503"
        Content-Type:
          - application/json
      status: 200 OK
      code: 200
      duration: 0s
  - id: 6
    request:
      proto: HTTP/1.1
      proto_major: 1
      proto_minor: 1
      content_length: 18499
      host: api.osv.dev
      body: '{"queries":[{"package":{"ecosystem":"Alpine:v3.21","name":"acl"},"version":"2.3.2-r1"},{"package":{"ecosystem":"Alpine:v3.21","name":"alpine-baselayout"},"version":"3.6.8-r1"},{"package":{"ecosystem":"Alpine:v3.21","name":"alpine-baselayout"},"version":"3.6.8-r1"},{"package":{"ecosystem":"Alpine:v3.21","name":"alpine-keys"},"version":"2.5-r0"},{"package":{"ecosystem":"Alpine:v3.21","name":"alpine-base"},"version":"3.21.2-r0"},{"package":{"ecosystem":"Alpine:v3.21","name":"apk-tools"},"version":"2.14.6-r2"},{"package":{"ecosystem":"Alpine:v3.21","name":"brotli"},"version":"1.1.0-r2"},{"package":{"ecosystem":"Alpine:v3.21","name":"busybox"},"version":"1.37.0-r9"},{"package":{"ecosystem":"Alpine:v3.21","name":"busybox"},"version":"1.37.0-r9"},{"package":{"ecosystem":"Alpine:v3.21","name":"ca-certificates"},"version":"20241121-r1"},{"package":{"ecosystem":"Alpine:v3.21","name":"ca-certificates"},"version":"20241121-r1"},{"package":{"ecosystem":"Maven","name":"ch.qos.reload4j:reload4j"},"version":"1.2.22"},{"package":{"ecosystem":"Maven","name":"com.fasterxml.jackson.core:jackson-annotations"},"version":"2.12.7"},{"package":{"ecosystem":"Maven","name":"com.fasterxml.jackson.core:jackson-core"},"version":"2.10.2"},{"package":{"ecosystem":"Maven","name":"com.fasterxml.jackson.core:jackson-databind"},"version":"2.12.7.1"},{"package":{"ecosystem":"Maven","name":"com.fasterxml.jackson.jaxrs:jackson-jaxrs-base"},"version":"2.12.7"},{"package":{"ecosystem":"Maven","name":"com.fasterxml.jackson.jaxrs:jackson-jaxrs-json-provider"},"version":"2.12.7"},{"package":{"ecosystem":"Maven","name":"com.fasterxml.jackson.module:jackson-module-jaxb-annotations"},"version":"2.12.7"},{"package":{"ecosystem":"Maven","name":"com.fasterxml.woodstox:woodstox-core"},"version":"5.4.0"},{"package":{"ecosystem":"Maven","name":"com.github.stephenc.jcip:jcip-annotations"},"version":"1.0-1"},{"package":{"ecosystem":"Maven","name":"com.google.code.findbugs:jsr305"},"version":"3.0.2"},{"package":{"ecosystem":"Maven","name":"com.google.code.gson:gson"},"version":"2.9.0"},{"package":{"ecosystem":"Maven","name":"com.google.errorprone:error_prone_annotations"},"version":"2.18.0"},{"package":{"ecosystem":"Maven","name":"com.google.guava:failureaccess"},"version":"1.0.1"},{"package":{"ecosystem":"Maven","name":"com.google.guava:guava"},"version":"32.0.1-jre"},{"package":{"ecosystem":"Maven","name":"com.google.guava:listenablefuture"},"version":"9999.0-empty-to-avoid-conflict-with-guava"},{"package":{"ecosystem":"Maven","name":"com.google.j2objc:j2objc-annotations"},"version":"2.8"},{"package":{"ecosystem":"Maven","name":"com.google.protobuf:protobuf-java"},"version":"3.21.12"},{"package":{"ecosystem":"Maven","name":"com.google.re2j:re2j"},"version":"1.1"},{"package":{"ecosystem":"Maven","name":"com.nimbusds:nimbus-jose-jwt"},"version":"9.31"},{"package":{"ecosystem":"Maven","name":"com.sun.jersey:jersey-client"},"version":"1.19.4"},{"package":{"ecosystem":"Maven","name":"com.sun.jersey:jersey-core"},"version":"1.19.4"},{"package":{"ecosystem":"Maven","name":"com.sun.jersey:jersey-servlet"},"version":"1.19.4"},{"package":{"ecosystem":"Maven","name":"commons-beanutils:commons-beanutils"},"version":"1.9.4"},{"package":{"ecosystem":"Maven","name":"commons-cli:commons-cli"},"version":"1.5.0"},{"package":{"ecosystem":"Maven","name":"commons-codec:commons-codec"},"version":"1.15"},{"package":{"ecosystem":"Maven","name":"commons-collections:commons-collections"},"version":"3.2.2"},{"package":{"ecosystem":"Maven","name":"commons-io:commons-io"},"version":"2.14.0"},{"package":{"ecosystem":"Maven","name":"commons-logging:commons-logging"},"version":"1.2"},{"package":{"ecosystem":"Maven","name":"commons-net:commons-net"},"version":"3.9.0"},{"package":{"ecosystem":"Alpine:v3.21","name":"coreutils"},"version":"9.5-r2"},{"package":{"ecosystem":"Alpine:v3.21","name":"coreutils"},"version":"9.5-r2"},{"package":{"ecosystem":"Alpine:v3.21","name":"coreutils"},"version":"9.5-r2"},{"package":{"ecosystem":"Alpine:v3.21","name":"coreutils"},"version":"9.5-r2"},{"package":{"ecosystem":"Maven","name":"dnsjava:dnsjava"},"version":"3.4.0"},{"package":{"ecosystem":"Alpine:v3.21","name":"encodings"},"version":"1.0.7-r1"},{"package":{"ecosystem":"Alpine:v3.21","name":"font-dejavu"},"version":"2.37-r5"},{"package":{"ecosystem":"Alpine:v3.21","name":"fontconfig"},"version":"2.15.0-r1"},{"package":{"ecosystem":"Alpine:v3.21","name":"freetype"},"version":"2.13.3-r0"},{"package":{"ecosystem":"Alpine:v3.21","name":"gdbm"},"version":"1.24-r0"},{"package":{"ecosystem":"Alpine:v3.21","name":"gmp"},"version":"6.3.0-r2"},{"package":{"ecosystem":"Alpine:v3.21","name":"gnupg"},"version":"2.4.7-r0"},{"package":{"ecosystem":"Alpine:v3.21","name":"gnupg"},"version":"2.4.7-r0"},{"package":{"ecosystem":"Alpine:v3.21","name":"gnupg"},"version":"2.4.7-r0"},{"package":{"ecosystem":"Alpine:v3.21","name":"gnupg"},"version":"2.4.7-r0"},{"package":{"ecosystem":"Alpine:v3.21","name":"gnupg"},"version":"2.4.7-r0"},{"package":{"ecosystem":"Alpine:v3.21","name":"gnupg"},"version":"2.4.7-r0"},{"package":{"ecosystem":"Alpine:v3.21","name":"gnutls"},"version":"3.8.8-r0"},{"package":{"ecosystem":"Alpine:v3.21","name":"gnupg"},"version":"2.4.7-r0"},{"package":{"ecosystem":"Alpine:v3.21","name":"gnupg"},"version":"2.4.7-r0"},{"package":{"ecosystem":"Alpine:v3.21","name":"gnupg"},"version":"2.4.7-r0"},{"package":{"ecosystem":"Alpine:v3.21","name":"gnupg"},"version":"2.4.7-r0"},{"package":{"ecosystem":"Alpine:v3.21","name":"gnupg"},"version":"2.4.7-r0"},{"package":{"ecosystem":"Maven","name":"io.dropwizard.metrics:metrics-core"},"version":"3.2.4"},{"package":{"ecosystem":"Maven","name":"io.netty:netty-all"},"version":"4.1.100.Final"},{"package":{"ecosystem":"Maven","name":"io.netty:netty-buffer"},"version":"4.1.100.Final"},{"package":{"ecosystem":"Maven","name":"io.netty:netty-codec"},"version":"4.1.100.Final"},{"package":{"ecosystem":"Maven","name":"io.netty:netty-codec-dns"},"version":"4.1.100.Final"},{"package":{"ecosystem":"Maven","name":"io.netty:netty-codec-haproxy"},"version":"4.1.100.Final"},{"package":{"ecosystem":"Maven","name":"io.netty:netty-codec-http"},"version":"4.1.100.Final"},{"package":{"ecosystem":"Maven","name":"io.netty:netty-codec-http2"},"version":"4.1.100.Final"},{"package":{"ecosystem":"Maven","name":"io.netty:netty-codec-memcache"},"version":"4.1.100.Final"},{"package":{"ecosystem":"Maven","name":"io.netty:netty-codec-mqtt"},"version":"4.1.100.Final"},{"package":{"ecosystem":"Maven","name":"io.netty:netty-codec-redis"},"version":"4.1.100.Final"},{"package":{"ecosystem":"Maven","name":"io.netty:netty-codec-smtp"},"version":"4.1.100.Final"},{"package":{"ecosystem":"Maven","name":"io.netty:netty-codec-socks"},"version":"4.1.100.Final"},{"package":{"ecosystem":"Maven","name":"io.netty:netty-codec-stomp"},"version":"4.1.100.Final"},{"package":{"ecosystem":"Maven","name":"io.netty:netty-codec-xml"},"version":"4.1.100.Final"},{"package":{"ecosystem":"Maven","name":"io.netty:netty-common"},"version":"4.1.100.Final"},{"package":{"ecosystem":"Maven","name":"io.netty:netty-handler"},"version":"4.1.100.Final"},{"package":{"ecosystem":"Maven","name":"io.netty:netty-handler-proxy"},"version":"4.1.100.Final"},{"package":{"ecosystem":"Maven","name":"io.netty:netty-handler-ssl-ocsp"},"version":"4.1.100.Final"},{"package":{"ecosystem":"Maven","name":"io.netty:netty-resolver"},"version":"4.1.100.Final"},{"package":{"ecosystem":"Maven","name":"io.netty:netty-resolver-dns"},"version":"4.1.100.Final"},{"package":{"ecosystem":"Maven","name":"io.netty:netty-resolver-dns-classes-macos"},"version":"4.1.100.Final"},{"package":{"ecosystem":"Maven","name":"io.netty:netty-resolver-dns-native-macos"},"version":"4.1.100.Final"},{"package":{"ecosystem":"Maven","name":"io.netty:netty-transport"},"version":"4.1.100.Final"},{"package":{"ecosystem":"Maven","name":"io.netty:netty-transport-classes-epoll"},"version":"4.1.100.Final"},{"package":{"ecosystem":"Maven","name":"io.netty:netty-transport-classes-kqueue"},"version":"4.1.100.Final"},{"package":{"ecosystem":"Maven","name":"io.netty:netty-transport-native-epoll"},"version":"4.1.100.Final"},{"package":{"ecosystem":"Maven","name":"io.netty:netty-transport-native-kqueue"},"version":"4.1.100.Final"},{"package":{"ecosystem":"Maven","name":"io.netty:netty-transport-native-unix-common"},"version":"4.1.100.Final"},{"package":{"ecosystem":"Maven","name":"io.netty:netty-transport-rxtx"},"version":"4.1.100.Final"},{"package":{"ecosystem":"Maven","name":"io.netty:netty-transport-sctp"},"version":"4.1.100.Final"},{"package":{"ecosystem":"Maven","name":"io.netty:netty-transport-udt"},"version":"4.1.100.Final"},{"package":{"ecosystem":"Maven","name":"jakarta.activation:jakarta.activation-api"},"version":"1.2.1"},{"package":{"ecosystem":"Maven","name":"jakarta.xml.bind:jakarta.xml.bind-api"},"version":"2.3.2"},{"package":{"ecosystem":"Maven","name":"javax.servlet:javax.servlet-api"},"version":"3.1.0"},{"package":{"ecosystem":"Maven","name":"javax.ws.rs:jsr311-api"},"version":"1.1.1"},{"package":{"ecosystem":"Maven","name":"javax.xml.bind:jaxb-api"},"version":"2.2.11"},{"package":{"ecosystem":"Alpine:v3.21","name":"libassuan"},"version":"2.5.7-r0"},{"package":{"ecosystem":"Alpine:v3.21","name":"attr"},"version":"2.5.2-r2"},{"package":{"ecosystem":"Alpine:v3.21","name":"bzip2"},"version":"1.0.8-r6"},{"package":{"ecosystem":"Alpine:v3.21","name":"openssl"},"version":"3.3.2-r4"},{"package":{"ecosystem":"Alpine:v3.21","name":"expat"},"version":"2.6.4-r0"},{"package":{"ecosystem":"Alpine:v3.21","name":"libffi"},"version":"3.4.6-r0"},{"package":{"ecosystem":"Alpine:v3.21","name":"libfontenc"},"version":"1.1.8-r0"},{"package":{"ecosystem":"Alpine:v3.21","name":"libgcrypt"},"version":"1.10.3-r1"},{"package":{"ecosystem":"Alpine:v3.21","name":"libgpg-error"},"version":"1.51-r0"},{"package":{"ecosystem":"Alpine:v3.21","name":"libidn2"},"version":"2.3.7-r0"},{"package":{"ecosystem":"Alpine:v3.21","name":"gettext"},"version":"0.22.5-r0"},{"package":{"ecosystem":"Alpine:v3.21","name":"libksba"},"version":"1.6.7-r0"},{"package":{"ecosystem":"Alpine:v3.21","name":"openldap"},"version":"2.6.8-r0"},{"package":{"ecosystem":"Alpine:v3.21","name":"ncurses"},"version":"6.5_p20241006-r3"},{"package":{"ecosystem":"Alpine:v3.21","name":"libpng"},"version":"1.6.44-r0"},{"package":{"ecosystem":"Alpine:v3.21","name":"cyrus-sasl"},"version":"2.1.28-r8"},{"package":{"ecosystem":"Alpine:v3.21","name":"openssl"},"version":"3.3.2-r4"},{"package":{"ecosystem":"Alpine:v3.21","name":"libtasn1"},"version":"4.19.0-r2"},{"package":{"ecosystem":"Alpine:v3.21","name":"libunistring"},"version":"1.2-r0"},{"package":{"ecosystem":"Alpine:v3.21","name":"mkfontscale"},"version":"1.2.3-r1"},{"package":{"ecosystem":"Alpine:v3.21","name":"musl"},"version":"1.2.5-r8"},{"package":{"ecosystem":"Alpine:v3.21","name":"musl-locales"},"version":"0.1.0-r1"},{"package":{"ecosystem":"Alpine:v3.21","name":"musl-locales"},"version":"0.1.0-r1"},{"package":{"ecosystem":"Alpine:v3.21","name":"musl"},"version":"1.2.5-r8"},{"package":{"ecosystem":"Alpine:v3.21","name":"ncurses"},"version":"6.5_p20241006-r3"},{"package":{"ecosystem":"Alpine:v3.21","name":"nettle"},"version":"3.10-r1"},{"package":{"ecosystem":"Alpine:v3.21","name":"npth"},"version":"1.6-r4"},{"package":{"ecosystem":"Alpine:v3.21","name":"openssl"},"version":"3.3.2-r4"},{"package":{"ecosystem":"Maven","name":"org.apache.avro:avro"},"version":"1.9.2"},{"package":{"ecosystem":"Maven","name":"org.apache.commons:commons-compress"},"version":"1.21"},{"package":{"ecosystem":"Maven","name":"org.apache.commons:commons-configuration2"},"version":"2.8.0"},{"package":{"ecosystem":"Maven","name":"org.apache.commons:commons-lang3"},"version":"3.12.0"},{"package":{"ecosystem":"Maven","name":"org.apache.commons:commons-math3"},"version":"3.6.1"},{"package":{"ecosystem":"Maven","name":"org.apache.commons:commons-text"},"version":"1.10.0"},{"package":{"ecosystem":"Maven","name":"org.apache.curator:curator-client"},"version":"5.2.0"},{"package":{"ecosystem":"Maven","name":"org.apache.curator:curator-framework"},"version":"5.2.0"},{"package":{"ecosystem":"Maven","name":"org.apache.curator:curator-recipes"},"version":"5.2.0"},{"package":{"ecosystem":"Maven","name":"org.apache.hadoop.thirdparty:hadoop-shaded-guava"},"version":"1.2.0"},{"package":{"ecosystem":"Maven","name":"org.apache.hadoop.thirdparty:hadoop-shaded-protobuf_3_21"},"version":"1.2.0"},{"package":{"ecosystem":"Maven","name":"org.apache.hadoop:hadoop-annotations"},"version":"3.4.0"},{"package":{"ecosystem":"Maven","name":"org.apache.hadoop:hadoop-auth"},"version":"3.4.0"},{"package":{"ecosystem":"Maven","name":"org.apache.hadoop:hadoop-client"},"version":"3.4.0"},{"package":{"ecosystem":"Maven","name":"org.apache.hadoop:hadoop-common"},"version":"3.4.0"},{"package":{"ecosystem":"Maven","name":"org.apache.hadoop:hadoop-hdfs-client"},"version":"3.4.0"},{"package":{"ecosystem":"Maven","name":"org.apache.hadoop:hadoop-mapreduce-client-common"},"version":"3.4.0"},{"package":{"ecosystem":"Maven","name":"org.apache.hadoop:hadoop-mapreduce-client-core"},"version":"3.4.0"},{"package":{"ecosystem":"Maven","name":"org.apache.hadoop:hadoop-mapreduce-client-jobclient"},"version":"3.4.0"},{"package":{"ecosystem":"Maven","name":"org.apache.hadoop:hadoop-yarn-api"},"version":"3.4.0"},{"package":{"ecosystem":"Maven","name":"org.apache.hadoop:hadoop-yarn-client"},"version":"3.4.0"},{"package":{"ecosystem":"Maven","name":"org.apache.hadoop:hadoop-yarn-common"},"version":"3.4.0"},{"package":{"ecosystem":"Maven","name":"org.apache.httpcomponents:httpclient"},"version":"4.5.13"},{"package":{"ecosystem":"Maven","name":"org.apache.httpcomponents:httpcore"},"version":"4.4.13"},{"package":{"ecosystem":"Maven","name":"org.apache.kerby:kerb-admin"},"version":"2.0.3"},{"package":{"ecosystem":"Maven","name":"org.apache.kerby:kerb-client"},"version":"2.0.3"},{"package":{"ecosystem":"Maven","name":"org.apache.kerby:kerb-common"},"version":"2.0.3"},{"package":{"ecosystem":"Maven","name":"org.apache.kerby:kerb-core"},"version":"2.0.3"},{"package":{"ecosystem":"Maven","name":"org.apache.kerby:kerb-crypto"},"version":"2.0.3"},{"package":{"ecosystem":"Maven","name":"org.apache.kerby:kerb-identity"},"version":"2.0.3"},{"package":{"ecosystem":"Maven","name":"org.apache.kerby:kerb-server"},"version":"2.0.3"},{"package":{"ecosystem":"Maven","name":"org.apache.kerby:kerb-simplekdc"},"version":"2.0.3"},{"package":{"ecosystem":"Maven","name":"org.apache.kerby:kerb-util"},"version":"2.0.3"},{"package":{"ecosystem":"Maven","name":"org.apache.kerby:kerby-asn1"},"version":"2.0.3"},{"package":{"ecosystem":"Maven","name":"org.apache.kerby:kerby-config"},"version":"2.0.3"},{"package":{"ecosystem":"Maven","name":"org.apache.kerby:kerby-pkix"},"version":"2.0.3"},{"package":{"ecosystem":"Maven","name":"org.apache.kerby:kerby-util"},"version":"2.0.3"},{"package":{"ecosystem":"Maven","name":"org.apache.kerby:kerby-xdr"},"version":"2.0.3"},{"package":{"ecosystem":"Maven","name":"org.apache.kerby:token-provider"},"version":"2.0.3"},{"package":{"ecosystem":"Maven","name":"org.codehaus.mojo:animal-sniffer-annotations"},"version":"1.17"},{"package":{"ecosystem":"Maven","name":"org.codehaus.woodstox:stax2-api"},"version":"4.2.1"},{"package":{"ecosystem":"Maven","name":"org.eclipse.jetty.websocket:websocket-api"},"version":"9.4.53.v20231009"},{"package":{"ecosystem":"Maven","name":"org.eclipse.jetty.websocket:websocket-client"},"version":"9.4.53.v20231009"},{"package":{"ecosystem":"Maven","name":"org.eclipse.jetty.websocket:websocket-common"},"version":"9.4.53.v20231009"},{"package":{"ecosystem":"Maven","name":"org.eclipse.jetty:jetty-client"},"version":"9.4.53.v20231009"},{"package":{"ecosystem":"Maven","name":"org.eclipse.jetty:jetty-http"},"version":"9.4.53.v20231009"},{"package":{"ecosystem":"Maven","name":"org.eclipse.jetty:jetty-io"},"version":"9.4.53.v20231009"},{"package":{"ecosystem":"Maven","name":"org.eclipse.jetty:jetty-security"},"version":"9.4.53.v20231009"},{"package":{"ecosystem":"Maven","name":"org.eclipse.jetty:jetty-servlet"},"version":"9.4.53.v20231009"},{"package":{"ecosystem":"Maven","name":"org.eclipse.jetty:jetty-util"},"version":"9.4.53.v20231009"},{"package":{"ecosystem":"Maven","name":"org.eclipse.jetty:jetty-util-ajax"},"version":"9.4.53.v20231009"},{"package":{"ecosystem":"Maven","name":"org.eclipse.jetty:jetty-webapp"},"version":"9.4.53.v20231009"},{"package":{"ecosystem":"Maven","name":"org.eclipse.jetty:jetty-xml"},"version":"9.4.53.v20231009"},{"package":{"ecosystem":"Maven","name":"org.jctools:jctools-core"},"version":"3.1.0"},{"package":{"ecosystem":"Maven","name":"org.jline:jline"},"version":"3.9.0"},{"package":{"ecosystem":"Maven","name":"org.jline:jline-builtins"},"version":"3.9.0"},{"package":{"ecosystem":"Maven","name":"org.jline:jline-reader"},"version":"3.9.0"},{"package":{"ecosystem":"Maven","name":"org.jline:jline-remote-ssh"},"version":"3.9.0"},{"package":{"ecosystem":"Maven","name":"org.jline:jline-remote-telnet"},"version":"3.9.0"},{"package":{"ecosystem":"Maven","name":"org.jline:jline-style"},"version":"3.9.0"},{"package":{"ecosystem":"Maven","name":"org.jline:jline-terminal"},"version":"3.9.0"},{"package":{"ecosystem":"Maven","name":"org.jline:jline-terminal-jansi"},"version":"3.9.0"},{"package":{"ecosystem":"Maven","name":"org.jline:jline-terminal-jna"},"version":"3.9.0"},{"package":{"ecosystem":"Maven","name":"org.slf4j:slf4j-api"},"version":"1.7.36"},{"package":{"ecosystem":"Maven","name":"org.slf4j:slf4j-reload4j"},"version":"1.7.36"},{"package":{"ecosystem":"Alpine:v3.21","name":"p11-kit"},"version":"0.25.5-r2"},{"package":{"ecosystem":"Alpine:v3.21","name":"p11-kit"},"version":"0.25.5-r2"},{"package":{"ecosystem":"Alpine:v3.21","name":"pinentry"},"version":"1.3.1-r0"},{"package":{"ecosystem":"Alpine:v3.21","name":"pax-utils"},"version":"1.3.8-r1"},{"package":{"ecosystem":"Alpine:v3.21","name":"skalibs"},"version":"2.14.3.0-r0"},{"package":{"ecosystem":"Alpine:v3.21","name":"sqlite"},"version":"3.47.1-r0"},{"package":{"ecosystem":"Alpine:v3.21","name":"busybox"},"version":"1.37.0-r9"},{"package":{"ecosystem":"Alpine:v3.21","name":"tzdata"},"version":"2024b-r1"},{"package":{"ecosystem":"Maven","name":"unknown:unknown"},"version":"unknown"},{"package":{"ecosystem":"Alpine:v3.21","name":"utmps"},"version":"0.1.2.3-r2"},{"package":{"ecosystem":"Alpine:v3.21","name":"zlib"},"version":"1.3.1-r2"}]}'
      headers:
=======
>>>>>>> c82c9c9e
        Content-Type:
          - application/json
        X-Test-Name:
          - TestCommand_OCIImage/Scanning_java_image_with_some_packages
      url: https://api.osv.dev/v1/querybatch
      method: POST
    response:
      proto: HTTP/2.0
      proto_major: 2
      proto_minor: 0
      content_length: 4626
      body: |
        {
          "results": [
            {},
            {},
            {},
            {},
            {},
            {},
            {},
            {
              "vulns": [
                {
                  "id": "ALPINE-CVE-2024-58251",
                  "modified": "2025-12-03T22:57:45.619122Z"
                },
                {
                  "id": "ALPINE-CVE-2025-46394",
                  "modified": "2025-12-03T22:59:20.065296Z"
                }
              ]
            },
            {
              "vulns": [
                {
                  "id": "ALPINE-CVE-2024-58251",
                  "modified": "2025-12-03T22:57:45.619122Z"
                },
                {
                  "id": "ALPINE-CVE-2025-46394",
                  "modified": "2025-12-03T22:59:20.065296Z"
                }
              ]
            },
            {},
            {},
            {},
            {},
            {
              "vulns": [
                {
                  "id": "GHSA-h46c-h94j-95f3",
                  "modified": "2025-06-27T16:03:13.670847Z"
                },
                {
                  "id": "GHSA-wf8f-6423-gfxg",
                  "modified": "2025-06-07T00:54:46.814569Z"
                }
              ]
            },
            {},
            {},
            {},
            {},
            {},
            {},
            {},
            {},
            {},
            {},
            {},
            {},
            {},
            {
              "vulns": [
                {
                  "id": "GHSA-735f-pc8j-v9w8",
                  "modified": "2025-09-10T21:15:49.364660Z"
                }
              ]
            },
            {},
            {
              "vulns": [
                {
                  "id": "GHSA-gvpg-vgmx-xg6w",
                  "modified": "2024-10-30T21:46:42.418884Z"
                },
                {
                  "id": "GHSA-xwmg-2g98-w7v9",
                  "modified": "2025-09-19T21:45:11.861171Z"
                }
              ]
            },
            {},
            {},
            {},
            {
              "vulns": [
                {
                  "id": "GHSA-wxr5-93ph-8wr9",
                  "modified": "2025-11-03T22:02:52.251771Z"
                }
              ]
            },
            {},
            {},
            {},
            {},
            {},
            {},
            {},
            {},
            {},
            {},
            {
              "vulns": [
                {
                  "id": "GHSA-cfxw-4h78-h7fw",
                  "modified": "2024-09-04T14:30:49.105953Z"
                }
              ]
            },
            {},
            {},
            {},
            {},
            {},
            {},
            {},
            {},
            {},
            {},
            {},
            {},
            {},
            {},
            {},
            {},
            {},
            {},
            {},
            {},
            {},
            {
              "vulns": [
                {
                  "id": "GHSA-3p8m-j85q-pgmj",
                  "modified": "2025-09-04T14:30:07.795314Z"
                }
              ]
            },
            {},
            {},
            {
              "vulns": [
                {
                  "id": "GHSA-5jpm-x58v-624v",
                  "modified": "2024-10-22T05:29:03.483949Z"
                },
                {
                  "id": "GHSA-fghv-69vj-qj49",
                  "modified": "2025-09-10T21:04:43.669719Z"
                }
              ]
            },
            {
              "vulns": [
                {
                  "id": "GHSA-prj3-ccx8-p6x4",
                  "modified": "2025-11-05T20:51:54.397157Z"
                }
              ]
            },
            {},
            {},
            {},
            {
              "vulns": [
                {
                  "id": "GHSA-jq43-27x9-3v86",
                  "modified": "2025-10-17T21:39:47.524867Z"
                }
              ]
            },
            {},
            {},
            {},
            {
              "vulns": [
                {
                  "id": "GHSA-389x-839f-4rhx",
                  "modified": "2025-03-19T15:06:40.575662Z"
                },
                {
                  "id": "GHSA-xq3w-v528-46rv",
                  "modified": "2025-02-18T16:16:53.215963Z"
                }
              ]
            },
            {
              "vulns": [
                {
                  "id": "GHSA-4g8c-wm8x-jfhw",
                  "modified": "2025-04-16T19:36:10.233999Z"
                }
              ]
            },
            {},
            {},
            {},
            {},
            {},
            {},
            {},
            {},
            {},
            {},
            {},
            {},
            {},
            {},
            {},
            {},
            {},
            {},
            {},
            {},
            {},
            {},
            {},
            {
              "vulns": [
                {
                  "id": "ALPINE-CVE-2024-12797",
                  "modified": "2025-12-03T22:55:03.634026Z"
                },
                {
                  "id": "ALPINE-CVE-2024-13176",
                  "modified": "2025-12-03T22:55:07.817006Z"
                },
                {
                  "id": "ALPINE-CVE-2025-9230",
                  "modified": "2025-12-03T23:00:22.789476Z"
                },
                {
                  "id": "ALPINE-CVE-2025-9231",
                  "modified": "2025-12-03T23:00:26.184987Z"
                },
                {
                  "id": "ALPINE-CVE-2025-9232",
                  "modified": "2025-12-03T23:00:27.900024Z"
                }
              ]
            },
            {
              "vulns": [
                {
                  "id": "ALPINE-CVE-2024-8176",
                  "modified": "2025-12-03T22:57:51.246966Z"
                },
                {
                  "id": "ALPINE-CVE-2025-59375",
                  "modified": "2025-12-03T22:59:58.939558Z"
                }
              ]
            },
            {},
            {},
            {},
            {},
            {},
            {},
            {},
            {},
            {},
            {},
            {},
            {
              "vulns": [
                {
                  "id": "ALPINE-CVE-2024-12797",
                  "modified": "2025-12-03T22:55:03.634026Z"
                },
                {
                  "id": "ALPINE-CVE-2024-13176",
                  "modified": "2025-12-03T22:55:07.817006Z"
                },
                {
                  "id": "ALPINE-CVE-2025-9230",
                  "modified": "2025-12-03T23:00:22.789476Z"
                },
                {
                  "id": "ALPINE-CVE-2025-9231",
                  "modified": "2025-12-03T23:00:26.184987Z"
                },
                {
                  "id": "ALPINE-CVE-2025-9232",
                  "modified": "2025-12-03T23:00:27.900024Z"
                }
              ]
            },
            {
              "vulns": [
                {
                  "id": "ALPINE-CVE-2024-12133",
                  "modified": "2025-12-03T22:55:00.302559Z"
                }
              ]
            },
            {},
            {},
            {
              "vulns": [
                {
                  "id": "ALPINE-CVE-2025-26519",
                  "modified": "2025-12-03T22:58:36.705692Z"
                }
              ]
            },
            {},
            {},
            {
              "vulns": [
                {
                  "id": "ALPINE-CVE-2025-26519",
                  "modified": "2025-12-03T22:58:36.705692Z"
                }
              ]
            },
            {},
            {},
            {},
            {
              "vulns": [
                {
                  "id": "ALPINE-CVE-2024-12797",
                  "modified": "2025-12-03T22:55:03.634026Z"
                },
                {
                  "id": "ALPINE-CVE-2024-13176",
                  "modified": "2025-12-03T22:55:07.817006Z"
                },
                {
                  "id": "ALPINE-CVE-2025-9230",
                  "modified": "2025-12-03T23:00:22.789476Z"
                },
                {
                  "id": "ALPINE-CVE-2025-9231",
                  "modified": "2025-12-03T23:00:26.184987Z"
                },
                {
                  "id": "ALPINE-CVE-2025-9232",
                  "modified": "2025-12-03T23:00:27.900024Z"
                }
              ]
            },
            {
              "vulns": [
                {
                  "id": "GHSA-r7pg-v2c8-mfg3",
                  "modified": "2025-07-10T23:44:42.719245Z"
                },
                {
                  "id": "GHSA-rhrv-645h-fjfh",
                  "modified": "2025-07-31T14:37:21.698951Z"
                }
              ]
            },
            {
              "vulns": [
                {
                  "id": "GHSA-4265-ccf5-phj5",
                  "modified": "2025-02-13T19:35:45.384593Z"
                },
                {
                  "id": "GHSA-4g9r-vxhx-9pgx",
                  "modified": "2025-11-04T21:07:59.755805Z"
                }
              ]
            },
            {
              "vulns": [
                {
                  "id": "GHSA-9w38-p64v-xpmv",
                  "modified": "2025-02-13T19:13:50.673769Z"
                },
                {
                  "id": "GHSA-xjp4-hw94-mvp5",
                  "modified": "2025-02-13T19:12:42.244592Z"
                }
              ]
            },
            {
              "vulns": [
                {
                  "id": "GHSA-j288-q9x7-2f5v",
                  "modified": "2025-11-05T20:34:04.566048Z"
                }
              ]
            },
            {},
            {},
            {},
            {},
            {},
            {},
            {},
            {},
            {},
            {},
            {},
            {},
            {},
            {},
            {},
            {},
            {},
            {},
            {},
            {},
            {},
            {},
            {},
            {},
            {},
            {},
            {},
            {},
            {},
            {},
            {},
            {},
            {},
            {},
            {},
            {},
            {},
            {},
            {},
            {},
            {},
            {
              "vulns": [
                {
                  "id": "GHSA-qh8g-58pp-2wxh",
                  "modified": "2025-03-07T14:20:03.913209Z"
                }
              ]
            },
            {},
            {},
            {},
            {},
            {},
            {},
            {},
            {},
            {},
            {},
            {},
            {},
            {},
            {},
            {},
            {},
            {},
            {},
            {},
            {},
            {},
            {},
            {},
            {},
            {
              "vulns": [
                {
                  "id": "ALPINE-CVE-2025-29087",
                  "modified": "2025-11-19T06:21:22.290875Z"
                },
                {
                  "id": "ALPINE-CVE-2025-29088",
                  "modified": "2025-11-19T06:21:22.419722Z"
                },
                {
                  "id": "ALPINE-CVE-2025-3277",
                  "modified": "2025-11-19T06:21:22.993026Z"
                },
                {
                  "id": "ALPINE-CVE-2025-6965",
                  "modified": "2025-11-19T06:21:30.917312Z"
                }
              ]
            },
            {
              "vulns": [
                {
                  "id": "ALPINE-CVE-2024-58251",
                  "modified": "2025-12-03T22:57:45.619122Z"
                },
                {
                  "id": "ALPINE-CVE-2025-46394",
                  "modified": "2025-12-03T22:59:20.065296Z"
                }
              ]
            },
            {},
            {},
            {},
            {}
          ]
        }
      headers:
        Content-Length:
          - "4626"
        Content-Type:
          - application/json
      status: 200 OK
      code: 200
      duration: 0s
  - id: 7
    request:
      proto: HTTP/1.1
      proto_major: 1
      proto_minor: 1
      content_length: 12957
      host: api.osv.dev
      body: |
        {
          "queries": [
            {
              "package": {
                "ecosystem": "Debian:10",
                "name": "adduser"
              },
              "version": "3.118"
            },
            {
              "package": {
                "ecosystem": "Debian:10",
                "name": "apt"
              },
              "version": "1.8.2.3"
            },
            {
              "package": {
                "ecosystem": "Debian:10",
                "name": "base-files"
              },
              "version": "10.3+deb10u13"
            },
            {
              "package": {
                "ecosystem": "Debian:10",
                "name": "base-passwd"
              },
              "version": "3.5.46"
            },
            {
              "package": {
                "ecosystem": "Debian:10",
                "name": "bash"
              },
              "version": "5.0-4"
            },
            {
              "package": {
                "ecosystem": "Debian:10",
                "name": "util-linux"
              },
              "version": "1:2.33.1-0.1"
            },
            {
              "package": {
                "ecosystem": "Debian:10",
                "name": "ca-certificates"
              },
              "version": "20200601~deb10u2"
            },
            {
              "package": {
                "ecosystem": "Debian:10",
                "name": "coreutils"
              },
              "version": "8.30-3"
            },
            {
              "package": {
                "ecosystem": "Debian:10",
                "name": "dash"
              },
              "version": "0.5.10.2-5"
            },
            {
              "package": {
                "ecosystem": "Debian:10",
                "name": "debconf"
              },
              "version": "1.5.71+deb10u1"
            },
            {
              "package": {
                "ecosystem": "Debian:10",
                "name": "debian-archive-keyring"
              },
              "version": "2019.1+deb10u1"
            },
            {
              "package": {
                "ecosystem": "Debian:10",
                "name": "debianutils"
              },
              "version": "4.8.6.1"
            },
            {
              "package": {
                "ecosystem": "Debian:10",
                "name": "diffutils"
              },
              "version": "1:3.7-3"
            },
            {
              "package": {
                "ecosystem": "Debian:10",
                "name": "dpkg"
              },
              "version": "1.19.8"
            },
            {
              "package": {
                "ecosystem": "Debian:10",
                "name": "e2fsprogs"
              },
              "version": "1.44.5-1+deb10u3"
            },
            {
              "package": {
                "ecosystem": "Debian:10",
                "name": "util-linux"
              },
              "version": "2.33.1-0.1"
            },
            {
              "package": {
                "ecosystem": "Debian:10",
                "name": "findutils"
              },
              "version": "4.6.0+git+20190209-2"
            },
            {
              "package": {
                "ecosystem": "Debian:10",
                "name": "gcc-8"
              },
              "version": "8.3.0-6"
            },
            {
              "package": {
                "ecosystem": "Debian:10",
                "name": "gnupg2"
              },
              "version": "2.2.12-1+deb10u2"
            },
            {
              "package": {
                "ecosystem": "Debian:10",
                "name": "grep"
              },
              "version": "3.3-1"
            },
            {
              "package": {
                "ecosystem": "Debian:10",
                "name": "gzip"
              },
              "version": "1.9-3+deb10u1"
            },
            {
              "package": {
                "ecosystem": "Debian:10",
                "name": "hostname"
              },
              "version": "3.21"
            },
            {
              "package": {
                "ecosystem": "Debian:10",
                "name": "init-system-helpers"
              },
              "version": "1.56+nmu1"
            },
            {
              "package": {
                "ecosystem": "Debian:10",
                "name": "acl"
              },
              "version": "2.2.53-4"
            },
            {
              "package": {
                "ecosystem": "Debian:10",
                "name": "apt"
              },
              "version": "1.8.2.3"
            },
            {
              "package": {
                "ecosystem": "Debian:10",
                "name": "attr"
              },
              "version": "1:2.4.48-4"
            },
            {
              "package": {
                "ecosystem": "Debian:10",
                "name": "audit"
              },
              "version": "1:2.8.4-3"
            },
            {
              "package": {
                "ecosystem": "Debian:10",
                "name": "audit"
              },
              "version": "1:2.8.4-3"
            },
            {
              "package": {
                "ecosystem": "Debian:10",
                "name": "util-linux"
              },
              "version": "2.33.1-0.1"
            },
            {
              "package": {
                "ecosystem": "Debian:10",
                "name": "bzip2"
              },
              "version": "1.0.6-9.2~deb10u2"
            },
            {
              "package": {
                "ecosystem": "Debian:10",
                "name": "glibc"
              },
              "version": "2.28-10+deb10u2"
            },
            {
              "package": {
                "ecosystem": "Debian:10",
                "name": "glibc"
              },
              "version": "2.28-10+deb10u2"
            },
            {
              "package": {
                "ecosystem": "Debian:10",
                "name": "libcap-ng"
              },
              "version": "0.7.9-2"
            },
            {
              "package": {
                "ecosystem": "Debian:10",
                "name": "e2fsprogs"
              },
              "version": "1.44.5-1+deb10u3"
            },
            {
              "package": {
                "ecosystem": "Debian:10",
                "name": "db5.3"
              },
              "version": "5.3.28+dfsg1-0.5"
            },
            {
              "package": {
                "ecosystem": "Debian:10",
                "name": "cdebconf"
              },
              "version": "0.249"
            },
            {
              "package": {
                "ecosystem": "Debian:10",
                "name": "expat"
              },
              "version": "2.2.6-2+deb10u6"
            },
            {
              "package": {
                "ecosystem": "Debian:10",
                "name": "e2fsprogs"
              },
              "version": "1.44.5-1+deb10u3"
            },
            {
              "package": {
                "ecosystem": "Debian:10",
                "name": "util-linux"
              },
              "version": "2.33.1-0.1"
            },
            {
              "package": {
                "ecosystem": "Debian:10",
                "name": "libffi"
              },
              "version": "3.2.1-9"
            },
            {
              "package": {
                "ecosystem": "Debian:10",
                "name": "gcc-8"
              },
              "version": "1:8.3.0-6"
            },
            {
              "package": {
                "ecosystem": "Debian:10",
                "name": "libgcrypt20"
              },
              "version": "1.8.4-5+deb10u1"
            },
            {
              "package": {
                "ecosystem": "Debian:10",
                "name": "gdbm"
              },
              "version": "1.18.1-4"
            },
            {
              "package": {
                "ecosystem": "Debian:10",
                "name": "gmp"
              },
              "version": "2:6.1.2+dfsg-4+deb10u1"
            },
            {
              "package": {
                "ecosystem": "Debian:10",
                "name": "gnutls28"
              },
              "version": "3.6.7-4+deb10u10"
            },
            {
              "package": {
                "ecosystem": "Debian:10",
                "name": "libgpg-error"
              },
              "version": "1.35-1"
            },
            {
              "package": {
                "ecosystem": "Debian:10",
                "name": "nettle"
              },
              "version": "3.4.1-1+deb10u1"
            },
            {
              "package": {
                "ecosystem": "Debian:10",
                "name": "libidn2"
              },
              "version": "2.0.5-1+deb10u1"
            },
            {
              "package": {
                "ecosystem": "Debian:10",
                "name": "lz4"
              },
              "version": "1.8.3-1+deb10u1"
            },
            {
              "package": {
                "ecosystem": "Debian:10",
                "name": "xz-utils"
              },
              "version": "5.2.4-1+deb10u1"
            },
            {
              "package": {
                "ecosystem": "Debian:10",
                "name": "util-linux"
              },
              "version": "2.33.1-0.1"
            },
            {
              "package": {
                "ecosystem": "Debian:10",
                "name": "ncurses"
              },
              "version": "6.1+20181013-2+deb10u3"
            },
            {
              "package": {
                "ecosystem": "Debian:10",
                "name": "nettle"
              },
              "version": "3.4.1-1+deb10u1"
            },
            {
              "package": {
                "ecosystem": "Debian:10",
                "name": "p11-kit"
              },
              "version": "0.23.15-2+deb10u1"
            },
            {
              "package": {
                "ecosystem": "Debian:10",
                "name": "pam"
              },
              "version": "1.3.1-5"
            },
            {
              "package": {
                "ecosystem": "Debian:10",
                "name": "pam"
              },
              "version": "1.3.1-5"
            },
            {
              "package": {
                "ecosystem": "Debian:10",
                "name": "pam"
              },
              "version": "1.3.1-5"
            },
            {
              "package": {
                "ecosystem": "Debian:10",
                "name": "pam"
              },
              "version": "1.3.1-5"
            },
            {
              "package": {
                "ecosystem": "Debian:10",
                "name": "pcre3"
              },
              "version": "2:8.39-12"
            },
            {
              "package": {
                "ecosystem": "Debian:10",
                "name": "readline"
              },
              "version": "7.0-5"
            },
            {
              "package": {
                "ecosystem": "Debian:10",
                "name": "libseccomp"
              },
              "version": "2.3.3-4"
            },
            {
              "package": {
                "ecosystem": "Debian:10",
                "name": "libselinux"
              },
              "version": "2.8-1+b1"
            },
            {
              "package": {
                "ecosystem": "Debian:10",
                "name": "libsemanage"
              },
              "version": "2.8-2"
            },
            {
              "package": {
                "ecosystem": "Debian:10",
                "name": "libsemanage"
              },
              "version": "2.8-2"
            },
            {
              "package": {
                "ecosystem": "Debian:10",
                "name": "libsepol"
              },
              "version": "2.8-1"
            },
            {
              "package": {
                "ecosystem": "Debian:10",
                "name": "util-linux"
              },
              "version": "2.33.1-0.1"
            },
            {
              "package": {
                "ecosystem": "Debian:10",
                "name": "sqlite3"
              },
              "version": "3.27.2-3+deb10u2"
            },
            {
              "package": {
                "ecosystem": "Debian:10",
                "name": "e2fsprogs"
              },
              "version": "1.44.5-1+deb10u3"
            },
            {
              "package": {
                "ecosystem": "Debian:10",
                "name": "openssl"
              },
              "version": "1.1.1n-0+deb10u5"
            },
            {
              "package": {
                "ecosystem": "Debian:10",
                "name": "gcc-8"
              },
              "version": "8.3.0-6"
            },
            {
              "package": {
                "ecosystem": "Debian:10",
                "name": "systemd"
              },
              "version": "241-7~deb10u9"
            },
            {
              "package": {
                "ecosystem": "Debian:10",
                "name": "libtasn1-6"
              },
              "version": "4.13-3+deb10u1"
            },
            {
              "package": {
                "ecosystem": "Debian:10",
                "name": "ncurses"
              },
              "version": "6.1+20181013-2+deb10u3"
            },
            {
              "package": {
                "ecosystem": "Debian:10",
                "name": "systemd"
              },
              "version": "241-7~deb10u9"
            },
            {
              "package": {
                "ecosystem": "Debian:10",
                "name": "libunistring"
              },
              "version": "0.9.10-1"
            },
            {
              "package": {
                "ecosystem": "Debian:10",
                "name": "util-linux"
              },
              "version": "2.33.1-0.1"
            },
            {
              "package": {
                "ecosystem": "Debian:10",
                "name": "libzstd"
              },
              "version": "1.3.8+dfsg-3+deb10u2"
            },
            {
              "package": {
                "ecosystem": "Debian:10",
                "name": "shadow"
              },
              "version": "1:4.5-1.1"
            },
            {
              "package": {
                "ecosystem": "Debian:10",
                "name": "mawk"
              },
              "version": "1.3.3-17+b3"
            },
            {
              "package": {
                "ecosystem": "Debian:10",
                "name": "util-linux"
              },
              "version": "2.33.1-0.1"
            },
            {
              "package": {
                "ecosystem": "Debian:10",
                "name": "ncurses"
              },
              "version": "6.1+20181013-2+deb10u3"
            },
            {
              "package": {
                "ecosystem": "Debian:10",
                "name": "ncurses"
              },
              "version": "6.1+20181013-2+deb10u3"
            },
            {
              "package": {
                "ecosystem": "Debian:10",
                "name": "netbase"
              },
              "version": "5.6"
            },
            {
              "package": {
                "ecosystem": "Debian:10",
                "name": "openssl"
              },
              "version": "1.1.1n-0+deb10u5"
            },
            {
              "package": {
                "ecosystem": "Debian:10",
                "name": "shadow"
              },
              "version": "1:4.5-1.1"
            },
            {
              "package": {
                "ecosystem": "Debian:10",
                "name": "perl"
              },
              "version": "5.28.1-6+deb10u1"
            },
            {
              "package": {
                "ecosystem": "PyPI",
                "name": "pip"
              },
              "version": "23.0.1"
            },
            {
              "package": {
                "ecosystem": "PyPI",
                "name": "pip"
              },
              "version": "23.0.1"
            },
            {
              "package": {
                "ecosystem": "Debian:10",
                "name": "readline"
              },
              "version": "7.0-5"
            },
            {
              "package": {
                "ecosystem": "Debian:10",
                "name": "sed"
              },
              "version": "4.7-1"
            },
            {
              "package": {
                "ecosystem": "PyPI",
                "name": "setuptools"
              },
              "version": "58.1.0"
            },
            {
              "package": {
                "ecosystem": "PyPI",
                "name": "setuptools"
              },
              "version": "58.1.0"
            },
            {
              "package": {
                "ecosystem": "Debian:10",
                "name": "sysvinit"
              },
              "version": "2.93-8"
            },
            {
              "package": {
                "ecosystem": "Debian:10",
                "name": "tar"
              },
              "version": "1.30+dfsg-6"
            },
            {
              "package": {
                "ecosystem": "Debian:10",
                "name": "tzdata"
              },
              "version": "2021a-0+deb10u11"
            },
            {
              "package": {
                "ecosystem": "Debian:10",
                "name": "util-linux"
              },
              "version": "2.33.1-0.1"
            },
            {
              "package": {
                "ecosystem": "PyPI",
                "name": "wheel"
              },
              "version": "0.40.0"
            },
            {
              "package": {
                "ecosystem": "Debian:10",
                "name": "zlib"
              },
              "version": "1:1.2.11.dfsg-1+deb10u2"
            }
          ]
        }
      headers:
        Content-Type:
          - application/json
        X-Test-Name:
          - TestCommand_OCIImage/Scanning_python_image_with_no_packages
      url: https://api.osv.dev/v1/querybatch
      method: POST
    response:
      proto: HTTP/2.0
      proto_major: 2
      proto_minor: 0
      content_length: 3533
      body: |
        {
          "results": [
            {},
            {},
            {},
            {},
            {},
            {},
            {},
            {},
            {},
            {},
            {
              "vulns": [
                {
                  "id": "DLA-3482-1",
                  "modified": "2025-05-26T07:01:25.263124Z"
                }
              ]
            },
            {},
            {},
            {},
            {},
            {
              "vulns": [
                {
                  "id": "DLA-3782-1",
                  "modified": "2025-05-26T07:22:30.567107Z"
                }
              ]
            },
            {},
            {},
            {},
            {},
            {},
            {},
            {},
            {},
            {},
            {},
            {},
            {},
            {
              "vulns": [
                {
                  "id": "DLA-3782-1",
                  "modified": "2025-05-26T07:22:30.567107Z"
                }
              ]
            },
            {},
            {
              "vulns": [
                {
                  "id": "DLA-3807-1",
                  "modified": "2025-05-26T07:24:04.503081Z"
                },
                {
                  "id": "DLA-3850-1",
                  "modified": "2025-05-26T07:24:05.860020Z"
                }
              ]
            },
            {
              "vulns": [
                {
                  "id": "DLA-3807-1",
                  "modified": "2025-05-26T07:24:04.503081Z"
                },
                {
                  "id": "DLA-3850-1",
                  "modified": "2025-05-26T07:24:05.860020Z"
                }
              ]
            },
            {},
            {},
            {},
            {},
            {
              "vulns": [
                {
                  "id": "DLA-3783-1",
                  "modified": "2025-05-26T07:23:51.550862Z"
                }
              ]
            },
            {},
            {
              "vulns": [
                {
                  "id": "DLA-3782-1",
                  "modified": "2025-05-26T07:22:30.567107Z"
                }
              ]
            },
            {},
            {},
            {},
            {},
            {},
            {
              "vulns": [
                {
                  "id": "DLA-3660-1",
                  "modified": "2025-05-26T07:23:53.429764Z"
                },
                {
                  "id": "DLA-3740-1",
                  "modified": "2025-05-26T07:23:55.348455Z"
                }
              ]
            },
            {},
            {},
            {},
            {},
            {},
            {
              "vulns": [
                {
                  "id": "DLA-3782-1",
                  "modified": "2025-05-26T07:22:30.567107Z"
                }
              ]
            },
            {
              "vulns": [
                {
                  "id": "DLA-3586-1",
                  "modified": "2025-05-26T07:21:44.419009Z"
                },
                {
                  "id": "DLA-3682-1",
                  "modified": "2025-05-26T07:22:33.585830Z"
                }
              ]
            },
            {},
            {},
            {},
            {},
            {},
            {},
            {},
            {},
            {},
            {},
            {},
            {},
            {},
            {
              "vulns": [
                {
                  "id": "DLA-3782-1",
                  "modified": "2025-05-26T07:22:30.567107Z"
                }
              ]
            },
            {},
            {},
            {
              "vulns": [
                {
                  "id": "DLA-3530-1",
                  "modified": "2025-05-26T07:23:36.219658Z"
                }
              ]
            },
            {},
            {
              "vulns": [
                {
                  "id": "DLA-3474-1",
                  "modified": "2025-05-26T07:23:08.729561Z"
                }
              ]
            },
            {},
            {
              "vulns": [
                {
                  "id": "DLA-3586-1",
                  "modified": "2025-05-26T07:21:44.419009Z"
                },
                {
                  "id": "DLA-3682-1",
                  "modified": "2025-05-26T07:22:33.585830Z"
                }
              ]
            },
            {
              "vulns": [
                {
                  "id": "DLA-3474-1",
                  "modified": "2025-05-26T07:23:08.729561Z"
                }
              ]
            },
            {},
            {
              "vulns": [
                {
                  "id": "DLA-3782-1",
                  "modified": "2025-05-26T07:22:30.567107Z"
                }
              ]
            },
            {},
            {},
            {},
            {
              "vulns": [
                {
                  "id": "DLA-3782-1",
                  "modified": "2025-05-26T07:22:30.567107Z"
                }
              ]
            },
            {
              "vulns": [
                {
                  "id": "DLA-3586-1",
                  "modified": "2025-05-26T07:21:44.419009Z"
                },
                {
                  "id": "DLA-3682-1",
                  "modified": "2025-05-26T07:22:33.585830Z"
                }
              ]
            },
            {
              "vulns": [
                {
                  "id": "DLA-3586-1",
                  "modified": "2025-05-26T07:21:44.419009Z"
                },
                {
                  "id": "DLA-3682-1",
                  "modified": "2025-05-26T07:22:33.585830Z"
                }
              ]
            },
            {},
            {
              "vulns": [
                {
                  "id": "DLA-3530-1",
                  "modified": "2025-05-26T07:23:36.219658Z"
                }
              ]
            },
            {},
            {},
            {
              "vulns": [
                {
                  "id": "GHSA-4xh5-x5gv-qwph",
                  "modified": "2025-11-03T19:51:02.757999Z"
                },
                {
                  "id": "GHSA-mq26-g339-26xf",
                  "modified": "2025-11-03T22:10:45.107452Z"
                },
                {
                  "id": "PYSEC-2023-228",
                  "modified": "2023-12-06T01:03:17.199012Z"
                }
              ]
            },
            {
              "vulns": [
                {
                  "id": "GHSA-4xh5-x5gv-qwph",
                  "modified": "2025-11-03T19:51:02.757999Z"
                },
                {
                  "id": "GHSA-mq26-g339-26xf",
                  "modified": "2025-11-03T22:10:45.107452Z"
                },
                {
                  "id": "PYSEC-2023-228",
                  "modified": "2023-12-06T01:03:17.199012Z"
                }
              ]
            },
            {},
            {},
            {
              "vulns": [
                {
                  "id": "GHSA-5rjg-fvgr-3xxf",
                  "modified": "2025-06-13T06:59:23.470501Z"
                },
                {
                  "id": "GHSA-cx63-2mw6-8hw5",
                  "modified": "2025-11-04T20:28:44.074515Z"
                },
                {
                  "id": "GHSA-r9hx-vwmv-q579",
                  "modified": "2025-11-04T20:46:15.019106Z"
                },
                {
                  "id": "PYSEC-2022-43012",
                  "modified": "2023-12-06T01:02:35.662444Z"
                },
                {
                  "id": "PYSEC-2025-49",
                  "modified": "2025-06-13T06:59:23.470501Z"
                }
              ]
            },
            {
              "vulns": [
                {
                  "id": "GHSA-5rjg-fvgr-3xxf",
                  "modified": "2025-06-13T06:59:23.470501Z"
                },
                {
                  "id": "GHSA-cx63-2mw6-8hw5",
                  "modified": "2025-11-04T20:28:44.074515Z"
                },
                {
                  "id": "GHSA-r9hx-vwmv-q579",
                  "modified": "2025-11-04T20:46:15.019106Z"
                },
                {
                  "id": "PYSEC-2022-43012",
                  "modified": "2023-12-06T01:02:35.662444Z"
                },
                {
                  "id": "PYSEC-2025-49",
                  "modified": "2025-06-13T06:59:23.470501Z"
                }
              ]
            },
            {},
            {
              "vulns": [
                {
                  "id": "DLA-3755-1",
                  "modified": "2025-05-26T07:23:40.399798Z"
                }
              ]
            },
            {
              "vulns": [
                {
                  "id": "DLA-3684-1",
                  "modified": "2025-05-26T07:01:38.953691Z"
                },
                {
                  "id": "DLA-3788-1",
                  "modified": "2025-05-26T07:01:46.700929Z"
                }
              ]
            },
            {
              "vulns": [
                {
                  "id": "DLA-3782-1",
                  "modified": "2025-05-26T07:22:30.567107Z"
                }
              ]
            },
            {},
            {}
          ]
        }
      headers:
        Content-Length:
          - "3533"
        Content-Type:
          - application/json
      status: 200 OK
      code: 200
      duration: 0s
  - id: 8
    request:
      proto: HTTP/1.1
      proto_major: 1
      proto_minor: 1
      content_length: 14537
      host: api.osv.dev
      body: |
        {
          "queries": [
            {
              "package": {
                "ecosystem": "PyPI",
                "name": "django"
              },
              "version": "1.11.29"
            },
            {
              "package": {
                "ecosystem": "PyPI",
                "name": "flask"
              },
              "version": "0.12.2"
            },
            {
              "package": {
                "ecosystem": "PyPI",
                "name": "jinja2"
              },
              "version": "3.1.6"
            },
            {
              "package": {
                "ecosystem": "PyPI",
                "name": "markupsafe"
              },
              "version": "3.0.3"
            },
            {
              "package": {
                "ecosystem": "PyPI",
                "name": "werkzeug"
              },
              "version": "3.1.4"
            },
            {
              "package": {
                "ecosystem": "Debian:10",
                "name": "adduser"
              },
              "version": "3.118"
            },
            {
              "package": {
                "ecosystem": "Debian:10",
                "name": "apt"
              },
              "version": "1.8.2.3"
            },
            {
              "package": {
                "ecosystem": "Debian:10",
                "name": "base-files"
              },
              "version": "10.3+deb10u13"
            },
            {
              "package": {
                "ecosystem": "Debian:10",
                "name": "base-passwd"
              },
              "version": "3.5.46"
            },
            {
              "package": {
                "ecosystem": "Debian:10",
                "name": "bash"
              },
              "version": "5.0-4"
            },
            {
              "package": {
                "ecosystem": "Debian:10",
                "name": "util-linux"
              },
              "version": "1:2.33.1-0.1"
            },
            {
              "package": {
                "ecosystem": "Debian:10",
                "name": "ca-certificates"
              },
              "version": "20200601~deb10u2"
            },
            {
              "package": {
                "ecosystem": "PyPI",
                "name": "certifi"
              },
              "version": "2025.11.12"
            },
            {
              "package": {
                "ecosystem": "PyPI",
                "name": "chardet"
              },
              "version": "3.0.4"
            },
            {
              "package": {
                "ecosystem": "PyPI",
                "name": "click"
              },
              "version": "8.1.8"
            },
            {
              "package": {
                "ecosystem": "Debian:10",
                "name": "coreutils"
              },
              "version": "8.30-3"
            },
            {
              "package": {
                "ecosystem": "Debian:10",
                "name": "dash"
              },
              "version": "0.5.10.2-5"
            },
            {
              "package": {
                "ecosystem": "Debian:10",
                "name": "debconf"
              },
              "version": "1.5.71+deb10u1"
            },
            {
              "package": {
                "ecosystem": "Debian:10",
                "name": "debian-archive-keyring"
              },
              "version": "2019.1+deb10u1"
            },
            {
              "package": {
                "ecosystem": "Debian:10",
                "name": "debianutils"
              },
              "version": "4.8.6.1"
            },
            {
              "package": {
                "ecosystem": "Debian:10",
                "name": "diffutils"
              },
              "version": "1:3.7-3"
            },
            {
              "package": {
                "ecosystem": "Debian:10",
                "name": "dpkg"
              },
              "version": "1.19.8"
            },
            {
              "package": {
                "ecosystem": "Debian:10",
                "name": "e2fsprogs"
              },
              "version": "1.44.5-1+deb10u3"
            },
            {
              "package": {
                "ecosystem": "Debian:10",
                "name": "util-linux"
              },
              "version": "2.33.1-0.1"
            },
            {
              "package": {
                "ecosystem": "Debian:10",
                "name": "findutils"
              },
              "version": "4.6.0+git+20190209-2"
            },
            {
              "package": {
                "ecosystem": "Debian:10",
                "name": "gcc-8"
              },
              "version": "8.3.0-6"
            },
            {
              "package": {
                "ecosystem": "Debian:10",
                "name": "gnupg2"
              },
              "version": "2.2.12-1+deb10u2"
            },
            {
              "package": {
                "ecosystem": "Debian:10",
                "name": "grep"
              },
              "version": "3.3-1"
            },
            {
              "package": {
                "ecosystem": "Debian:10",
                "name": "gzip"
              },
              "version": "1.9-3+deb10u1"
            },
            {
              "package": {
                "ecosystem": "Debian:10",
                "name": "hostname"
              },
              "version": "3.21"
            },
            {
              "package": {
                "ecosystem": "PyPI",
                "name": "idna"
              },
              "version": "2.7"
            },
            {
              "package": {
                "ecosystem": "Debian:10",
                "name": "init-system-helpers"
              },
              "version": "1.56+nmu1"
            },
            {
              "package": {
                "ecosystem": "PyPI",
                "name": "itsdangerous"
              },
              "version": "2.2.0"
            },
            {
              "package": {
                "ecosystem": "Debian:10",
                "name": "acl"
              },
              "version": "2.2.53-4"
            },
            {
              "package": {
                "ecosystem": "Debian:10",
                "name": "apt"
              },
              "version": "1.8.2.3"
            },
            {
              "package": {
                "ecosystem": "Debian:10",
                "name": "attr"
              },
              "version": "1:2.4.48-4"
            },
            {
              "package": {
                "ecosystem": "Debian:10",
                "name": "audit"
              },
              "version": "1:2.8.4-3"
            },
            {
              "package": {
                "ecosystem": "Debian:10",
                "name": "audit"
              },
              "version": "1:2.8.4-3"
            },
            {
              "package": {
                "ecosystem": "Debian:10",
                "name": "util-linux"
              },
              "version": "2.33.1-0.1"
            },
            {
              "package": {
                "ecosystem": "Debian:10",
                "name": "bzip2"
              },
              "version": "1.0.6-9.2~deb10u2"
            },
            {
              "package": {
                "ecosystem": "Debian:10",
                "name": "glibc"
              },
              "version": "2.28-10+deb10u2"
            },
            {
              "package": {
                "ecosystem": "Debian:10",
                "name": "glibc"
              },
              "version": "2.28-10+deb10u2"
            },
            {
              "package": {
                "ecosystem": "Debian:10",
                "name": "libcap-ng"
              },
              "version": "0.7.9-2"
            },
            {
              "package": {
                "ecosystem": "Debian:10",
                "name": "e2fsprogs"
              },
              "version": "1.44.5-1+deb10u3"
            },
            {
              "package": {
                "ecosystem": "Debian:10",
                "name": "db5.3"
              },
              "version": "5.3.28+dfsg1-0.5"
            },
            {
              "package": {
                "ecosystem": "Debian:10",
                "name": "cdebconf"
              },
              "version": "0.249"
            },
            {
              "package": {
                "ecosystem": "Debian:10",
                "name": "expat"
              },
              "version": "2.2.6-2+deb10u6"
            },
            {
              "package": {
                "ecosystem": "Debian:10",
                "name": "e2fsprogs"
              },
              "version": "1.44.5-1+deb10u3"
            },
            {
              "package": {
                "ecosystem": "Debian:10",
                "name": "util-linux"
              },
              "version": "2.33.1-0.1"
            },
            {
              "package": {
                "ecosystem": "Debian:10",
                "name": "libffi"
              },
              "version": "3.2.1-9"
            },
            {
              "package": {
                "ecosystem": "Debian:10",
                "name": "gcc-8"
              },
              "version": "1:8.3.0-6"
            },
            {
              "package": {
                "ecosystem": "Debian:10",
                "name": "libgcrypt20"
              },
              "version": "1.8.4-5+deb10u1"
            },
            {
              "package": {
                "ecosystem": "Debian:10",
                "name": "gdbm"
              },
              "version": "1.18.1-4"
            },
            {
              "package": {
                "ecosystem": "Debian:10",
                "name": "gmp"
              },
              "version": "2:6.1.2+dfsg-4+deb10u1"
            },
            {
              "package": {
                "ecosystem": "Debian:10",
                "name": "gnutls28"
              },
              "version": "3.6.7-4+deb10u10"
            },
            {
              "package": {
                "ecosystem": "Debian:10",
                "name": "libgpg-error"
              },
              "version": "1.35-1"
            },
            {
              "package": {
                "ecosystem": "Debian:10",
                "name": "nettle"
              },
              "version": "3.4.1-1+deb10u1"
            },
            {
              "package": {
                "ecosystem": "Debian:10",
                "name": "libidn2"
              },
              "version": "2.0.5-1+deb10u1"
            },
            {
              "package": {
                "ecosystem": "Debian:10",
                "name": "lz4"
              },
              "version": "1.8.3-1+deb10u1"
            },
            {
              "package": {
                "ecosystem": "Debian:10",
                "name": "xz-utils"
              },
              "version": "5.2.4-1+deb10u1"
            },
            {
              "package": {
                "ecosystem": "Debian:10",
                "name": "util-linux"
              },
              "version": "2.33.1-0.1"
            },
            {
              "package": {
                "ecosystem": "Debian:10",
                "name": "ncurses"
              },
              "version": "6.1+20181013-2+deb10u3"
            },
            {
              "package": {
                "ecosystem": "Debian:10",
                "name": "nettle"
              },
              "version": "3.4.1-1+deb10u1"
            },
            {
              "package": {
                "ecosystem": "Debian:10",
                "name": "p11-kit"
              },
              "version": "0.23.15-2+deb10u1"
            },
            {
              "package": {
                "ecosystem": "Debian:10",
                "name": "pam"
              },
              "version": "1.3.1-5"
            },
            {
              "package": {
                "ecosystem": "Debian:10",
                "name": "pam"
              },
              "version": "1.3.1-5"
            },
            {
              "package": {
                "ecosystem": "Debian:10",
                "name": "pam"
              },
              "version": "1.3.1-5"
            },
            {
              "package": {
                "ecosystem": "Debian:10",
                "name": "pam"
              },
              "version": "1.3.1-5"
            },
            {
              "package": {
                "ecosystem": "Debian:10",
                "name": "pcre3"
              },
              "version": "2:8.39-12"
            },
            {
              "package": {
                "ecosystem": "Debian:10",
                "name": "readline"
              },
              "version": "7.0-5"
            },
            {
              "package": {
                "ecosystem": "Debian:10",
                "name": "libseccomp"
              },
              "version": "2.3.3-4"
            },
            {
              "package": {
                "ecosystem": "Debian:10",
                "name": "libselinux"
              },
              "version": "2.8-1+b1"
            },
            {
              "package": {
                "ecosystem": "Debian:10",
                "name": "libsemanage"
              },
              "version": "2.8-2"
            },
            {
              "package": {
                "ecosystem": "Debian:10",
                "name": "libsemanage"
              },
              "version": "2.8-2"
            },
            {
              "package": {
                "ecosystem": "Debian:10",
                "name": "libsepol"
              },
              "version": "2.8-1"
            },
            {
              "package": {
                "ecosystem": "Debian:10",
                "name": "util-linux"
              },
              "version": "2.33.1-0.1"
            },
            {
              "package": {
                "ecosystem": "Debian:10",
                "name": "sqlite3"
              },
              "version": "3.27.2-3+deb10u2"
            },
            {
              "package": {
                "ecosystem": "Debian:10",
                "name": "e2fsprogs"
              },
              "version": "1.44.5-1+deb10u3"
            },
            {
              "package": {
                "ecosystem": "Debian:10",
                "name": "openssl"
              },
              "version": "1.1.1n-0+deb10u5"
            },
            {
              "package": {
                "ecosystem": "Debian:10",
                "name": "gcc-8"
              },
              "version": "8.3.0-6"
            },
            {
              "package": {
                "ecosystem": "Debian:10",
                "name": "systemd"
              },
              "version": "241-7~deb10u9"
            },
            {
              "package": {
                "ecosystem": "Debian:10",
                "name": "libtasn1-6"
              },
              "version": "4.13-3+deb10u1"
            },
            {
              "package": {
                "ecosystem": "Debian:10",
                "name": "ncurses"
              },
              "version": "6.1+20181013-2+deb10u3"
            },
            {
              "package": {
                "ecosystem": "Debian:10",
                "name": "systemd"
              },
              "version": "241-7~deb10u9"
            },
            {
              "package": {
                "ecosystem": "Debian:10",
                "name": "libunistring"
              },
              "version": "0.9.10-1"
            },
            {
              "package": {
                "ecosystem": "Debian:10",
                "name": "util-linux"
              },
              "version": "2.33.1-0.1"
            },
            {
              "package": {
                "ecosystem": "Debian:10",
                "name": "libzstd"
              },
              "version": "1.3.8+dfsg-3+deb10u2"
            },
            {
              "package": {
                "ecosystem": "Debian:10",
                "name": "shadow"
              },
              "version": "1:4.5-1.1"
            },
            {
              "package": {
                "ecosystem": "Debian:10",
                "name": "mawk"
              },
              "version": "1.3.3-17+b3"
            },
            {
              "package": {
                "ecosystem": "Debian:10",
                "name": "util-linux"
              },
              "version": "2.33.1-0.1"
            },
            {
              "package": {
                "ecosystem": "Debian:10",
                "name": "ncurses"
              },
              "version": "6.1+20181013-2+deb10u3"
            },
            {
              "package": {
                "ecosystem": "Debian:10",
                "name": "ncurses"
              },
              "version": "6.1+20181013-2+deb10u3"
            },
            {
              "package": {
                "ecosystem": "Debian:10",
                "name": "netbase"
              },
              "version": "5.6"
            },
            {
              "package": {
                "ecosystem": "Debian:10",
                "name": "openssl"
              },
              "version": "1.1.1n-0+deb10u5"
            },
            {
              "package": {
                "ecosystem": "Debian:10",
                "name": "shadow"
              },
              "version": "1:4.5-1.1"
            },
            {
              "package": {
                "ecosystem": "Debian:10",
                "name": "perl"
              },
              "version": "5.28.1-6+deb10u1"
            },
            {
              "package": {
                "ecosystem": "PyPI",
                "name": "pip"
              },
              "version": "23.0.1"
            },
            {
              "package": {
                "ecosystem": "PyPI",
                "name": "pip"
              },
              "version": "23.0.1"
            },
            {
              "package": {
                "ecosystem": "PyPI",
                "name": "pytz"
              },
              "version": "2025.2"
            },
            {
              "package": {
                "ecosystem": "Debian:10",
                "name": "readline"
              },
              "version": "7.0-5"
            },
            {
              "package": {
                "ecosystem": "PyPI",
                "name": "requests"
              },
              "version": "2.20.0"
            },
            {
              "package": {
                "ecosystem": "Debian:10",
                "name": "sed"
              },
              "version": "4.7-1"
            },
            {
              "package": {
                "ecosystem": "PyPI",
                "name": "setuptools"
              },
              "version": "58.1.0"
            },
            {
              "package": {
                "ecosystem": "PyPI",
                "name": "setuptools"
              },
              "version": "58.1.0"
            },
            {
              "package": {
                "ecosystem": "Debian:10",
                "name": "sysvinit"
              },
              "version": "2.93-8"
            },
            {
              "package": {
                "ecosystem": "Debian:10",
                "name": "tar"
              },
              "version": "1.30+dfsg-6"
            },
            {
              "package": {
                "ecosystem": "Debian:10",
                "name": "tzdata"
              },
              "version": "2021a-0+deb10u11"
            },
            {
              "package": {
                "ecosystem": "PyPI",
                "name": "urllib3"
              },
              "version": "1.24.3"
            },
            {
              "package": {
                "ecosystem": "Debian:10",
                "name": "util-linux"
              },
              "version": "2.33.1-0.1"
            },
            {
              "package": {
                "ecosystem": "PyPI",
                "name": "wheel"
              },
              "version": "0.40.0"
            },
            {
              "package": {
                "ecosystem": "Debian:10",
                "name": "zlib"
              },
              "version": "1:1.2.11.dfsg-1+deb10u2"
            }
          ]
        }
      headers:
        Content-Type:
          - application/json
        X-Test-Name:
          - TestCommand_OCIImage/Scanning_python_image_with_some_packages
      url: https://api.osv.dev/v1/querybatch
      method: POST
    response:
      proto: HTTP/2.0
      proto_major: 2
      proto_minor: 0
      content_length: 5592
      body: |
        {
          "results": [
            {
              "vulns": [
                {
                  "id": "GHSA-68w8-qjq3-2gfm",
                  "modified": "2024-09-20T15:46:52.557962Z"
                },
                {
                  "id": "GHSA-6w2r-r2m5-xq5w",
                  "modified": "2025-11-05T20:52:11.756012Z"
                },
                {
                  "id": "GHSA-7xr5-9hcq-chf9",
                  "modified": "2025-09-25T09:27:02.969281Z"
                },
                {
                  "id": "GHSA-8x94-hmjh-97hq",
                  "modified": "2025-01-14T11:27:04.205746Z"
                },
                {
                  "id": "GHSA-frmv-pr5f-9mcr",
                  "modified": "2025-11-27T09:10:30.649595Z"
                },
                {
                  "id": "GHSA-qw25-v68c-qjf3",
                  "modified": "2025-11-11T15:28:46.308405Z"
                },
                {
                  "id": "GHSA-rrqc-c2jx-6jgv",
                  "modified": "2024-10-30T19:23:59.139649Z"
                },
                {
                  "id": "PYSEC-2021-98",
                  "modified": "2023-12-06T01:01:16.755410Z"
                }
              ]
            },
            {
              "vulns": [
                {
                  "id": "GHSA-562c-5r94-xh97",
                  "modified": "2025-02-21T05:29:40.872529Z"
                },
                {
                  "id": "GHSA-5wv5-4vpf-pj6m",
                  "modified": "2024-09-20T21:24:25.140560Z"
                },
                {
                  "id": "GHSA-m2qf-hxjv-5gpq",
                  "modified": "2025-02-21T05:42:17.337040Z"
                },
                {
                  "id": "PYSEC-2018-66",
                  "modified": "2023-11-08T03:59:39.887416Z"
                },
                {
                  "id": "PYSEC-2019-179",
                  "modified": "2023-11-08T04:00:40.602062Z"
                },
                {
                  "id": "PYSEC-2023-62",
                  "modified": "2023-11-08T04:12:28.231927Z"
                }
              ]
            },
            {},
            {},
            {},
            {},
            {},
            {},
            {},
            {},
            {},
            {},
            {},
            {},
            {},
            {},
            {},
            {},
            {
              "vulns": [
                {
                  "id": "DLA-3482-1",
                  "modified": "2025-05-26T07:01:25.263124Z"
                }
              ]
            },
            {},
            {},
            {},
            {},
            {
              "vulns": [
                {
                  "id": "DLA-3782-1",
                  "modified": "2025-05-26T07:22:30.567107Z"
                }
              ]
            },
            {},
            {},
            {},
            {},
            {},
            {},
            {
              "vulns": [
                {
                  "id": "GHSA-jjg7-2v4v-x38h",
                  "modified": "2025-11-05T20:30:45.121847Z"
                },
                {
                  "id": "PYSEC-2024-60",
                  "modified": "2024-07-11T17:42:33.704488Z"
                }
              ]
            },
            {},
            {},
            {},
            {},
            {},
            {},
            {},
            {
              "vulns": [
                {
                  "id": "DLA-3782-1",
                  "modified": "2025-05-26T07:22:30.567107Z"
                }
              ]
            },
            {},
            {
              "vulns": [
                {
                  "id": "DLA-3807-1",
                  "modified": "2025-05-26T07:24:04.503081Z"
                },
                {
                  "id": "DLA-3850-1",
                  "modified": "2025-05-26T07:24:05.860020Z"
                }
              ]
            },
            {
              "vulns": [
                {
                  "id": "DLA-3807-1",
                  "modified": "2025-05-26T07:24:04.503081Z"
                },
                {
                  "id": "DLA-3850-1",
                  "modified": "2025-05-26T07:24:05.860020Z"
                }
              ]
            },
            {},
            {},
            {},
            {},
            {
              "vulns": [
                {
                  "id": "DLA-3783-1",
                  "modified": "2025-05-26T07:23:51.550862Z"
                }
              ]
            },
            {},
            {
              "vulns": [
                {
                  "id": "DLA-3782-1",
                  "modified": "2025-05-26T07:22:30.567107Z"
                }
              ]
            },
            {},
            {},
            {},
            {},
            {},
            {
              "vulns": [
                {
                  "id": "DLA-3660-1",
                  "modified": "2025-05-26T07:23:53.429764Z"
                },
                {
                  "id": "DLA-3740-1",
                  "modified": "2025-05-26T07:23:55.348455Z"
                }
              ]
            },
            {},
            {},
            {},
            {},
            {},
            {
              "vulns": [
                {
                  "id": "DLA-3782-1",
                  "modified": "2025-05-26T07:22:30.567107Z"
                }
              ]
            },
            {
              "vulns": [
                {
                  "id": "DLA-3586-1",
                  "modified": "2025-05-26T07:21:44.419009Z"
                },
                {
                  "id": "DLA-3682-1",
                  "modified": "2025-05-26T07:22:33.585830Z"
                }
              ]
            },
            {},
            {},
            {},
            {},
            {},
            {},
            {},
            {},
            {},
            {},
            {},
            {},
            {},
            {
              "vulns": [
                {
                  "id": "DLA-3782-1",
                  "modified": "2025-05-26T07:22:30.567107Z"
                }
              ]
            },
            {},
            {},
            {
              "vulns": [
                {
                  "id": "DLA-3530-1",
                  "modified": "2025-05-26T07:23:36.219658Z"
                }
              ]
            },
            {},
            {
              "vulns": [
                {
                  "id": "DLA-3474-1",
                  "modified": "2025-05-26T07:23:08.729561Z"
                }
              ]
            },
            {},
            {
              "vulns": [
                {
                  "id": "DLA-3586-1",
                  "modified": "2025-05-26T07:21:44.419009Z"
                },
                {
                  "id": "DLA-3682-1",
                  "modified": "2025-05-26T07:22:33.585830Z"
                }
              ]
            },
            {
              "vulns": [
                {
                  "id": "DLA-3474-1",
                  "modified": "2025-05-26T07:23:08.729561Z"
                }
              ]
            },
            {},
            {
              "vulns": [
                {
                  "id": "DLA-3782-1",
                  "modified": "2025-05-26T07:22:30.567107Z"
                }
              ]
            },
            {},
            {},
            {},
            {
              "vulns": [
                {
                  "id": "DLA-3782-1",
                  "modified": "2025-05-26T07:22:30.567107Z"
                }
              ]
            },
            {
              "vulns": [
                {
                  "id": "DLA-3586-1",
                  "modified": "2025-05-26T07:21:44.419009Z"
                },
                {
                  "id": "DLA-3682-1",
                  "modified": "2025-05-26T07:22:33.585830Z"
                }
              ]
            },
            {
              "vulns": [
                {
                  "id": "DLA-3586-1",
                  "modified": "2025-05-26T07:21:44.419009Z"
                },
                {
                  "id": "DLA-3682-1",
                  "modified": "2025-05-26T07:22:33.585830Z"
                }
              ]
            },
            {},
            {
              "vulns": [
                {
                  "id": "DLA-3530-1",
                  "modified": "2025-05-26T07:23:36.219658Z"
                }
              ]
            },
            {},
            {},
            {
              "vulns": [
                {
                  "id": "GHSA-4xh5-x5gv-qwph",
                  "modified": "2025-11-03T19:51:02.757999Z"
                },
                {
                  "id": "GHSA-mq26-g339-26xf",
                  "modified": "2025-11-03T22:10:45.107452Z"
                },
                {
                  "id": "PYSEC-2023-228",
                  "modified": "2023-12-06T01:03:17.199012Z"
                }
              ]
            },
            {
              "vulns": [
                {
                  "id": "GHSA-4xh5-x5gv-qwph",
                  "modified": "2025-11-03T19:51:02.757999Z"
                },
                {
                  "id": "GHSA-mq26-g339-26xf",
                  "modified": "2025-11-03T22:10:45.107452Z"
                },
                {
                  "id": "PYSEC-2023-228",
                  "modified": "2023-12-06T01:03:17.199012Z"
                }
              ]
            },
            {},
            {},
            {
              "vulns": [
                {
                  "id": "GHSA-9hjg-9r4m-mvj7",
                  "modified": "2025-06-09T19:27:13.389930Z"
                },
                {
                  "id": "GHSA-9wx4-h78v-vm56",
                  "modified": "2024-07-15T22:12:27.987373Z"
                },
                {
                  "id": "GHSA-j8r2-6x86-q33q",
                  "modified": "2025-02-13T19:20:45.182158Z"
                },
                {
                  "id": "PYSEC-2023-74",
                  "modified": "2023-11-08T04:12:35.436175Z"
                }
              ]
            },
            {},
            {
              "vulns": [
                {
                  "id": "GHSA-5rjg-fvgr-3xxf",
                  "modified": "2025-06-13T06:59:23.470501Z"
                },
                {
                  "id": "GHSA-cx63-2mw6-8hw5",
                  "modified": "2025-11-04T20:28:44.074515Z"
                },
                {
                  "id": "GHSA-r9hx-vwmv-q579",
                  "modified": "2025-11-04T20:46:15.019106Z"
                },
                {
                  "id": "PYSEC-2022-43012",
                  "modified": "2023-12-06T01:02:35.662444Z"
                },
                {
                  "id": "PYSEC-2025-49",
                  "modified": "2025-06-13T06:59:23.470501Z"
                }
              ]
            },
            {
              "vulns": [
                {
                  "id": "GHSA-5rjg-fvgr-3xxf",
                  "modified": "2025-06-13T06:59:23.470501Z"
                },
                {
                  "id": "GHSA-cx63-2mw6-8hw5",
                  "modified": "2025-11-04T20:28:44.074515Z"
                },
                {
                  "id": "GHSA-r9hx-vwmv-q579",
                  "modified": "2025-11-04T20:46:15.019106Z"
                },
                {
                  "id": "PYSEC-2022-43012",
                  "modified": "2023-12-06T01:02:35.662444Z"
                },
                {
                  "id": "PYSEC-2025-49",
                  "modified": "2025-06-13T06:59:23.470501Z"
                }
              ]
            },
            {},
            {
              "vulns": [
                {
                  "id": "DLA-3755-1",
                  "modified": "2025-05-26T07:23:40.399798Z"
                }
              ]
            },
            {
              "vulns": [
                {
                  "id": "DLA-3684-1",
                  "modified": "2025-05-26T07:01:38.953691Z"
                },
                {
                  "id": "DLA-3788-1",
                  "modified": "2025-05-26T07:01:46.700929Z"
                }
              ]
            },
            {
              "vulns": [
                {
                  "id": "GHSA-34jh-p97f-mpxf",
                  "modified": "2025-11-04T17:17:45.245584Z"
                },
                {
                  "id": "GHSA-g4mx-q9vg-27p4",
                  "modified": "2025-11-04T17:00:24.358773Z"
                },
                {
                  "id": "GHSA-pq67-6m6q-mj2v",
                  "modified": "2025-06-19T16:15:11.736637Z"
                },
                {
                  "id": "GHSA-v845-jxx5-vc9f",
                  "modified": "2025-11-04T17:12:10.974241Z"
                },
                {
                  "id": "GHSA-wqvq-5m8c-6g24",
                  "modified": "2024-11-18T22:47:07.792720Z"
                },
                {
                  "id": "PYSEC-2020-148",
                  "modified": "2023-11-08T04:03:14.251187Z"
                },
                {
                  "id": "PYSEC-2021-108",
                  "modified": "2023-11-08T04:06:04.829992Z"
                },
                {
                  "id": "PYSEC-2023-192",
                  "modified": "2023-11-08T04:13:33.452167Z"
                },
                {
                  "id": "PYSEC-2023-212",
                  "modified": "2023-11-08T04:13:39.165450Z"
                }
              ]
            },
            {
              "vulns": [
                {
                  "id": "DLA-3782-1",
                  "modified": "2025-05-26T07:22:30.567107Z"
                }
              ]
            },
            {},
            {}
          ]
        }
      headers:
        Content-Length:
          - "5592"
        Content-Type:
          - application/json
      status: 200 OK
      code: 200
      duration: 0s
  - id: 9
    request:
      proto: HTTP/1.1
      proto_major: 1
      proto_minor: 1
      content_length: 4149
      host: api.osv.dev
      body: |
        {
          "queries": [
            {
              "package": {
                "ecosystem": "Alpine:v3.20",
                "name": "alpine-baselayout"
              },
              "version": "3.6.5-r0"
            },
            {
              "package": {
                "ecosystem": "Alpine:v3.20",
                "name": "alpine-baselayout"
              },
              "version": "3.6.5-r0"
            },
            {
              "package": {
                "ecosystem": "Alpine:v3.20",
                "name": "alpine-keys"
              },
              "version": "2.4-r1"
            },
            {
              "package": {
                "ecosystem": "Alpine:v3.20",
                "name": "apk-tools"
              },
              "version": "2.14.4-r0"
            },
            {
              "package": {
                "ecosystem": "Alpine:v3.20",
                "name": "busybox"
              },
              "version": "1.36.1-r29"
            },
            {
              "package": {
                "ecosystem": "Alpine:v3.20",
                "name": "busybox"
              },
              "version": "1.36.1-r29"
            },
            {
              "package": {
                "ecosystem": "Alpine:v3.20",
                "name": "ca-certificates"
              },
              "version": "20240226-r0"
            },
            {
              "package": {
                "ecosystem": "Go",
                "name": "github.com/BurntSushi/toml"
              },
              "version": "1.2.0"
            },
            {
              "package": {
                "ecosystem": "Go",
                "name": "github.com/BurntSushi/toml"
              },
              "version": "1.2.0"
            },
            {
              "package": {
                "ecosystem": "Go",
                "name": "github.com/BurntSushi/toml"
              },
              "version": "1.3.0"
            },
            {
              "package": {
                "ecosystem": "Go",
                "name": "github.com/BurntSushi/toml"
              },
              "version": "1.3.0"
            },
            {
              "package": {
                "ecosystem": "Go",
                "name": "github.com/BurntSushi/toml"
              },
              "version": "1.4.0"
            },
            {
              "package": {
                "ecosystem": "Go",
                "name": "github.com/BurntSushi/toml"
              },
              "version": "1.4.0"
            },
            {
              "package": {
                "ecosystem": "Go",
                "name": "stdlib"
              },
              "version": "1.22.4"
            },
            {
              "package": {
                "ecosystem": "Go",
                "name": "stdlib"
              },
              "version": "1.22.4"
            },
            {
              "package": {
                "ecosystem": "Go",
                "name": "stdlib"
              },
              "version": "1.22.4"
            },
            {
              "package": {
                "ecosystem": "Go",
                "name": "stdlib"
              },
              "version": "1.22.4"
            },
            {
              "package": {
                "ecosystem": "Go",
                "name": "stdlib"
              },
              "version": "1.22.4"
            },
            {
              "package": {
                "ecosystem": "Go",
                "name": "stdlib"
              },
              "version": "1.22.4"
            },
            {
              "package": {
                "ecosystem": "Alpine:v3.20",
                "name": "openssl"
              },
              "version": "3.3.1-r0"
            },
            {
              "package": {
                "ecosystem": "Alpine:v3.20",
                "name": "openssl"
              },
              "version": "3.3.1-r0"
            },
            {
              "package": {
                "ecosystem": "Alpine:v3.20",
                "name": "musl"
              },
              "version": "1.2.5-r0"
            },
            {
              "package": {
                "ecosystem": "Alpine:v3.20",
                "name": "musl"
              },
              "version": "1.2.5-r0"
            },
            {
              "package": {
                "ecosystem": "Go",
                "name": "ptf"
              },
              "version": "(devel)"
            },
            {
              "package": {
                "ecosystem": "Go",
                "name": "ptf"
              },
              "version": "(devel)"
            },
            {
              "package": {
                "ecosystem": "Go",
                "name": "ptf"
              },
              "version": "(devel)"
            },
            {
              "package": {
                "ecosystem": "Go",
                "name": "ptf"
              },
              "version": "(devel)"
            },
            {
              "package": {
                "ecosystem": "Go",
                "name": "ptf"
              },
              "version": "(devel)"
            },
            {
              "package": {
                "ecosystem": "Go",
                "name": "ptf"
              },
              "version": "(devel)"
            },
            {
              "package": {
                "ecosystem": "Alpine:v3.20",
                "name": "pax-utils"
              },
              "version": "1.3.7-r2"
            },
            {
              "package": {
                "ecosystem": "Alpine:v3.20",
                "name": "busybox"
              },
              "version": "1.36.1-r29"
            },
            {
              "package": {
                "ecosystem": "Alpine:v3.20",
                "name": "zlib"
              },
              "version": "1.3.1-r1"
            }
          ]
        }
      headers:
        Content-Type:
          - application/json
        X-Test-Name:
          - TestCommand_OCIImage/scanning_image_with_go_binary
      url: https://api.osv.dev/v1/querybatch
      method: POST
    response:
      proto: HTTP/2.0
      proto_major: 2
      proto_minor: 0
      content_length: 10954
      body: |
        {
          "results": [
            {},
            {},
            {},
            {},
            {
              "vulns": [
                {
                  "id": "ALPINE-CVE-2024-58251",
                  "modified": "2025-12-03T22:57:45.619122Z"
                },
                {
                  "id": "ALPINE-CVE-2025-46394",
                  "modified": "2025-12-03T22:59:20.065296Z"
                }
              ]
            },
            {
              "vulns": [
                {
                  "id": "ALPINE-CVE-2024-58251",
                  "modified": "2025-12-03T22:57:45.619122Z"
                },
                {
                  "id": "ALPINE-CVE-2025-46394",
                  "modified": "2025-12-03T22:59:20.065296Z"
                }
              ]
            },
            {},
            {},
            {},
            {},
            {},
            {},
            {},
            {
              "vulns": [
                {
                  "id": "GO-2024-2963",
                  "modified": "2024-07-15T22:26:59.152Z"
                },
                {
                  "id": "GO-2024-3105",
                  "modified": "2024-09-10T08:12:19.721080Z"
                },
                {
                  "id": "GO-2024-3106",
                  "modified": "2024-09-10T08:12:21.917879Z"
                },
                {
                  "id": "GO-2024-3107",
                  "modified": "2024-09-10T08:12:21.518996Z"
                },
                {
                  "id": "GO-2025-3373",
                  "modified": "2025-01-30T20:12:14.327943Z"
                },
                {
                  "id": "GO-2025-3420",
                  "modified": "2025-01-30T20:12:08.973745Z"
                },
                {
                  "id": "GO-2025-3447",
                  "modified": "2025-02-08T08:11:54.994992Z"
                },
                {
                  "id": "GO-2025-3563",
                  "modified": "2025-10-24T21:27:27.901002Z"
                },
                {
                  "id": "GO-2025-3750",
                  "modified": "2025-06-14T06:28:19.438040Z"
                },
                {
                  "id": "GO-2025-3751",
                  "modified": "2025-06-14T06:28:26.229496Z"
                },
                {
                  "id": "GO-2025-3849",
                  "modified": "2025-08-11T06:27:06.746398Z"
                },
                {
                  "id": "GO-2025-3956",
                  "modified": "2025-09-20T09:27:14.409080Z"
                },
                {
                  "id": "GO-2025-4006",
                  "modified": "2025-11-06T13:59:37.802519Z"
                },
                {
                  "id": "GO-2025-4007",
                  "modified": "2025-11-20T22:03:19Z"
                },
                {
                  "id": "GO-2025-4008",
                  "modified": "2025-11-06T13:59:30.251421Z"
                },
                {
                  "id": "GO-2025-4009",
                  "modified": "2025-11-06T13:59:40.511341Z"
                },
                {
                  "id": "GO-2025-4010",
                  "modified": "2025-11-06T13:59:58.375627Z"
                },
                {
                  "id": "GO-2025-4011",
                  "modified": "2025-11-06T13:59:40.997708Z"
                },
                {
                  "id": "GO-2025-4012",
                  "modified": "2025-11-06T13:59:39.685338Z"
                },
                {
                  "id": "GO-2025-4013",
                  "modified": "2025-11-06T13:59:52.252801Z"
                },
                {
                  "id": "GO-2025-4014",
                  "modified": "2025-11-06T13:59:32.087427Z"
                },
                {
                  "id": "GO-2025-4015",
                  "modified": "2025-11-06T13:59:33.352271Z"
                },
                {
                  "id": "GO-2025-4155",
                  "modified": "2025-12-04T12:27:49.190431Z"
                },
                {
                  "id": "GO-2025-4175",
                  "modified": "2025-12-03T19:43:47.587932Z"
                }
              ]
            },
            {
              "vulns": [
                {
                  "id": "GO-2024-2963",
                  "modified": "2024-07-15T22:26:59.152Z"
                },
                {
                  "id": "GO-2024-3105",
                  "modified": "2024-09-10T08:12:19.721080Z"
                },
                {
                  "id": "GO-2024-3106",
                  "modified": "2024-09-10T08:12:21.917879Z"
                },
                {
                  "id": "GO-2024-3107",
                  "modified": "2024-09-10T08:12:21.518996Z"
                },
                {
                  "id": "GO-2025-3373",
                  "modified": "2025-01-30T20:12:14.327943Z"
                },
                {
                  "id": "GO-2025-3420",
                  "modified": "2025-01-30T20:12:08.973745Z"
                },
                {
                  "id": "GO-2025-3447",
                  "modified": "2025-02-08T08:11:54.994992Z"
                },
                {
                  "id": "GO-2025-3563",
                  "modified": "2025-10-24T21:27:27.901002Z"
                },
                {
                  "id": "GO-2025-3750",
                  "modified": "2025-06-14T06:28:19.438040Z"
                },
                {
                  "id": "GO-2025-3751",
                  "modified": "2025-06-14T06:28:26.229496Z"
                },
                {
                  "id": "GO-2025-3849",
                  "modified": "2025-08-11T06:27:06.746398Z"
                },
                {
                  "id": "GO-2025-3956",
                  "modified": "2025-09-20T09:27:14.409080Z"
                },
                {
                  "id": "GO-2025-4006",
                  "modified": "2025-11-06T13:59:37.802519Z"
                },
                {
                  "id": "GO-2025-4007",
                  "modified": "2025-11-20T22:03:19Z"
                },
                {
                  "id": "GO-2025-4008",
                  "modified": "2025-11-06T13:59:30.251421Z"
                },
                {
                  "id": "GO-2025-4009",
                  "modified": "2025-11-06T13:59:40.511341Z"
                },
                {
                  "id": "GO-2025-4010",
                  "modified": "2025-11-06T13:59:58.375627Z"
                },
                {
                  "id": "GO-2025-4011",
                  "modified": "2025-11-06T13:59:40.997708Z"
                },
                {
                  "id": "GO-2025-4012",
                  "modified": "2025-11-06T13:59:39.685338Z"
                },
                {
                  "id": "GO-2025-4013",
                  "modified": "2025-11-06T13:59:52.252801Z"
                },
                {
                  "id": "GO-2025-4014",
                  "modified": "2025-11-06T13:59:32.087427Z"
                },
                {
                  "id": "GO-2025-4015",
                  "modified": "2025-11-06T13:59:33.352271Z"
                },
                {
                  "id": "GO-2025-4155",
                  "modified": "2025-12-04T12:27:49.190431Z"
                },
                {
                  "id": "GO-2025-4175",
                  "modified": "2025-12-03T19:43:47.587932Z"
                }
              ]
            },
            {
              "vulns": [
                {
                  "id": "GO-2024-2963",
                  "modified": "2024-07-15T22:26:59.152Z"
                },
                {
                  "id": "GO-2024-3105",
                  "modified": "2024-09-10T08:12:19.721080Z"
                },
                {
                  "id": "GO-2024-3106",
                  "modified": "2024-09-10T08:12:21.917879Z"
                },
                {
                  "id": "GO-2024-3107",
                  "modified": "2024-09-10T08:12:21.518996Z"
                },
                {
                  "id": "GO-2025-3373",
                  "modified": "2025-01-30T20:12:14.327943Z"
                },
                {
                  "id": "GO-2025-3420",
                  "modified": "2025-01-30T20:12:08.973745Z"
                },
                {
                  "id": "GO-2025-3447",
                  "modified": "2025-02-08T08:11:54.994992Z"
                },
                {
                  "id": "GO-2025-3563",
                  "modified": "2025-10-24T21:27:27.901002Z"
                },
                {
                  "id": "GO-2025-3750",
                  "modified": "2025-06-14T06:28:19.438040Z"
                },
                {
                  "id": "GO-2025-3751",
                  "modified": "2025-06-14T06:28:26.229496Z"
                },
                {
                  "id": "GO-2025-3849",
                  "modified": "2025-08-11T06:27:06.746398Z"
                },
                {
                  "id": "GO-2025-3956",
                  "modified": "2025-09-20T09:27:14.409080Z"
                },
                {
                  "id": "GO-2025-4006",
                  "modified": "2025-11-06T13:59:37.802519Z"
                },
                {
                  "id": "GO-2025-4007",
                  "modified": "2025-11-20T22:03:19Z"
                },
                {
                  "id": "GO-2025-4008",
                  "modified": "2025-11-06T13:59:30.251421Z"
                },
                {
                  "id": "GO-2025-4009",
                  "modified": "2025-11-06T13:59:40.511341Z"
                },
                {
                  "id": "GO-2025-4010",
                  "modified": "2025-11-06T13:59:58.375627Z"
                },
                {
                  "id": "GO-2025-4011",
                  "modified": "2025-11-06T13:59:40.997708Z"
                },
                {
                  "id": "GO-2025-4012",
                  "modified": "2025-11-06T13:59:39.685338Z"
                },
                {
                  "id": "GO-2025-4013",
                  "modified": "2025-11-06T13:59:52.252801Z"
                },
                {
                  "id": "GO-2025-4014",
                  "modified": "2025-11-06T13:59:32.087427Z"
                },
                {
                  "id": "GO-2025-4015",
                  "modified": "2025-11-06T13:59:33.352271Z"
                },
                {
                  "id": "GO-2025-4155",
                  "modified": "2025-12-04T12:27:49.190431Z"
                },
                {
                  "id": "GO-2025-4175",
                  "modified": "2025-12-03T19:43:47.587932Z"
                }
              ]
            },
            {
              "vulns": [
                {
                  "id": "GO-2024-2963",
                  "modified": "2024-07-15T22:26:59.152Z"
                },
                {
                  "id": "GO-2024-3105",
                  "modified": "2024-09-10T08:12:19.721080Z"
                },
                {
                  "id": "GO-2024-3106",
                  "modified": "2024-09-10T08:12:21.917879Z"
                },
                {
                  "id": "GO-2024-3107",
                  "modified": "2024-09-10T08:12:21.518996Z"
                },
                {
                  "id": "GO-2025-3373",
                  "modified": "2025-01-30T20:12:14.327943Z"
                },
                {
                  "id": "GO-2025-3420",
                  "modified": "2025-01-30T20:12:08.973745Z"
                },
                {
                  "id": "GO-2025-3447",
                  "modified": "2025-02-08T08:11:54.994992Z"
                },
                {
                  "id": "GO-2025-3563",
                  "modified": "2025-10-24T21:27:27.901002Z"
                },
                {
                  "id": "GO-2025-3750",
                  "modified": "2025-06-14T06:28:19.438040Z"
                },
                {
                  "id": "GO-2025-3751",
                  "modified": "2025-06-14T06:28:26.229496Z"
                },
                {
                  "id": "GO-2025-3849",
                  "modified": "2025-08-11T06:27:06.746398Z"
                },
                {
                  "id": "GO-2025-3956",
                  "modified": "2025-09-20T09:27:14.409080Z"
                },
                {
                  "id": "GO-2025-4006",
                  "modified": "2025-11-06T13:59:37.802519Z"
                },
                {
                  "id": "GO-2025-4007",
                  "modified": "2025-11-20T22:03:19Z"
                },
                {
                  "id": "GO-2025-4008",
                  "modified": "2025-11-06T13:59:30.251421Z"
                },
                {
                  "id": "GO-2025-4009",
                  "modified": "2025-11-06T13:59:40.511341Z"
                },
                {
                  "id": "GO-2025-4010",
                  "modified": "2025-11-06T13:59:58.375627Z"
                },
                {
                  "id": "GO-2025-4011",
                  "modified": "2025-11-06T13:59:40.997708Z"
                },
                {
                  "id": "GO-2025-4012",
                  "modified": "2025-11-06T13:59:39.685338Z"
                },
                {
                  "id": "GO-2025-4013",
                  "modified": "2025-11-06T13:59:52.252801Z"
                },
                {
                  "id": "GO-2025-4014",
                  "modified": "2025-11-06T13:59:32.087427Z"
                },
                {
                  "id": "GO-2025-4015",
                  "modified": "2025-11-06T13:59:33.352271Z"
                },
                {
                  "id": "GO-2025-4155",
                  "modified": "2025-12-04T12:27:49.190431Z"
                },
                {
                  "id": "GO-2025-4175",
                  "modified": "2025-12-03T19:43:47.587932Z"
                }
              ]
            },
            {
              "vulns": [
                {
                  "id": "GO-2024-2963",
                  "modified": "2024-07-15T22:26:59.152Z"
                },
                {
                  "id": "GO-2024-3105",
                  "modified": "2024-09-10T08:12:19.721080Z"
                },
                {
                  "id": "GO-2024-3106",
                  "modified": "2024-09-10T08:12:21.917879Z"
                },
                {
                  "id": "GO-2024-3107",
                  "modified": "2024-09-10T08:12:21.518996Z"
                },
                {
                  "id": "GO-2025-3373",
                  "modified": "2025-01-30T20:12:14.327943Z"
                },
                {
                  "id": "GO-2025-3420",
                  "modified": "2025-01-30T20:12:08.973745Z"
                },
                {
                  "id": "GO-2025-3447",
                  "modified": "2025-02-08T08:11:54.994992Z"
                },
                {
                  "id": "GO-2025-3563",
                  "modified": "2025-10-24T21:27:27.901002Z"
                },
                {
                  "id": "GO-2025-3750",
                  "modified": "2025-06-14T06:28:19.438040Z"
                },
                {
                  "id": "GO-2025-3751",
                  "modified": "2025-06-14T06:28:26.229496Z"
                },
                {
                  "id": "GO-2025-3849",
                  "modified": "2025-08-11T06:27:06.746398Z"
                },
                {
                  "id": "GO-2025-3956",
                  "modified": "2025-09-20T09:27:14.409080Z"
                },
                {
                  "id": "GO-2025-4006",
                  "modified": "2025-11-06T13:59:37.802519Z"
                },
                {
                  "id": "GO-2025-4007",
                  "modified": "2025-11-20T22:03:19Z"
                },
                {
                  "id": "GO-2025-4008",
                  "modified": "2025-11-06T13:59:30.251421Z"
                },
                {
                  "id": "GO-2025-4009",
                  "modified": "2025-11-06T13:59:40.511341Z"
                },
                {
                  "id": "GO-2025-4010",
                  "modified": "2025-11-06T13:59:58.375627Z"
                },
                {
                  "id": "GO-2025-4011",
                  "modified": "2025-11-06T13:59:40.997708Z"
                },
                {
                  "id": "GO-2025-4012",
                  "modified": "2025-11-06T13:59:39.685338Z"
                },
                {
                  "id": "GO-2025-4013",
                  "modified": "2025-11-06T13:59:52.252801Z"
                },
                {
                  "id": "GO-2025-4014",
                  "modified": "2025-11-06T13:59:32.087427Z"
                },
                {
                  "id": "GO-2025-4015",
                  "modified": "2025-11-06T13:59:33.352271Z"
                },
                {
                  "id": "GO-2025-4155",
                  "modified": "2025-12-04T12:27:49.190431Z"
                },
                {
                  "id": "GO-2025-4175",
                  "modified": "2025-12-03T19:43:47.587932Z"
                }
              ]
            },
            {
              "vulns": [
                {
                  "id": "GO-2024-2963",
                  "modified": "2024-07-15T22:26:59.152Z"
                },
                {
                  "id": "GO-2024-3105",
                  "modified": "2024-09-10T08:12:19.721080Z"
                },
                {
                  "id": "GO-2024-3106",
                  "modified": "2024-09-10T08:12:21.917879Z"
                },
                {
                  "id": "GO-2024-3107",
                  "modified": "2024-09-10T08:12:21.518996Z"
                },
                {
                  "id": "GO-2025-3373",
                  "modified": "2025-01-30T20:12:14.327943Z"
                },
                {
                  "id": "GO-2025-3420",
                  "modified": "2025-01-30T20:12:08.973745Z"
                },
                {
                  "id": "GO-2025-3447",
                  "modified": "2025-02-08T08:11:54.994992Z"
                },
                {
                  "id": "GO-2025-3563",
                  "modified": "2025-10-24T21:27:27.901002Z"
                },
                {
                  "id": "GO-2025-3750",
                  "modified": "2025-06-14T06:28:19.438040Z"
                },
                {
                  "id": "GO-2025-3751",
                  "modified": "2025-06-14T06:28:26.229496Z"
                },
                {
                  "id": "GO-2025-3849",
                  "modified": "2025-08-11T06:27:06.746398Z"
                },
                {
                  "id": "GO-2025-3956",
                  "modified": "2025-09-20T09:27:14.409080Z"
                },
                {
                  "id": "GO-2025-4006",
                  "modified": "2025-11-06T13:59:37.802519Z"
                },
                {
                  "id": "GO-2025-4007",
                  "modified": "2025-11-20T22:03:19Z"
                },
                {
                  "id": "GO-2025-4008",
                  "modified": "2025-11-06T13:59:30.251421Z"
                },
                {
                  "id": "GO-2025-4009",
                  "modified": "2025-11-06T13:59:40.511341Z"
                },
                {
                  "id": "GO-2025-4010",
                  "modified": "2025-11-06T13:59:58.375627Z"
                },
                {
                  "id": "GO-2025-4011",
                  "modified": "2025-11-06T13:59:40.997708Z"
                },
                {
                  "id": "GO-2025-4012",
                  "modified": "2025-11-06T13:59:39.685338Z"
                },
                {
                  "id": "GO-2025-4013",
                  "modified": "2025-11-06T13:59:52.252801Z"
                },
                {
                  "id": "GO-2025-4014",
                  "modified": "2025-11-06T13:59:32.087427Z"
                },
                {
                  "id": "GO-2025-4015",
                  "modified": "2025-11-06T13:59:33.352271Z"
                },
                {
                  "id": "GO-2025-4155",
                  "modified": "2025-12-04T12:27:49.190431Z"
                },
                {
                  "id": "GO-2025-4175",
                  "modified": "2025-12-03T19:43:47.587932Z"
                }
              ]
            },
            {
              "vulns": [
                {
                  "id": "ALPINE-CVE-2024-12797",
                  "modified": "2025-12-03T22:55:03.634026Z"
                },
                {
                  "id": "ALPINE-CVE-2024-13176",
                  "modified": "2025-12-03T22:55:07.817006Z"
                },
                {
                  "id": "ALPINE-CVE-2024-5535",
                  "modified": "2025-12-03T22:57:32.699825Z"
                },
                {
                  "id": "ALPINE-CVE-2024-6119",
                  "modified": "2025-12-03T22:57:47.097001Z"
                },
                {
                  "id": "ALPINE-CVE-2024-9143",
                  "modified": "2025-12-03T22:57:50.413061Z"
                },
                {
                  "id": "ALPINE-CVE-2025-9230",
                  "modified": "2025-12-03T23:00:22.789476Z"
                },
                {
                  "id": "ALPINE-CVE-2025-9231",
                  "modified": "2025-12-03T23:00:26.184987Z"
                },
                {
                  "id": "ALPINE-CVE-2025-9232",
                  "modified": "2025-12-03T23:00:27.900024Z"
                }
              ]
            },
            {
              "vulns": [
                {
                  "id": "ALPINE-CVE-2024-12797",
                  "modified": "2025-12-03T22:55:03.634026Z"
                },
                {
                  "id": "ALPINE-CVE-2024-13176",
                  "modified": "2025-12-03T22:55:07.817006Z"
                },
                {
                  "id": "ALPINE-CVE-2024-5535",
                  "modified": "2025-12-03T22:57:32.699825Z"
                },
                {
                  "id": "ALPINE-CVE-2024-6119",
                  "modified": "2025-12-03T22:57:47.097001Z"
                },
                {
                  "id": "ALPINE-CVE-2024-9143",
                  "modified": "2025-12-03T22:57:50.413061Z"
                },
                {
                  "id": "ALPINE-CVE-2025-9230",
                  "modified": "2025-12-03T23:00:22.789476Z"
                },
                {
                  "id": "ALPINE-CVE-2025-9231",
                  "modified": "2025-12-03T23:00:26.184987Z"
                },
                {
                  "id": "ALPINE-CVE-2025-9232",
                  "modified": "2025-12-03T23:00:27.900024Z"
                }
              ]
            },
            {
              "vulns": [
                {
                  "id": "ALPINE-CVE-2025-26519",
                  "modified": "2025-12-03T22:58:36.705692Z"
                }
              ]
            },
            {
              "vulns": [
                {
                  "id": "ALPINE-CVE-2025-26519",
                  "modified": "2025-12-03T22:58:36.705692Z"
                }
              ]
            },
            {},
            {},
            {},
            {},
            {},
            {},
            {},
            {
              "vulns": [
                {
                  "id": "ALPINE-CVE-2024-58251",
                  "modified": "2025-12-03T22:57:45.619122Z"
                },
                {
                  "id": "ALPINE-CVE-2025-46394",
                  "modified": "2025-12-03T22:59:20.065296Z"
                }
              ]
            },
            {}
          ]
        }
      headers:
        Content-Length:
          - "10954"
        Content-Type:
          - application/json
      status: 200 OK
      code: 200
      duration: 0s
  - id: 10
    request:
      proto: HTTP/1.1
      proto_major: 1
      proto_minor: 1
      content_length: 1907
      host: api.osv.dev
      body: |
        {
          "queries": [
            {
              "package": {
                "ecosystem": "Alpine:v3.10",
                "name": "alpine-baselayout"
              },
              "version": "3.1.2-r0"
            },
            {
              "package": {
                "ecosystem": "Alpine:v3.10",
                "name": "alpine-keys"
              },
              "version": "2.1-r2"
            },
            {
              "package": {
                "ecosystem": "Alpine:v3.10",
                "name": "apk-tools"
              },
              "version": "2.10.6-r0"
            },
            {
              "package": {
                "ecosystem": "Alpine:v3.10",
                "name": "busybox"
              },
              "version": "1.30.1-r5"
            },
            {
              "package": {
                "ecosystem": "Alpine:v3.10",
                "name": "ca-certificates"
              },
              "version": "20191127-r2"
            },
            {
              "package": {
                "ecosystem": "Alpine:v3.10",
                "name": "libc-dev"
              },
              "version": "0.7.1-r0"
            },
            {
              "package": {
                "ecosystem": "Alpine:v3.10",
                "name": "openssl"
              },
              "version": "1.1.1k-r0"
            },
            {
              "package": {
                "ecosystem": "Alpine:v3.10",
                "name": "openssl"
              },
              "version": "1.1.1k-r0"
            },
            {
              "package": {
                "ecosystem": "Alpine:v3.10",
                "name": "libtls-standalone"
              },
              "version": "2.9.1-r0"
            },
            {
              "package": {
                "ecosystem": "Alpine:v3.10",
                "name": "musl"
              },
              "version": "1.1.22-r4"
            },
            {
              "package": {
                "ecosystem": "Alpine:v3.10",
                "name": "musl"
              },
              "version": "1.1.22-r4"
            },
            {
              "package": {
                "ecosystem": "Alpine:v3.10",
                "name": "pax-utils"
              },
              "version": "1.2.3-r0"
            },
            {
              "package": {
                "ecosystem": "Alpine:v3.10",
                "name": "busybox"
              },
              "version": "1.30.1-r5"
            },
            {
              "package": {
                "ecosystem": "Alpine:v3.10",
                "name": "zlib"
              },
              "version": "1.2.11-r1"
            }
          ]
        }
      headers:
        Content-Type:
          - application/json
        X-Test-Name:
          - TestCommand_OCIImage/scanning_insecure_alpine_image_with_detector_preset
      url: https://api.osv.dev/v1/querybatch
      method: POST
    response:
      proto: HTTP/2.0
      proto_major: 2
      proto_minor: 0
      content_length: 136
      body: |
        {
          "results": [
            {},
            {},
            {
              "vulns": [
                {
                  "id": "ALPINE-CVE-2021-36159",
                  "modified": "2025-12-03T22:50:23.251262Z"
                }
              ]
            },
            {},
            {},
            {},
            {},
            {},
            {},
            {},
            {},
            {},
            {},
            {}
          ]
        }
      headers:
        Content-Length:
          - "136"
        Content-Type:
          - application/json
      status: 200 OK
      code: 200
      duration: 0s
  - id: 11
    request:
      proto: HTTP/1.1
      proto_major: 1
      proto_minor: 1
      content_length: 1907
      host: api.osv.dev
      body: |
        {
          "queries": [
            {
              "package": {
                "ecosystem": "Alpine:v3.10",
                "name": "alpine-baselayout"
              },
              "version": "3.1.2-r0"
            },
            {
              "package": {
                "ecosystem": "Alpine:v3.10",
                "name": "alpine-keys"
              },
              "version": "2.1-r2"
            },
            {
              "package": {
                "ecosystem": "Alpine:v3.10",
                "name": "apk-tools"
              },
              "version": "2.10.6-r0"
            },
            {
              "package": {
                "ecosystem": "Alpine:v3.10",
                "name": "busybox"
              },
              "version": "1.30.1-r5"
            },
            {
              "package": {
                "ecosystem": "Alpine:v3.10",
                "name": "ca-certificates"
              },
              "version": "20191127-r2"
            },
            {
              "package": {
                "ecosystem": "Alpine:v3.10",
                "name": "libc-dev"
              },
              "version": "0.7.1-r0"
            },
            {
              "package": {
                "ecosystem": "Alpine:v3.10",
                "name": "openssl"
              },
              "version": "1.1.1k-r0"
            },
            {
              "package": {
                "ecosystem": "Alpine:v3.10",
                "name": "openssl"
              },
              "version": "1.1.1k-r0"
            },
            {
              "package": {
                "ecosystem": "Alpine:v3.10",
                "name": "libtls-standalone"
              },
              "version": "2.9.1-r0"
            },
            {
              "package": {
                "ecosystem": "Alpine:v3.10",
                "name": "musl"
              },
              "version": "1.1.22-r4"
            },
            {
              "package": {
                "ecosystem": "Alpine:v3.10",
                "name": "musl"
              },
              "version": "1.1.22-r4"
            },
            {
              "package": {
                "ecosystem": "Alpine:v3.10",
                "name": "pax-utils"
              },
              "version": "1.2.3-r0"
            },
            {
              "package": {
                "ecosystem": "Alpine:v3.10",
                "name": "busybox"
              },
              "version": "1.30.1-r5"
            },
            {
              "package": {
                "ecosystem": "Alpine:v3.10",
                "name": "zlib"
              },
              "version": "1.2.11-r1"
            }
          ]
        }
      headers:
        Content-Type:
          - application/json
        X-Test-Name:
          - TestCommand_OCIImage/scanning_insecure_alpine_image_with_specific_detector_disabled
      url: https://api.osv.dev/v1/querybatch
      method: POST
    response:
      proto: HTTP/2.0
      proto_major: 2
      proto_minor: 0
      content_length: 136
      body: |
        {
          "results": [
            {},
            {},
            {
              "vulns": [
                {
                  "id": "ALPINE-CVE-2021-36159",
                  "modified": "2025-12-03T22:50:23.251262Z"
                }
              ]
            },
            {},
            {},
            {},
            {},
            {},
            {},
            {},
            {},
            {},
            {},
            {}
          ]
        }
      headers:
        Content-Length:
          - "136"
        Content-Type:
          - application/json
      status: 200 OK
      code: 200
      duration: 0s
  - id: 12
    request:
      proto: HTTP/1.1
      proto_major: 1
      proto_minor: 1
      content_length: 1907
      host: api.osv.dev
      body: |
        {
          "queries": [
            {
              "package": {
                "ecosystem": "Alpine:v3.10",
                "name": "alpine-baselayout"
              },
              "version": "3.1.2-r0"
            },
            {
              "package": {
                "ecosystem": "Alpine:v3.10",
                "name": "alpine-keys"
              },
              "version": "2.1-r2"
            },
            {
              "package": {
                "ecosystem": "Alpine:v3.10",
                "name": "apk-tools"
              },
              "version": "2.10.6-r0"
            },
            {
              "package": {
                "ecosystem": "Alpine:v3.10",
                "name": "busybox"
              },
              "version": "1.30.1-r5"
            },
            {
              "package": {
                "ecosystem": "Alpine:v3.10",
                "name": "ca-certificates"
              },
              "version": "20191127-r2"
            },
            {
              "package": {
                "ecosystem": "Alpine:v3.10",
                "name": "libc-dev"
              },
              "version": "0.7.1-r0"
            },
            {
              "package": {
                "ecosystem": "Alpine:v3.10",
                "name": "openssl"
              },
              "version": "1.1.1k-r0"
            },
            {
              "package": {
                "ecosystem": "Alpine:v3.10",
                "name": "openssl"
              },
              "version": "1.1.1k-r0"
            },
            {
              "package": {
                "ecosystem": "Alpine:v3.10",
                "name": "libtls-standalone"
              },
              "version": "2.9.1-r0"
            },
            {
              "package": {
                "ecosystem": "Alpine:v3.10",
                "name": "musl"
              },
              "version": "1.1.22-r4"
            },
            {
              "package": {
                "ecosystem": "Alpine:v3.10",
                "name": "musl"
              },
              "version": "1.1.22-r4"
            },
            {
              "package": {
                "ecosystem": "Alpine:v3.10",
                "name": "pax-utils"
              },
              "version": "1.2.3-r0"
            },
            {
              "package": {
                "ecosystem": "Alpine:v3.10",
                "name": "busybox"
              },
              "version": "1.30.1-r5"
            },
            {
              "package": {
                "ecosystem": "Alpine:v3.10",
                "name": "zlib"
              },
              "version": "1.2.11-r1"
            }
          ]
        }
      headers:
        Content-Type:
          - application/json
        X-Test-Name:
          - TestCommand_OCIImage/scanning_insecure_alpine_image_with_specific_detector_enabled
      url: https://api.osv.dev/v1/querybatch
      method: POST
    response:
      proto: HTTP/2.0
      proto_major: 2
      proto_minor: 0
      content_length: 136
      body: |
        {
          "results": [
            {},
            {},
            {
              "vulns": [
                {
                  "id": "ALPINE-CVE-2021-36159",
                  "modified": "2025-12-03T22:50:23.251262Z"
                }
              ]
            },
            {},
            {},
            {},
            {},
            {},
            {},
            {},
            {},
            {},
            {},
            {}
          ]
        }
      headers:
        Content-Length:
          - "136"
        Content-Type:
          - application/json
      status: 200 OK
      code: 200
      duration: 0s
  - id: 13
    request:
      proto: HTTP/1.1
      proto_major: 1
      proto_minor: 1
      content_length: 1907
      host: api.osv.dev
      body: |
        {
          "queries": [
            {
              "package": {
                "ecosystem": "Alpine:v3.10",
                "name": "alpine-baselayout"
              },
              "version": "3.1.2-r0"
            },
            {
              "package": {
                "ecosystem": "Alpine:v3.10",
                "name": "alpine-keys"
              },
              "version": "2.1-r2"
            },
            {
              "package": {
                "ecosystem": "Alpine:v3.10",
                "name": "apk-tools"
              },
              "version": "2.10.6-r0"
            },
            {
              "package": {
                "ecosystem": "Alpine:v3.10",
                "name": "busybox"
              },
              "version": "1.30.1-r5"
            },
            {
              "package": {
                "ecosystem": "Alpine:v3.10",
                "name": "ca-certificates"
              },
              "version": "20191127-r2"
            },
            {
              "package": {
                "ecosystem": "Alpine:v3.10",
                "name": "libc-dev"
              },
              "version": "0.7.1-r0"
            },
            {
              "package": {
                "ecosystem": "Alpine:v3.10",
                "name": "openssl"
              },
              "version": "1.1.1k-r0"
            },
            {
              "package": {
                "ecosystem": "Alpine:v3.10",
                "name": "openssl"
              },
              "version": "1.1.1k-r0"
            },
            {
              "package": {
                "ecosystem": "Alpine:v3.10",
                "name": "libtls-standalone"
              },
              "version": "2.9.1-r0"
            },
            {
              "package": {
                "ecosystem": "Alpine:v3.10",
                "name": "musl"
              },
              "version": "1.1.22-r4"
            },
            {
              "package": {
                "ecosystem": "Alpine:v3.10",
                "name": "musl"
              },
              "version": "1.1.22-r4"
            },
            {
              "package": {
                "ecosystem": "Alpine:v3.10",
                "name": "pax-utils"
              },
              "version": "1.2.3-r0"
            },
            {
              "package": {
                "ecosystem": "Alpine:v3.10",
                "name": "busybox"
              },
              "version": "1.30.1-r5"
            },
            {
              "package": {
                "ecosystem": "Alpine:v3.10",
                "name": "zlib"
              },
              "version": "1.2.11-r1"
            }
          ]
        }
      headers:
        Content-Type:
          - application/json
        X-Test-Name:
          - TestCommand_OCIImage/scanning_insecure_alpine_image_without_detectors
      url: https://api.osv.dev/v1/querybatch
      method: POST
    response:
      proto: HTTP/2.0
      proto_major: 2
      proto_minor: 0
      content_length: 136
      body: |
        {
          "results": [
            {},
            {},
            {
              "vulns": [
                {
                  "id": "ALPINE-CVE-2021-36159",
                  "modified": "2025-12-03T22:50:23.251262Z"
                }
              ]
            },
            {},
            {},
            {},
            {},
            {},
            {},
            {},
            {},
            {},
            {},
            {}
          ]
        }
      headers:
        Content-Length:
          - "136"
        Content-Type:
          - application/json
      status: 200 OK
      code: 200
      duration: 0s
  - id: 14
    request:
      proto: HTTP/1.1
      proto_major: 1
      proto_minor: 1
      content_length: 2344
      host: api.osv.dev
      body: |
        {
          "queries": [
            {
              "package": {
                "ecosystem": "Alpine:v3.19",
                "name": "alpine-baselayout"
              },
              "version": "3.4.3-r2"
            },
            {
              "package": {
                "ecosystem": "Alpine:v3.19",
                "name": "alpine-baselayout"
              },
              "version": "3.4.3-r2"
            },
            {
              "package": {
                "ecosystem": "Alpine:v3.19",
                "name": "alpine-keys"
              },
              "version": "2.4-r1"
            },
            {
              "package": {
                "ecosystem": "Alpine:v3.19",
                "name": "apk-tools"
              },
              "version": "2.14.0-r5"
            },
            {
              "package": {
                "ecosystem": "Alpine:v3.19",
                "name": "busybox"
              },
              "version": "1.36.1-r15"
            },
            {
              "package": {
                "ecosystem": "Alpine:v3.19",
                "name": "busybox"
              },
              "version": "1.36.1-r15"
            },
            {
              "package": {
                "ecosystem": "Alpine:v3.19",
                "name": "ca-certificates"
              },
              "version": "20230506-r0"
            },
            {
              "package": {
                "ecosystem": "Alpine:v3.19",
                "name": "libc-dev"
              },
              "version": "0.7.2-r5"
            },
            {
              "package": {
                "ecosystem": "Alpine:v3.19",
                "name": "openssl"
              },
              "version": "3.1.4-r5"
            },
            {
              "package": {
                "ecosystem": "Alpine:v3.19",
                "name": "gcc"
              },
              "version": "13.2.1_git20231014-r0"
            },
            {
              "package": {
                "ecosystem": "Alpine:v3.19",
                "name": "openssl"
              },
              "version": "3.1.4-r5"
            },
            {
              "package": {
                "ecosystem": "Alpine:v3.19",
                "name": "gcc"
              },
              "version": "13.2.1_git20231014-r0"
            },
            {
              "package": {
                "ecosystem": "Alpine:v3.19",
                "name": "musl"
              },
              "version": "1.2.4_git20230717-r4"
            },
            {
              "package": {
                "ecosystem": "Alpine:v3.19",
                "name": "musl"
              },
              "version": "1.2.4_git20230717-r4"
            },
            {
              "package": {
                "ecosystem": "Alpine:v3.19",
                "name": "pax-utils"
              },
              "version": "1.3.7-r2"
            },
            {
              "package": {
                "ecosystem": "Alpine:v3.19",
                "name": "busybox"
              },
              "version": "1.36.1-r15"
            },
            {
              "package": {
                "ecosystem": "Alpine:v3.19",
                "name": "zlib"
              },
              "version": "1.3.1-r0"
            }
          ]
        }
      headers:
        Content-Type:
          - application/json
        X-Test-Name:
          - TestCommand_OCIImage/scanning_node_modules_using_npm_with_no_packages
      url: https://api.osv.dev/v1/querybatch
      method: POST
    response:
      proto: HTTP/2.0
      proto_major: 2
      proto_minor: 0
      content_length: 2685
      body: |
        {
          "results": [
            {},
            {},
            {},
            {},
            {
              "vulns": [
                {
                  "id": "ALPINE-CVE-2023-42363",
                  "modified": "2025-12-03T22:53:19.595031Z"
                },
                {
                  "id": "ALPINE-CVE-2023-42364",
                  "modified": "2025-12-03T22:53:16.639859Z"
                },
                {
                  "id": "ALPINE-CVE-2023-42365",
                  "modified": "2025-12-03T22:53:18.372883Z"
                },
                {
                  "id": "ALPINE-CVE-2023-42366",
                  "modified": "2025-12-03T22:53:21.200830Z"
                },
                {
                  "id": "ALPINE-CVE-2024-58251",
                  "modified": "2025-12-03T22:57:45.619122Z"
                },
                {
                  "id": "ALPINE-CVE-2025-46394",
                  "modified": "2025-12-03T22:59:20.065296Z"
                }
              ]
            },
            {
              "vulns": [
                {
                  "id": "ALPINE-CVE-2023-42363",
                  "modified": "2025-12-03T22:53:19.595031Z"
                },
                {
                  "id": "ALPINE-CVE-2023-42364",
                  "modified": "2025-12-03T22:53:16.639859Z"
                },
                {
                  "id": "ALPINE-CVE-2023-42365",
                  "modified": "2025-12-03T22:53:18.372883Z"
                },
                {
                  "id": "ALPINE-CVE-2023-42366",
                  "modified": "2025-12-03T22:53:21.200830Z"
                },
                {
                  "id": "ALPINE-CVE-2024-58251",
                  "modified": "2025-12-03T22:57:45.619122Z"
                },
                {
                  "id": "ALPINE-CVE-2025-46394",
                  "modified": "2025-12-03T22:59:20.065296Z"
                }
              ]
            },
            {},
            {},
            {
              "vulns": [
                {
                  "id": "ALPINE-CVE-2024-13176",
                  "modified": "2025-12-03T22:55:07.817006Z"
                },
                {
                  "id": "ALPINE-CVE-2024-2511",
                  "modified": "2025-12-03T22:55:31.105344Z"
                },
                {
                  "id": "ALPINE-CVE-2024-4603",
                  "modified": "2025-12-03T22:57:04.661877Z"
                },
                {
                  "id": "ALPINE-CVE-2024-4741",
                  "modified": "2025-12-03T22:57:09.616922Z"
                },
                {
                  "id": "ALPINE-CVE-2024-5535",
                  "modified": "2025-12-03T22:57:32.699825Z"
                },
                {
                  "id": "ALPINE-CVE-2024-6119",
                  "modified": "2025-12-03T22:57:47.097001Z"
                },
                {
                  "id": "ALPINE-CVE-2024-9143",
                  "modified": "2025-12-03T22:57:50.413061Z"
                },
                {
                  "id": "ALPINE-CVE-2025-9230",
                  "modified": "2025-12-03T23:00:22.789476Z"
                },
                {
                  "id": "ALPINE-CVE-2025-9232",
                  "modified": "2025-12-03T23:00:27.900024Z"
                }
              ]
            },
            {},
            {
              "vulns": [
                {
                  "id": "ALPINE-CVE-2024-13176",
                  "modified": "2025-12-03T22:55:07.817006Z"
                },
                {
                  "id": "ALPINE-CVE-2024-2511",
                  "modified": "2025-12-03T22:55:31.105344Z"
                },
                {
                  "id": "ALPINE-CVE-2024-4603",
                  "modified": "2025-12-03T22:57:04.661877Z"
                },
                {
                  "id": "ALPINE-CVE-2024-4741",
                  "modified": "2025-12-03T22:57:09.616922Z"
                },
                {
                  "id": "ALPINE-CVE-2024-5535",
                  "modified": "2025-12-03T22:57:32.699825Z"
                },
                {
                  "id": "ALPINE-CVE-2024-6119",
                  "modified": "2025-12-03T22:57:47.097001Z"
                },
                {
                  "id": "ALPINE-CVE-2024-9143",
                  "modified": "2025-12-03T22:57:50.413061Z"
                },
                {
                  "id": "ALPINE-CVE-2025-9230",
                  "modified": "2025-12-03T23:00:22.789476Z"
                },
                {
                  "id": "ALPINE-CVE-2025-9232",
                  "modified": "2025-12-03T23:00:27.900024Z"
                }
              ]
            },
            {},
            {},
            {},
            {},
            {
              "vulns": [
                {
                  "id": "ALPINE-CVE-2023-42363",
                  "modified": "2025-12-03T22:53:19.595031Z"
                },
                {
                  "id": "ALPINE-CVE-2023-42364",
                  "modified": "2025-12-03T22:53:16.639859Z"
                },
                {
                  "id": "ALPINE-CVE-2023-42365",
                  "modified": "2025-12-03T22:53:18.372883Z"
                },
                {
                  "id": "ALPINE-CVE-2023-42366",
                  "modified": "2025-12-03T22:53:21.200830Z"
                },
                {
                  "id": "ALPINE-CVE-2024-58251",
                  "modified": "2025-12-03T22:57:45.619122Z"
                },
                {
                  "id": "ALPINE-CVE-2025-46394",
                  "modified": "2025-12-03T22:59:20.065296Z"
                }
              ]
            },
            {}
          ]
        }
      headers:
        Content-Length:
          - "2685"
        Content-Type:
          - application/json
      status: 200 OK
      code: 200
      duration: 0s
  - id: 15
    request:
      proto: HTTP/1.1
      proto_major: 1
      proto_minor: 1
      content_length: 2701
      host: api.osv.dev
      body: |
        {
          "queries": [
            {
              "package": {
                "ecosystem": "Alpine:v3.19",
                "name": "alpine-baselayout"
              },
              "version": "3.4.3-r2"
            },
            {
              "package": {
                "ecosystem": "Alpine:v3.19",
                "name": "alpine-baselayout"
              },
              "version": "3.4.3-r2"
            },
            {
              "package": {
                "ecosystem": "Alpine:v3.19",
                "name": "alpine-keys"
              },
              "version": "2.4-r1"
            },
            {
              "package": {
                "ecosystem": "Alpine:v3.19",
                "name": "apk-tools"
              },
              "version": "2.14.0-r5"
            },
            {
              "package": {
                "ecosystem": "Alpine:v3.19",
                "name": "busybox"
              },
              "version": "1.36.1-r15"
            },
            {
              "package": {
                "ecosystem": "Alpine:v3.19",
                "name": "busybox"
              },
              "version": "1.36.1-r15"
            },
            {
              "package": {
                "ecosystem": "Alpine:v3.19",
                "name": "ca-certificates"
              },
              "version": "20230506-r0"
            },
            {
              "package": {
                "ecosystem": "npm",
                "name": "cryo"
              },
              "version": "0.0.6"
            },
            {
              "package": {
                "ecosystem": "Alpine:v3.19",
                "name": "libc-dev"
              },
              "version": "0.7.2-r5"
            },
            {
              "package": {
                "ecosystem": "Alpine:v3.19",
                "name": "openssl"
              },
              "version": "3.1.4-r5"
            },
            {
              "package": {
                "ecosystem": "Alpine:v3.19",
                "name": "gcc"
              },
              "version": "13.2.1_git20231014-r0"
            },
            {
              "package": {
                "ecosystem": "Alpine:v3.19",
                "name": "openssl"
              },
              "version": "3.1.4-r5"
            },
            {
              "package": {
                "ecosystem": "Alpine:v3.19",
                "name": "gcc"
              },
              "version": "13.2.1_git20231014-r0"
            },
            {
              "package": {
                "ecosystem": "npm",
                "name": "minimist"
              },
              "version": "0.0.8"
            },
            {
              "package": {
                "ecosystem": "npm",
                "name": "mkdirp"
              },
              "version": "0.5.0"
            },
            {
              "package": {
                "ecosystem": "Alpine:v3.19",
                "name": "musl"
              },
              "version": "1.2.4_git20230717-r4"
            },
            {
              "package": {
                "ecosystem": "Alpine:v3.19",
                "name": "musl"
              },
              "version": "1.2.4_git20230717-r4"
            },
            {
              "package": {
                "ecosystem": "Alpine:v3.19",
                "name": "pax-utils"
              },
              "version": "1.3.7-r2"
            },
            {
              "package": {
                "ecosystem": "Alpine:v3.19",
                "name": "busybox"
              },
              "version": "1.36.1-r15"
            },
            {
              "package": {
                "ecosystem": "Alpine:v3.19",
                "name": "zlib"
              },
              "version": "1.3.1-r0"
            }
          ]
        }
      headers:
        Content-Type:
          - application/json
        X-Test-Name:
          - TestCommand_OCIImage/scanning_node_modules_using_npm_with_some_packages
      url: https://api.osv.dev/v1/querybatch
      method: POST
    response:
      proto: HTTP/2.0
      proto_major: 2
      proto_minor: 0
      content_length: 2922
      body: |
        {
          "results": [
            {},
            {},
            {},
            {},
            {
              "vulns": [
                {
                  "id": "ALPINE-CVE-2023-42363",
                  "modified": "2025-12-03T22:53:19.595031Z"
                },
                {
                  "id": "ALPINE-CVE-2023-42364",
                  "modified": "2025-12-03T22:53:16.639859Z"
                },
                {
                  "id": "ALPINE-CVE-2023-42365",
                  "modified": "2025-12-03T22:53:18.372883Z"
                },
                {
                  "id": "ALPINE-CVE-2023-42366",
                  "modified": "2025-12-03T22:53:21.200830Z"
                },
                {
                  "id": "ALPINE-CVE-2024-58251",
                  "modified": "2025-12-03T22:57:45.619122Z"
                },
                {
                  "id": "ALPINE-CVE-2025-46394",
                  "modified": "2025-12-03T22:59:20.065296Z"
                }
              ]
            },
            {
              "vulns": [
                {
                  "id": "ALPINE-CVE-2023-42363",
                  "modified": "2025-12-03T22:53:19.595031Z"
                },
                {
                  "id": "ALPINE-CVE-2023-42364",
                  "modified": "2025-12-03T22:53:16.639859Z"
                },
                {
                  "id": "ALPINE-CVE-2023-42365",
                  "modified": "2025-12-03T22:53:18.372883Z"
                },
                {
                  "id": "ALPINE-CVE-2023-42366",
                  "modified": "2025-12-03T22:53:21.200830Z"
                },
                {
                  "id": "ALPINE-CVE-2024-58251",
                  "modified": "2025-12-03T22:57:45.619122Z"
                },
                {
                  "id": "ALPINE-CVE-2025-46394",
                  "modified": "2025-12-03T22:59:20.065296Z"
                }
              ]
            },
            {},
            {
              "vulns": [
                {
                  "id": "GHSA-38f5-ghc2-fcmv",
                  "modified": "2023-11-08T04:00:20.055238Z"
                }
              ]
            },
            {},
            {
              "vulns": [
                {
                  "id": "ALPINE-CVE-2024-13176",
                  "modified": "2025-12-03T22:55:07.817006Z"
                },
                {
                  "id": "ALPINE-CVE-2024-2511",
                  "modified": "2025-12-03T22:55:31.105344Z"
                },
                {
                  "id": "ALPINE-CVE-2024-4603",
                  "modified": "2025-12-03T22:57:04.661877Z"
                },
                {
                  "id": "ALPINE-CVE-2024-4741",
                  "modified": "2025-12-03T22:57:09.616922Z"
                },
                {
                  "id": "ALPINE-CVE-2024-5535",
                  "modified": "2025-12-03T22:57:32.699825Z"
                },
                {
                  "id": "ALPINE-CVE-2024-6119",
                  "modified": "2025-12-03T22:57:47.097001Z"
                },
                {
                  "id": "ALPINE-CVE-2024-9143",
                  "modified": "2025-12-03T22:57:50.413061Z"
                },
                {
                  "id": "ALPINE-CVE-2025-9230",
                  "modified": "2025-12-03T23:00:22.789476Z"
                },
                {
                  "id": "ALPINE-CVE-2025-9232",
                  "modified": "2025-12-03T23:00:27.900024Z"
                }
              ]
            },
            {},
            {
              "vulns": [
                {
                  "id": "ALPINE-CVE-2024-13176",
                  "modified": "2025-12-03T22:55:07.817006Z"
                },
                {
                  "id": "ALPINE-CVE-2024-2511",
                  "modified": "2025-12-03T22:55:31.105344Z"
                },
                {
                  "id": "ALPINE-CVE-2024-4603",
                  "modified": "2025-12-03T22:57:04.661877Z"
                },
                {
                  "id": "ALPINE-CVE-2024-4741",
                  "modified": "2025-12-03T22:57:09.616922Z"
                },
                {
                  "id": "ALPINE-CVE-2024-5535",
                  "modified": "2025-12-03T22:57:32.699825Z"
                },
                {
                  "id": "ALPINE-CVE-2024-6119",
                  "modified": "2025-12-03T22:57:47.097001Z"
                },
                {
                  "id": "ALPINE-CVE-2024-9143",
                  "modified": "2025-12-03T22:57:50.413061Z"
                },
                {
                  "id": "ALPINE-CVE-2025-9230",
                  "modified": "2025-12-03T23:00:22.789476Z"
                },
                {
                  "id": "ALPINE-CVE-2025-9232",
                  "modified": "2025-12-03T23:00:27.900024Z"
                }
              ]
            },
            {},
            {
              "vulns": [
                {
                  "id": "GHSA-vh95-rmgr-6w4m",
                  "modified": "2025-01-14T08:57:16.325412Z"
                },
                {
                  "id": "GHSA-xvch-5gv4-984h",
                  "modified": "2025-01-14T10:12:15.693708Z"
                }
              ]
            },
            {},
            {},
            {},
            {},
            {
              "vulns": [
                {
                  "id": "ALPINE-CVE-2023-42363",
                  "modified": "2025-12-03T22:53:19.595031Z"
                },
                {
                  "id": "ALPINE-CVE-2023-42364",
                  "modified": "2025-12-03T22:53:16.639859Z"
                },
                {
                  "id": "ALPINE-CVE-2023-42365",
                  "modified": "2025-12-03T22:53:18.372883Z"
                },
                {
                  "id": "ALPINE-CVE-2023-42366",
                  "modified": "2025-12-03T22:53:21.200830Z"
                },
                {
                  "id": "ALPINE-CVE-2024-58251",
                  "modified": "2025-12-03T22:57:45.619122Z"
                },
                {
                  "id": "ALPINE-CVE-2025-46394",
                  "modified": "2025-12-03T22:59:20.065296Z"
                }
              ]
            },
            {}
          ]
        }
      headers:
        Content-Length:
          - "2922"
        Content-Type:
          - application/json
      status: 200 OK
      code: 200
      duration: 0s
  - id: 16
    request:
      proto: HTTP/1.1
      proto_major: 1
      proto_minor: 1
      content_length: 2344
      host: api.osv.dev
      body: |
        {
          "queries": [
            {
              "package": {
                "ecosystem": "Alpine:v3.19",
                "name": "alpine-baselayout"
              },
              "version": "3.4.3-r2"
            },
            {
              "package": {
                "ecosystem": "Alpine:v3.19",
                "name": "alpine-baselayout"
              },
              "version": "3.4.3-r2"
            },
            {
              "package": {
                "ecosystem": "Alpine:v3.19",
                "name": "alpine-keys"
              },
              "version": "2.4-r1"
            },
            {
              "package": {
                "ecosystem": "Alpine:v3.19",
                "name": "apk-tools"
              },
              "version": "2.14.0-r5"
            },
            {
              "package": {
                "ecosystem": "Alpine:v3.19",
                "name": "busybox"
              },
              "version": "1.36.1-r15"
            },
            {
              "package": {
                "ecosystem": "Alpine:v3.19",
                "name": "busybox"
              },
              "version": "1.36.1-r15"
            },
            {
              "package": {
                "ecosystem": "Alpine:v3.19",
                "name": "ca-certificates"
              },
              "version": "20230506-r0"
            },
            {
              "package": {
                "ecosystem": "Alpine:v3.19",
                "name": "libc-dev"
              },
              "version": "0.7.2-r5"
            },
            {
              "package": {
                "ecosystem": "Alpine:v3.19",
                "name": "openssl"
              },
              "version": "3.1.4-r5"
            },
            {
              "package": {
                "ecosystem": "Alpine:v3.19",
                "name": "gcc"
              },
              "version": "13.2.1_git20231014-r0"
            },
            {
              "package": {
                "ecosystem": "Alpine:v3.19",
                "name": "openssl"
              },
              "version": "3.1.4-r5"
            },
            {
              "package": {
                "ecosystem": "Alpine:v3.19",
                "name": "gcc"
              },
              "version": "13.2.1_git20231014-r0"
            },
            {
              "package": {
                "ecosystem": "Alpine:v3.19",
                "name": "musl"
              },
              "version": "1.2.4_git20230717-r4"
            },
            {
              "package": {
                "ecosystem": "Alpine:v3.19",
                "name": "musl"
              },
              "version": "1.2.4_git20230717-r4"
            },
            {
              "package": {
                "ecosystem": "Alpine:v3.19",
                "name": "pax-utils"
              },
              "version": "1.3.7-r2"
            },
            {
              "package": {
                "ecosystem": "Alpine:v3.19",
                "name": "busybox"
              },
              "version": "1.36.1-r15"
            },
            {
              "package": {
                "ecosystem": "Alpine:v3.19",
                "name": "zlib"
              },
              "version": "1.3.1-r0"
            }
          ]
        }
      headers:
        Content-Type:
          - application/json
        X-Test-Name:
          - TestCommand_OCIImage/scanning_node_modules_using_pnpm_with_no_packages
      url: https://api.osv.dev/v1/querybatch
      method: POST
    response:
      proto: HTTP/2.0
      proto_major: 2
      proto_minor: 0
      content_length: 2685
      body: |
        {
          "results": [
            {},
            {},
            {},
            {},
            {
              "vulns": [
                {
                  "id": "ALPINE-CVE-2023-42363",
                  "modified": "2025-12-03T22:53:19.595031Z"
                },
                {
                  "id": "ALPINE-CVE-2023-42364",
                  "modified": "2025-12-03T22:53:16.639859Z"
                },
                {
                  "id": "ALPINE-CVE-2023-42365",
                  "modified": "2025-12-03T22:53:18.372883Z"
                },
                {
                  "id": "ALPINE-CVE-2023-42366",
                  "modified": "2025-12-03T22:53:21.200830Z"
                },
                {
                  "id": "ALPINE-CVE-2024-58251",
                  "modified": "2025-12-03T22:57:45.619122Z"
                },
                {
                  "id": "ALPINE-CVE-2025-46394",
                  "modified": "2025-12-03T22:59:20.065296Z"
                }
              ]
            },
            {
              "vulns": [
                {
                  "id": "ALPINE-CVE-2023-42363",
                  "modified": "2025-12-03T22:53:19.595031Z"
                },
                {
                  "id": "ALPINE-CVE-2023-42364",
                  "modified": "2025-12-03T22:53:16.639859Z"
                },
                {
                  "id": "ALPINE-CVE-2023-42365",
                  "modified": "2025-12-03T22:53:18.372883Z"
                },
                {
                  "id": "ALPINE-CVE-2023-42366",
                  "modified": "2025-12-03T22:53:21.200830Z"
                },
                {
                  "id": "ALPINE-CVE-2024-58251",
                  "modified": "2025-12-03T22:57:45.619122Z"
                },
                {
                  "id": "ALPINE-CVE-2025-46394",
                  "modified": "2025-12-03T22:59:20.065296Z"
                }
              ]
            },
            {},
            {},
            {
              "vulns": [
                {
                  "id": "ALPINE-CVE-2024-13176",
                  "modified": "2025-12-03T22:55:07.817006Z"
                },
                {
                  "id": "ALPINE-CVE-2024-2511",
                  "modified": "2025-12-03T22:55:31.105344Z"
                },
                {
                  "id": "ALPINE-CVE-2024-4603",
                  "modified": "2025-12-03T22:57:04.661877Z"
                },
                {
                  "id": "ALPINE-CVE-2024-4741",
                  "modified": "2025-12-03T22:57:09.616922Z"
                },
                {
                  "id": "ALPINE-CVE-2024-5535",
                  "modified": "2025-12-03T22:57:32.699825Z"
                },
                {
                  "id": "ALPINE-CVE-2024-6119",
                  "modified": "2025-12-03T22:57:47.097001Z"
                },
                {
                  "id": "ALPINE-CVE-2024-9143",
                  "modified": "2025-12-03T22:57:50.413061Z"
                },
                {
                  "id": "ALPINE-CVE-2025-9230",
                  "modified": "2025-12-03T23:00:22.789476Z"
                },
                {
                  "id": "ALPINE-CVE-2025-9232",
                  "modified": "2025-12-03T23:00:27.900024Z"
                }
              ]
            },
            {},
            {
              "vulns": [
                {
                  "id": "ALPINE-CVE-2024-13176",
                  "modified": "2025-12-03T22:55:07.817006Z"
                },
                {
                  "id": "ALPINE-CVE-2024-2511",
                  "modified": "2025-12-03T22:55:31.105344Z"
                },
                {
                  "id": "ALPINE-CVE-2024-4603",
                  "modified": "2025-12-03T22:57:04.661877Z"
                },
                {
                  "id": "ALPINE-CVE-2024-4741",
                  "modified": "2025-12-03T22:57:09.616922Z"
                },
                {
                  "id": "ALPINE-CVE-2024-5535",
                  "modified": "2025-12-03T22:57:32.699825Z"
                },
                {
                  "id": "ALPINE-CVE-2024-6119",
                  "modified": "2025-12-03T22:57:47.097001Z"
                },
                {
                  "id": "ALPINE-CVE-2024-9143",
                  "modified": "2025-12-03T22:57:50.413061Z"
                },
                {
                  "id": "ALPINE-CVE-2025-9230",
                  "modified": "2025-12-03T23:00:22.789476Z"
                },
                {
                  "id": "ALPINE-CVE-2025-9232",
                  "modified": "2025-12-03T23:00:27.900024Z"
                }
              ]
            },
            {},
            {},
            {},
            {},
            {
              "vulns": [
                {
                  "id": "ALPINE-CVE-2023-42363",
                  "modified": "2025-12-03T22:53:19.595031Z"
                },
                {
                  "id": "ALPINE-CVE-2023-42364",
                  "modified": "2025-12-03T22:53:16.639859Z"
                },
                {
                  "id": "ALPINE-CVE-2023-42365",
                  "modified": "2025-12-03T22:53:18.372883Z"
                },
                {
                  "id": "ALPINE-CVE-2023-42366",
                  "modified": "2025-12-03T22:53:21.200830Z"
                },
                {
                  "id": "ALPINE-CVE-2024-58251",
                  "modified": "2025-12-03T22:57:45.619122Z"
                },
                {
                  "id": "ALPINE-CVE-2025-46394",
                  "modified": "2025-12-03T22:59:20.065296Z"
                }
              ]
            },
            {}
          ]
        }
      headers:
        Content-Length:
          - "2685"
        Content-Type:
          - application/json
      status: 200 OK
      code: 200
      duration: 0s
  - id: 17
    request:
      proto: HTTP/1.1
      proto_major: 1
      proto_minor: 1
      content_length: 2344
      host: api.osv.dev
      body: |
        {
          "queries": [
            {
              "package": {
                "ecosystem": "Alpine:v3.19",
                "name": "alpine-baselayout"
              },
              "version": "3.4.3-r2"
            },
            {
              "package": {
                "ecosystem": "Alpine:v3.19",
                "name": "alpine-baselayout"
              },
              "version": "3.4.3-r2"
            },
            {
              "package": {
                "ecosystem": "Alpine:v3.19",
                "name": "alpine-keys"
              },
              "version": "2.4-r1"
            },
            {
              "package": {
                "ecosystem": "Alpine:v3.19",
                "name": "apk-tools"
              },
              "version": "2.14.0-r5"
            },
            {
              "package": {
                "ecosystem": "Alpine:v3.19",
                "name": "busybox"
              },
              "version": "1.36.1-r15"
            },
            {
              "package": {
                "ecosystem": "Alpine:v3.19",
                "name": "busybox"
              },
              "version": "1.36.1-r15"
            },
            {
              "package": {
                "ecosystem": "Alpine:v3.19",
                "name": "ca-certificates"
              },
              "version": "20230506-r0"
            },
            {
              "package": {
                "ecosystem": "Alpine:v3.19",
                "name": "libc-dev"
              },
              "version": "0.7.2-r5"
            },
            {
              "package": {
                "ecosystem": "Alpine:v3.19",
                "name": "openssl"
              },
              "version": "3.1.4-r5"
            },
            {
              "package": {
                "ecosystem": "Alpine:v3.19",
                "name": "gcc"
              },
              "version": "13.2.1_git20231014-r0"
            },
            {
              "package": {
                "ecosystem": "Alpine:v3.19",
                "name": "openssl"
              },
              "version": "3.1.4-r5"
            },
            {
              "package": {
                "ecosystem": "Alpine:v3.19",
                "name": "gcc"
              },
              "version": "13.2.1_git20231014-r0"
            },
            {
              "package": {
                "ecosystem": "Alpine:v3.19",
                "name": "musl"
              },
              "version": "1.2.4_git20230717-r4"
            },
            {
              "package": {
                "ecosystem": "Alpine:v3.19",
                "name": "musl"
              },
              "version": "1.2.4_git20230717-r4"
            },
            {
              "package": {
                "ecosystem": "Alpine:v3.19",
                "name": "pax-utils"
              },
              "version": "1.3.7-r2"
            },
            {
              "package": {
                "ecosystem": "Alpine:v3.19",
                "name": "busybox"
              },
              "version": "1.36.1-r15"
            },
            {
              "package": {
                "ecosystem": "Alpine:v3.19",
                "name": "zlib"
              },
              "version": "1.3.1-r0"
            }
          ]
        }
      headers:
        Content-Type:
          - application/json
        X-Test-Name:
          - TestCommand_OCIImage/scanning_node_modules_using_pnpm_with_some_packages
      url: https://api.osv.dev/v1/querybatch
      method: POST
    response:
      proto: HTTP/2.0
      proto_major: 2
      proto_minor: 0
      content_length: 2685
      body: |
        {
          "results": [
            {},
            {},
            {},
            {},
            {
              "vulns": [
                {
                  "id": "ALPINE-CVE-2023-42363",
                  "modified": "2025-12-03T22:53:19.595031Z"
                },
                {
                  "id": "ALPINE-CVE-2023-42364",
                  "modified": "2025-12-03T22:53:16.639859Z"
                },
                {
                  "id": "ALPINE-CVE-2023-42365",
                  "modified": "2025-12-03T22:53:18.372883Z"
                },
                {
                  "id": "ALPINE-CVE-2023-42366",
                  "modified": "2025-12-03T22:53:21.200830Z"
                },
                {
                  "id": "ALPINE-CVE-2024-58251",
                  "modified": "2025-12-03T22:57:45.619122Z"
                },
                {
                  "id": "ALPINE-CVE-2025-46394",
                  "modified": "2025-12-03T22:59:20.065296Z"
                }
              ]
            },
            {
              "vulns": [
                {
                  "id": "ALPINE-CVE-2023-42363",
                  "modified": "2025-12-03T22:53:19.595031Z"
                },
                {
                  "id": "ALPINE-CVE-2023-42364",
                  "modified": "2025-12-03T22:53:16.639859Z"
                },
                {
                  "id": "ALPINE-CVE-2023-42365",
                  "modified": "2025-12-03T22:53:18.372883Z"
                },
                {
                  "id": "ALPINE-CVE-2023-42366",
                  "modified": "2025-12-03T22:53:21.200830Z"
                },
                {
                  "id": "ALPINE-CVE-2024-58251",
                  "modified": "2025-12-03T22:57:45.619122Z"
                },
                {
                  "id": "ALPINE-CVE-2025-46394",
                  "modified": "2025-12-03T22:59:20.065296Z"
                }
              ]
            },
            {},
            {},
            {
              "vulns": [
                {
                  "id": "ALPINE-CVE-2024-13176",
                  "modified": "2025-12-03T22:55:07.817006Z"
                },
                {
                  "id": "ALPINE-CVE-2024-2511",
                  "modified": "2025-12-03T22:55:31.105344Z"
                },
                {
                  "id": "ALPINE-CVE-2024-4603",
                  "modified": "2025-12-03T22:57:04.661877Z"
                },
                {
                  "id": "ALPINE-CVE-2024-4741",
                  "modified": "2025-12-03T22:57:09.616922Z"
                },
                {
                  "id": "ALPINE-CVE-2024-5535",
                  "modified": "2025-12-03T22:57:32.699825Z"
                },
                {
                  "id": "ALPINE-CVE-2024-6119",
                  "modified": "2025-12-03T22:57:47.097001Z"
                },
                {
                  "id": "ALPINE-CVE-2024-9143",
                  "modified": "2025-12-03T22:57:50.413061Z"
                },
                {
                  "id": "ALPINE-CVE-2025-9230",
                  "modified": "2025-12-03T23:00:22.789476Z"
                },
                {
                  "id": "ALPINE-CVE-2025-9232",
                  "modified": "2025-12-03T23:00:27.900024Z"
                }
              ]
            },
            {},
            {
              "vulns": [
                {
                  "id": "ALPINE-CVE-2024-13176",
                  "modified": "2025-12-03T22:55:07.817006Z"
                },
                {
                  "id": "ALPINE-CVE-2024-2511",
                  "modified": "2025-12-03T22:55:31.105344Z"
                },
                {
                  "id": "ALPINE-CVE-2024-4603",
                  "modified": "2025-12-03T22:57:04.661877Z"
                },
                {
                  "id": "ALPINE-CVE-2024-4741",
                  "modified": "2025-12-03T22:57:09.616922Z"
                },
                {
                  "id": "ALPINE-CVE-2024-5535",
                  "modified": "2025-12-03T22:57:32.699825Z"
                },
                {
                  "id": "ALPINE-CVE-2024-6119",
                  "modified": "2025-12-03T22:57:47.097001Z"
                },
                {
                  "id": "ALPINE-CVE-2024-9143",
                  "modified": "2025-12-03T22:57:50.413061Z"
                },
                {
                  "id": "ALPINE-CVE-2025-9230",
                  "modified": "2025-12-03T23:00:22.789476Z"
                },
                {
                  "id": "ALPINE-CVE-2025-9232",
                  "modified": "2025-12-03T23:00:27.900024Z"
                }
              ]
            },
            {},
            {},
            {},
            {},
            {
              "vulns": [
                {
                  "id": "ALPINE-CVE-2023-42363",
                  "modified": "2025-12-03T22:53:19.595031Z"
                },
                {
                  "id": "ALPINE-CVE-2023-42364",
                  "modified": "2025-12-03T22:53:16.639859Z"
                },
                {
                  "id": "ALPINE-CVE-2023-42365",
                  "modified": "2025-12-03T22:53:18.372883Z"
                },
                {
                  "id": "ALPINE-CVE-2023-42366",
                  "modified": "2025-12-03T22:53:21.200830Z"
                },
                {
                  "id": "ALPINE-CVE-2024-58251",
                  "modified": "2025-12-03T22:57:45.619122Z"
                },
                {
                  "id": "ALPINE-CVE-2025-46394",
                  "modified": "2025-12-03T22:59:20.065296Z"
                }
              ]
            },
            {}
          ]
        }
      headers:
        Content-Length:
          - "2685"
        Content-Type:
          - application/json
      status: 200 OK
      code: 200
      duration: 0s
  - id: 18
    request:
      proto: HTTP/1.1
      proto_major: 1
      proto_minor: 1
      content_length: 2344
      host: api.osv.dev
      body: |
        {
          "queries": [
            {
              "package": {
                "ecosystem": "Alpine:v3.19",
                "name": "alpine-baselayout"
              },
              "version": "3.4.3-r2"
            },
            {
              "package": {
                "ecosystem": "Alpine:v3.19",
                "name": "alpine-baselayout"
              },
              "version": "3.4.3-r2"
            },
            {
              "package": {
                "ecosystem": "Alpine:v3.19",
                "name": "alpine-keys"
              },
              "version": "2.4-r1"
            },
            {
              "package": {
                "ecosystem": "Alpine:v3.19",
                "name": "apk-tools"
              },
              "version": "2.14.0-r5"
            },
            {
              "package": {
                "ecosystem": "Alpine:v3.19",
                "name": "busybox"
              },
              "version": "1.36.1-r15"
            },
            {
              "package": {
                "ecosystem": "Alpine:v3.19",
                "name": "busybox"
              },
              "version": "1.36.1-r15"
            },
            {
              "package": {
                "ecosystem": "Alpine:v3.19",
                "name": "ca-certificates"
              },
              "version": "20230506-r0"
            },
            {
              "package": {
                "ecosystem": "Alpine:v3.19",
                "name": "libc-dev"
              },
              "version": "0.7.2-r5"
            },
            {
              "package": {
                "ecosystem": "Alpine:v3.19",
                "name": "openssl"
              },
              "version": "3.1.4-r5"
            },
            {
              "package": {
                "ecosystem": "Alpine:v3.19",
                "name": "gcc"
              },
              "version": "13.2.1_git20231014-r0"
            },
            {
              "package": {
                "ecosystem": "Alpine:v3.19",
                "name": "openssl"
              },
              "version": "3.1.4-r5"
            },
            {
              "package": {
                "ecosystem": "Alpine:v3.19",
                "name": "gcc"
              },
              "version": "13.2.1_git20231014-r0"
            },
            {
              "package": {
                "ecosystem": "Alpine:v3.19",
                "name": "musl"
              },
              "version": "1.2.4_git20230717-r4"
            },
            {
              "package": {
                "ecosystem": "Alpine:v3.19",
                "name": "musl"
              },
              "version": "1.2.4_git20230717-r4"
            },
            {
              "package": {
                "ecosystem": "Alpine:v3.19",
                "name": "pax-utils"
              },
              "version": "1.3.7-r2"
            },
            {
              "package": {
                "ecosystem": "Alpine:v3.19",
                "name": "busybox"
              },
              "version": "1.36.1-r15"
            },
            {
              "package": {
                "ecosystem": "Alpine:v3.19",
                "name": "zlib"
              },
              "version": "1.3.1-r0"
            }
          ]
        }
      headers:
        Content-Type:
          - application/json
        X-Test-Name:
          - TestCommand_OCIImage/scanning_node_modules_using_yarn_with_no_packages
      url: https://api.osv.dev/v1/querybatch
      method: POST
    response:
      proto: HTTP/2.0
      proto_major: 2
      proto_minor: 0
      content_length: 2685
      body: |
        {
          "results": [
            {},
            {},
            {},
            {},
            {
              "vulns": [
                {
                  "id": "ALPINE-CVE-2023-42363",
                  "modified": "2025-12-03T22:53:19.595031Z"
                },
                {
                  "id": "ALPINE-CVE-2023-42364",
                  "modified": "2025-12-03T22:53:16.639859Z"
                },
                {
                  "id": "ALPINE-CVE-2023-42365",
                  "modified": "2025-12-03T22:53:18.372883Z"
                },
                {
                  "id": "ALPINE-CVE-2023-42366",
                  "modified": "2025-12-03T22:53:21.200830Z"
                },
                {
                  "id": "ALPINE-CVE-2024-58251",
                  "modified": "2025-12-03T22:57:45.619122Z"
                },
                {
                  "id": "ALPINE-CVE-2025-46394",
                  "modified": "2025-12-03T22:59:20.065296Z"
                }
              ]
            },
            {
              "vulns": [
                {
                  "id": "ALPINE-CVE-2023-42363",
                  "modified": "2025-12-03T22:53:19.595031Z"
                },
                {
                  "id": "ALPINE-CVE-2023-42364",
                  "modified": "2025-12-03T22:53:16.639859Z"
                },
                {
                  "id": "ALPINE-CVE-2023-42365",
                  "modified": "2025-12-03T22:53:18.372883Z"
                },
                {
                  "id": "ALPINE-CVE-2023-42366",
                  "modified": "2025-12-03T22:53:21.200830Z"
                },
                {
                  "id": "ALPINE-CVE-2024-58251",
                  "modified": "2025-12-03T22:57:45.619122Z"
                },
                {
                  "id": "ALPINE-CVE-2025-46394",
                  "modified": "2025-12-03T22:59:20.065296Z"
                }
              ]
            },
            {},
            {},
            {
              "vulns": [
                {
                  "id": "ALPINE-CVE-2024-13176",
                  "modified": "2025-12-03T22:55:07.817006Z"
                },
                {
                  "id": "ALPINE-CVE-2024-2511",
                  "modified": "2025-12-03T22:55:31.105344Z"
                },
                {
                  "id": "ALPINE-CVE-2024-4603",
                  "modified": "2025-12-03T22:57:04.661877Z"
                },
                {
                  "id": "ALPINE-CVE-2024-4741",
                  "modified": "2025-12-03T22:57:09.616922Z"
                },
                {
                  "id": "ALPINE-CVE-2024-5535",
                  "modified": "2025-12-03T22:57:32.699825Z"
                },
                {
                  "id": "ALPINE-CVE-2024-6119",
                  "modified": "2025-12-03T22:57:47.097001Z"
                },
                {
                  "id": "ALPINE-CVE-2024-9143",
                  "modified": "2025-12-03T22:57:50.413061Z"
                },
                {
                  "id": "ALPINE-CVE-2025-9230",
                  "modified": "2025-12-03T23:00:22.789476Z"
                },
                {
                  "id": "ALPINE-CVE-2025-9232",
                  "modified": "2025-12-03T23:00:27.900024Z"
                }
              ]
            },
            {},
            {
              "vulns": [
                {
                  "id": "ALPINE-CVE-2024-13176",
                  "modified": "2025-12-03T22:55:07.817006Z"
                },
                {
                  "id": "ALPINE-CVE-2024-2511",
                  "modified": "2025-12-03T22:55:31.105344Z"
                },
                {
                  "id": "ALPINE-CVE-2024-4603",
                  "modified": "2025-12-03T22:57:04.661877Z"
                },
                {
                  "id": "ALPINE-CVE-2024-4741",
                  "modified": "2025-12-03T22:57:09.616922Z"
                },
                {
                  "id": "ALPINE-CVE-2024-5535",
                  "modified": "2025-12-03T22:57:32.699825Z"
                },
                {
                  "id": "ALPINE-CVE-2024-6119",
                  "modified": "2025-12-03T22:57:47.097001Z"
                },
                {
                  "id": "ALPINE-CVE-2024-9143",
                  "modified": "2025-12-03T22:57:50.413061Z"
                },
                {
                  "id": "ALPINE-CVE-2025-9230",
                  "modified": "2025-12-03T23:00:22.789476Z"
                },
                {
                  "id": "ALPINE-CVE-2025-9232",
                  "modified": "2025-12-03T23:00:27.900024Z"
                }
              ]
            },
            {},
            {},
            {},
            {},
            {
              "vulns": [
                {
                  "id": "ALPINE-CVE-2023-42363",
                  "modified": "2025-12-03T22:53:19.595031Z"
                },
                {
                  "id": "ALPINE-CVE-2023-42364",
                  "modified": "2025-12-03T22:53:16.639859Z"
                },
                {
                  "id": "ALPINE-CVE-2023-42365",
                  "modified": "2025-12-03T22:53:18.372883Z"
                },
                {
                  "id": "ALPINE-CVE-2023-42366",
                  "modified": "2025-12-03T22:53:21.200830Z"
                },
                {
                  "id": "ALPINE-CVE-2024-58251",
                  "modified": "2025-12-03T22:57:45.619122Z"
                },
                {
                  "id": "ALPINE-CVE-2025-46394",
                  "modified": "2025-12-03T22:59:20.065296Z"
                }
              ]
            },
            {}
          ]
        }
      headers:
        Content-Length:
          - "2685"
        Content-Type:
          - application/json
      status: 200 OK
      code: 200
      duration: 0s
  - id: 19
    request:
      proto: HTTP/1.1
      proto_major: 1
      proto_minor: 1
      content_length: 2344
      host: api.osv.dev
      body: |
        {
          "queries": [
            {
              "package": {
                "ecosystem": "Alpine:v3.19",
                "name": "alpine-baselayout"
              },
              "version": "3.4.3-r2"
            },
            {
              "package": {
                "ecosystem": "Alpine:v3.19",
                "name": "alpine-baselayout"
              },
              "version": "3.4.3-r2"
            },
            {
              "package": {
                "ecosystem": "Alpine:v3.19",
                "name": "alpine-keys"
              },
              "version": "2.4-r1"
            },
            {
              "package": {
                "ecosystem": "Alpine:v3.19",
                "name": "apk-tools"
              },
              "version": "2.14.0-r5"
            },
            {
              "package": {
                "ecosystem": "Alpine:v3.19",
                "name": "busybox"
              },
              "version": "1.36.1-r15"
            },
            {
              "package": {
                "ecosystem": "Alpine:v3.19",
                "name": "busybox"
              },
              "version": "1.36.1-r15"
            },
            {
              "package": {
                "ecosystem": "Alpine:v3.19",
                "name": "ca-certificates"
              },
              "version": "20230506-r0"
            },
            {
              "package": {
                "ecosystem": "Alpine:v3.19",
                "name": "libc-dev"
              },
              "version": "0.7.2-r5"
            },
            {
              "package": {
                "ecosystem": "Alpine:v3.19",
                "name": "openssl"
              },
              "version": "3.1.4-r5"
            },
            {
              "package": {
                "ecosystem": "Alpine:v3.19",
                "name": "gcc"
              },
              "version": "13.2.1_git20231014-r0"
            },
            {
              "package": {
                "ecosystem": "Alpine:v3.19",
                "name": "openssl"
              },
              "version": "3.1.4-r5"
            },
            {
              "package": {
                "ecosystem": "Alpine:v3.19",
                "name": "gcc"
              },
              "version": "13.2.1_git20231014-r0"
            },
            {
              "package": {
                "ecosystem": "Alpine:v3.19",
                "name": "musl"
              },
              "version": "1.2.4_git20230717-r4"
            },
            {
              "package": {
                "ecosystem": "Alpine:v3.19",
                "name": "musl"
              },
              "version": "1.2.4_git20230717-r4"
            },
            {
              "package": {
                "ecosystem": "Alpine:v3.19",
                "name": "pax-utils"
              },
              "version": "1.3.7-r2"
            },
            {
              "package": {
                "ecosystem": "Alpine:v3.19",
                "name": "busybox"
              },
              "version": "1.36.1-r15"
            },
            {
              "package": {
                "ecosystem": "Alpine:v3.19",
                "name": "zlib"
              },
              "version": "1.3.1-r0"
            }
          ]
        }
      headers:
        Content-Type:
          - application/json
        X-Test-Name:
          - TestCommand_OCIImage/scanning_node_modules_using_yarn_with_some_packages
      url: https://api.osv.dev/v1/querybatch
      method: POST
    response:
      proto: HTTP/2.0
      proto_major: 2
      proto_minor: 0
      content_length: 2685
      body: |
        {
          "results": [
            {},
            {},
            {},
            {},
            {
              "vulns": [
                {
                  "id": "ALPINE-CVE-2023-42363",
                  "modified": "2025-12-03T22:53:19.595031Z"
                },
                {
                  "id": "ALPINE-CVE-2023-42364",
                  "modified": "2025-12-03T22:53:16.639859Z"
                },
                {
                  "id": "ALPINE-CVE-2023-42365",
                  "modified": "2025-12-03T22:53:18.372883Z"
                },
                {
                  "id": "ALPINE-CVE-2023-42366",
                  "modified": "2025-12-03T22:53:21.200830Z"
                },
                {
                  "id": "ALPINE-CVE-2024-58251",
                  "modified": "2025-12-03T22:57:45.619122Z"
                },
                {
                  "id": "ALPINE-CVE-2025-46394",
                  "modified": "2025-12-03T22:59:20.065296Z"
                }
              ]
            },
            {
              "vulns": [
                {
                  "id": "ALPINE-CVE-2023-42363",
                  "modified": "2025-12-03T22:53:19.595031Z"
                },
                {
                  "id": "ALPINE-CVE-2023-42364",
                  "modified": "2025-12-03T22:53:16.639859Z"
                },
                {
                  "id": "ALPINE-CVE-2023-42365",
                  "modified": "2025-12-03T22:53:18.372883Z"
                },
                {
                  "id": "ALPINE-CVE-2023-42366",
                  "modified": "2025-12-03T22:53:21.200830Z"
                },
                {
                  "id": "ALPINE-CVE-2024-58251",
                  "modified": "2025-12-03T22:57:45.619122Z"
                },
                {
                  "id": "ALPINE-CVE-2025-46394",
                  "modified": "2025-12-03T22:59:20.065296Z"
                }
              ]
            },
            {},
            {},
            {
              "vulns": [
                {
                  "id": "ALPINE-CVE-2024-13176",
                  "modified": "2025-12-03T22:55:07.817006Z"
                },
                {
                  "id": "ALPINE-CVE-2024-2511",
                  "modified": "2025-12-03T22:55:31.105344Z"
                },
                {
                  "id": "ALPINE-CVE-2024-4603",
                  "modified": "2025-12-03T22:57:04.661877Z"
                },
                {
                  "id": "ALPINE-CVE-2024-4741",
                  "modified": "2025-12-03T22:57:09.616922Z"
                },
                {
                  "id": "ALPINE-CVE-2024-5535",
                  "modified": "2025-12-03T22:57:32.699825Z"
                },
                {
                  "id": "ALPINE-CVE-2024-6119",
                  "modified": "2025-12-03T22:57:47.097001Z"
                },
                {
                  "id": "ALPINE-CVE-2024-9143",
                  "modified": "2025-12-03T22:57:50.413061Z"
                },
                {
                  "id": "ALPINE-CVE-2025-9230",
                  "modified": "2025-12-03T23:00:22.789476Z"
                },
                {
                  "id": "ALPINE-CVE-2025-9232",
                  "modified": "2025-12-03T23:00:27.900024Z"
                }
              ]
            },
            {},
            {
              "vulns": [
                {
                  "id": "ALPINE-CVE-2024-13176",
                  "modified": "2025-12-03T22:55:07.817006Z"
                },
                {
                  "id": "ALPINE-CVE-2024-2511",
                  "modified": "2025-12-03T22:55:31.105344Z"
                },
                {
                  "id": "ALPINE-CVE-2024-4603",
                  "modified": "2025-12-03T22:57:04.661877Z"
                },
                {
                  "id": "ALPINE-CVE-2024-4741",
                  "modified": "2025-12-03T22:57:09.616922Z"
                },
                {
                  "id": "ALPINE-CVE-2024-5535",
                  "modified": "2025-12-03T22:57:32.699825Z"
                },
                {
                  "id": "ALPINE-CVE-2024-6119",
                  "modified": "2025-12-03T22:57:47.097001Z"
                },
                {
                  "id": "ALPINE-CVE-2024-9143",
                  "modified": "2025-12-03T22:57:50.413061Z"
                },
                {
                  "id": "ALPINE-CVE-2025-9230",
                  "modified": "2025-12-03T23:00:22.789476Z"
                },
                {
                  "id": "ALPINE-CVE-2025-9232",
                  "modified": "2025-12-03T23:00:27.900024Z"
                }
              ]
            },
            {},
            {},
            {},
            {},
            {
              "vulns": [
                {
                  "id": "ALPINE-CVE-2023-42363",
                  "modified": "2025-12-03T22:53:19.595031Z"
                },
                {
                  "id": "ALPINE-CVE-2023-42364",
                  "modified": "2025-12-03T22:53:16.639859Z"
                },
                {
                  "id": "ALPINE-CVE-2023-42365",
                  "modified": "2025-12-03T22:53:18.372883Z"
                },
                {
                  "id": "ALPINE-CVE-2023-42366",
                  "modified": "2025-12-03T22:53:21.200830Z"
                },
                {
                  "id": "ALPINE-CVE-2024-58251",
                  "modified": "2025-12-03T22:57:45.619122Z"
                },
                {
                  "id": "ALPINE-CVE-2025-46394",
                  "modified": "2025-12-03T22:59:20.065296Z"
                }
              ]
            },
            {}
          ]
        }
      headers:
        Content-Length:
          - "2685"
        Content-Type:
          - application/json
      status: 200 OK
      code: 200
      duration: 0s<|MERGE_RESOLUTION|>--- conflicted
+++ resolved
@@ -1705,11 +1705,7 @@
       proto: HTTP/2.0
       proto_major: 2
       proto_minor: 0
-<<<<<<< HEAD
-      content_length: 8997
-=======
       content_length: 279
->>>>>>> c82c9c9e
       body: |
         {
           "results": [
@@ -1757,41 +1753,8 @@
             {
               "vulns": [
                 {
-<<<<<<< HEAD
-                  "id": "UBUNTU-CVE-2022-27943",
-                  "modified": "2025-12-02T10:46:50.529908Z"
-                },
-                {
-                  "id": "UBUNTU-CVE-2023-4039",
-                  "modified": "2025-08-29T17:08:22Z"
-                },
-                {
-                  "id": "USN-7700-1",
-                  "modified": "2025-10-13T04:42:19Z"
-                }
-              ]
-            },
-            {
-              "vulns": [
-                {
-                  "id": "UBUNTU-CVE-2022-3219",
-                  "modified": "2025-10-24T04:53:08Z"
-                },
-                {
-                  "id": "UBUNTU-CVE-2025-30258",
-                  "modified": "2025-10-24T05:18:10Z"
-                },
-                {
-                  "id": "USN-7412-1",
-                  "modified": "2025-10-14T16:43:54Z"
-                },
-                {
-                  "id": "USN-7412-2",
-                  "modified": "2025-10-13T04:41:00Z"
-=======
                   "id": "UBUNTU-CVE-2017-11164",
                   "modified": "2025-10-24T04:46:24Z"
->>>>>>> c82c9c9e
                 }
               ]
             },
@@ -1859,28 +1822,11 @@
               "version": "12ubuntu4.7"
             },
             {
-<<<<<<< HEAD
-              "vulns": [
-                {
-                  "id": "UBUNTU-CVE-2022-27943",
-                  "modified": "2025-12-02T10:46:50.529908Z"
-                },
-                {
-                  "id": "UBUNTU-CVE-2023-4039",
-                  "modified": "2025-08-29T17:08:22Z"
-                },
-                {
-                  "id": "USN-7700-1",
-                  "modified": "2025-10-13T04:42:19Z"
-                }
-              ]
-=======
               "package": {
                 "ecosystem": "Ubuntu:22.04",
                 "name": "base-passwd"
               },
               "version": "3.5.52build1"
->>>>>>> c82c9c9e
             },
             {
               "package": {
@@ -1988,54 +1934,6 @@
               "version": "3.23ubuntu2"
             },
             {
-<<<<<<< HEAD
-              "vulns": [
-                {
-                  "id": "UBUNTU-CVE-2024-13176",
-                  "modified": "2025-11-27T08:08:55.011541Z"
-                },
-                {
-                  "id": "UBUNTU-CVE-2024-41996",
-                  "modified": "2025-12-01T07:36:42.094949Z"
-                },
-                {
-                  "id": "UBUNTU-CVE-2024-9143",
-                  "modified": "2025-11-27T08:14:34.740322Z"
-                },
-                {
-                  "id": "UBUNTU-CVE-2025-27587",
-                  "modified": "2025-10-24T05:18:10Z"
-                },
-                {
-                  "id": "UBUNTU-CVE-2025-9230",
-                  "modified": "2025-10-24T05:16:35Z"
-                },
-                {
-                  "id": "USN-7278-1",
-                  "modified": "2025-10-13T04:40:27Z"
-                },
-                {
-                  "id": "USN-7786-1",
-                  "modified": "2025-10-13T04:42:44Z"
-                }
-              ]
-            },
-            {
-              "vulns": [
-                {
-                  "id": "UBUNTU-CVE-2022-27943",
-                  "modified": "2025-12-02T10:46:50.529908Z"
-                },
-                {
-                  "id": "UBUNTU-CVE-2023-4039",
-                  "modified": "2025-08-29T17:08:22Z"
-                },
-                {
-                  "id": "USN-7700-1",
-                  "modified": "2025-10-13T04:42:19Z"
-                }
-              ]
-=======
               "package": {
                 "ecosystem": "Ubuntu:22.04",
                 "name": "init-system-helpers"
@@ -2048,7 +1946,6 @@
                 "name": "acl"
               },
               "version": "2.3.1-1"
->>>>>>> c82c9c9e
             },
             {
               "package": {
@@ -2613,25 +2510,6 @@
           ]
         }
       headers:
-<<<<<<< HEAD
-        Content-Length:
-          - "8997"
-        Content-Type:
-          - application/json
-      status: 200 OK
-      code: 200
-      duration: 0s
-  - id: 4
-    request:
-      proto: HTTP/1.1
-      proto_major: 1
-      proto_minor: 1
-      content_length: 8703
-      host: api.osv.dev
-      body: '{"queries":[{"package":{"ecosystem":"Ubuntu:22.04","name":"adduser"},"version":"3.118ubuntu5"},{"package":{"ecosystem":"Ubuntu:22.04","name":"apt"},"version":"2.4.13"},{"package":{"ecosystem":"Ubuntu:22.04","name":"base-files"},"version":"12ubuntu4.7"},{"package":{"ecosystem":"Ubuntu:22.04","name":"base-passwd"},"version":"3.5.52build1"},{"package":{"ecosystem":"Ubuntu:22.04","name":"bash"},"version":"5.1-6ubuntu1.1"},{"package":{"ecosystem":"Ubuntu:22.04","name":"util-linux"},"version":"1:2.37.2-4ubuntu3.4"},{"package":{"ecosystem":"Ubuntu:22.04","name":"coreutils"},"version":"8.32-4.1ubuntu1.2"},{"package":{"ecosystem":"Ubuntu:22.04","name":"dash"},"version":"0.5.11+git20210903+057cd650a4ed-3build1"},{"package":{"ecosystem":"Ubuntu:22.04","name":"debconf"},"version":"1.5.79ubuntu1"},{"package":{"ecosystem":"Ubuntu:22.04","name":"debianutils"},"version":"5.5-1ubuntu2"},{"package":{"ecosystem":"Ubuntu:22.04","name":"diffutils"},"version":"1:3.8-0ubuntu2"},{"package":{"ecosystem":"Ubuntu:22.04","name":"dpkg"},"version":"1.21.1ubuntu2.3"},{"package":{"ecosystem":"Ubuntu:22.04","name":"e2fsprogs"},"version":"1.46.5-2ubuntu1.2"},{"package":{"ecosystem":"Ubuntu:22.04","name":"findutils"},"version":"4.8.0-1ubuntu3"},{"package":{"ecosystem":"Ubuntu:22.04","name":"gcc-12"},"version":"12.3.0-1ubuntu1~22.04"},{"package":{"ecosystem":"Ubuntu:22.04","name":"gnupg2"},"version":"2.2.27-3ubuntu2.1"},{"package":{"ecosystem":"Ubuntu:22.04","name":"grep"},"version":"3.7-1build1"},{"package":{"ecosystem":"Ubuntu:22.04","name":"gzip"},"version":"1.10-4ubuntu4.1"},{"package":{"ecosystem":"Ubuntu:22.04","name":"hostname"},"version":"3.23ubuntu2"},{"package":{"ecosystem":"Ubuntu:22.04","name":"init-system-helpers"},"version":"1.62"},{"package":{"ecosystem":"Ubuntu:22.04","name":"acl"},"version":"2.3.1-1"},{"package":{"ecosystem":"Ubuntu:22.04","name":"apt"},"version":"2.4.13"},{"package":{"ecosystem":"Ubuntu:22.04","name":"attr"},"version":"1:2.5.1-1build1"},{"package":{"ecosystem":"Ubuntu:22.04","name":"audit"},"version":"1:3.0.7-1build1"},{"package":{"ecosystem":"Ubuntu:22.04","name":"audit"},"version":"1:3.0.7-1build1"},{"package":{"ecosystem":"Ubuntu:22.04","name":"util-linux"},"version":"2.37.2-4ubuntu3.4"},{"package":{"ecosystem":"Ubuntu:22.04","name":"bzip2"},"version":"1.0.8-5build1"},{"package":{"ecosystem":"Ubuntu:22.04","name":"glibc"},"version":"2.35-0ubuntu3.8"},{"package":{"ecosystem":"Ubuntu:22.04","name":"glibc"},"version":"2.35-0ubuntu3.8"},{"package":{"ecosystem":"Ubuntu:22.04","name":"libcap-ng"},"version":"0.7.9-2.2build3"},{"package":{"ecosystem":"Ubuntu:22.04","name":"libcap2"},"version":"1:2.44-1ubuntu0.22.04.1"},{"package":{"ecosystem":"Ubuntu:22.04","name":"e2fsprogs"},"version":"1.46.5-2ubuntu1.2"},{"package":{"ecosystem":"Ubuntu:22.04","name":"libxcrypt"},"version":"1:4.4.27-1"},{"package":{"ecosystem":"Ubuntu:22.04","name":"db5.3"},"version":"5.3.28+dfsg1-0.8ubuntu3"},{"package":{"ecosystem":"Ubuntu:22.04","name":"cdebconf"},"version":"0.261ubuntu1"},{"package":{"ecosystem":"Ubuntu:22.04","name":"e2fsprogs"},"version":"1.46.5-2ubuntu1.2"},{"package":{"ecosystem":"Ubuntu:22.04","name":"libffi"},"version":"3.4.2-4"},{"package":{"ecosystem":"Ubuntu:22.04","name":"gcc-12"},"version":"12.3.0-1ubuntu1~22.04"},{"package":{"ecosystem":"Ubuntu:22.04","name":"libgcrypt20"},"version":"1.9.4-3ubuntu3"},{"package":{"ecosystem":"Ubuntu:22.04","name":"gmp"},"version":"2:6.2.1+dfsg-3ubuntu1"},{"package":{"ecosystem":"Ubuntu:22.04","name":"gnutls28"},"version":"3.7.3-4ubuntu1.5"},{"package":{"ecosystem":"Ubuntu:22.04","name":"libgpg-error"},"version":"1.43-3"},{"package":{"ecosystem":"Ubuntu:22.04","name":"krb5"},"version":"1.19.2-2ubuntu0.4"},{"package":{"ecosystem":"Ubuntu:22.04","name":"nettle"},"version":"3.7.3-1build2"},{"package":{"ecosystem":"Ubuntu:22.04","name":"libidn2"},"version":"2.3.2-2build1"},{"package":{"ecosystem":"Ubuntu:22.04","name":"krb5"},"version":"1.19.2-2ubuntu0.4"},{"package":{"ecosystem":"Ubuntu:22.04","name":"keyutils"},"version":"1.6.1-2ubuntu3"},{"package":{"ecosystem":"Ubuntu:22.04","name":"krb5"},"version":"1.19.2-2ubuntu0.4"},{"package":{"ecosystem":"Ubuntu:22.04","name":"krb5"},"version":"1.19.2-2ubuntu0.4"},{"package":{"ecosystem":"Ubuntu:22.04","name":"lz4"},"version":"1.9.3-2build2"},{"package":{"ecosystem":"Ubuntu:22.04","name":"xz-utils"},"version":"5.2.5-2ubuntu1"},{"package":{"ecosystem":"Ubuntu:22.04","name":"util-linux"},"version":"2.37.2-4ubuntu3.4"},{"package":{"ecosystem":"Ubuntu:22.04","name":"ncurses"},"version":"6.3-2ubuntu0.1"},{"package":{"ecosystem":"Ubuntu:22.04","name":"ncurses"},"version":"6.3-2ubuntu0.1"},{"package":{"ecosystem":"Ubuntu:22.04","name":"nettle"},"version":"3.7.3-1build2"},{"package":{"ecosystem":"Ubuntu:22.04","name":"libnsl"},"version":"1.3.0-2build2"},{"package":{"ecosystem":"Ubuntu:22.04","name":"p11-kit"},"version":"0.24.0-6build1"},{"package":{"ecosystem":"Ubuntu:22.04","name":"pam"},"version":"1.4.0-11ubuntu2.5"},{"package":{"ecosystem":"Ubuntu:22.04","name":"pam"},"version":"1.4.0-11ubuntu2.5"},{"package":{"ecosystem":"Ubuntu:22.04","name":"pam"},"version":"1.4.0-11ubuntu2.5"},{"package":{"ecosystem":"Ubuntu:22.04","name":"pam"},"version":"1.4.0-11ubuntu2.5"},{"package":{"ecosystem":"Ubuntu:22.04","name":"pcre2"},"version":"10.39-3ubuntu0.1"},{"package":{"ecosystem":"Ubuntu:22.04","name":"pcre3"},"version":"2:8.39-13ubuntu0.22.04.1"},{"package":{"ecosystem":"Ubuntu:22.04","name":"procps"},"version":"2:3.3.17-6ubuntu2.1"},{"package":{"ecosystem":"Ubuntu:22.04","name":"libseccomp"},"version":"2.5.3-2ubuntu2"},{"package":{"ecosystem":"Ubuntu:22.04","name":"libselinux"},"version":"3.3-1build2"},{"package":{"ecosystem":"Ubuntu:22.04","name":"libsemanage"},"version":"3.3-1build2"},{"package":{"ecosystem":"Ubuntu:22.04","name":"libsemanage"},"version":"3.3-1build2"},{"package":{"ecosystem":"Ubuntu:22.04","name":"libsepol"},"version":"3.3-1build1"},{"package":{"ecosystem":"Ubuntu:22.04","name":"util-linux"},"version":"2.37.2-4ubuntu3.4"},{"package":{"ecosystem":"Ubuntu:22.04","name":"e2fsprogs"},"version":"1.46.5-2ubuntu1.2"},{"package":{"ecosystem":"Ubuntu:22.04","name":"openssl"},"version":"3.0.2-0ubuntu1.18"},{"package":{"ecosystem":"Ubuntu:22.04","name":"gcc-12"},"version":"12.3.0-1ubuntu1~22.04"},{"package":{"ecosystem":"Ubuntu:22.04","name":"systemd"},"version":"249.11-0ubuntu3.12"},{"package":{"ecosystem":"Ubuntu:22.04","name":"libtasn1-6"},"version":"4.18.0-4build1"},{"package":{"ecosystem":"Ubuntu:22.04","name":"ncurses"},"version":"6.3-2ubuntu0.1"},{"package":{"ecosystem":"Ubuntu:22.04","name":"libtirpc"},"version":"1.3.2-2ubuntu0.1"},{"package":{"ecosystem":"Ubuntu:22.04","name":"libtirpc"},"version":"1.3.2-2ubuntu0.1"},{"package":{"ecosystem":"Ubuntu:22.04","name":"systemd"},"version":"249.11-0ubuntu3.12"},{"package":{"ecosystem":"Ubuntu:22.04","name":"libunistring"},"version":"1.0-1"},{"package":{"ecosystem":"Ubuntu:22.04","name":"util-linux"},"version":"2.37.2-4ubuntu3.4"},{"package":{"ecosystem":"Ubuntu:22.04","name":"xxhash"},"version":"0.8.1-1"},{"package":{"ecosystem":"Ubuntu:22.04","name":"libzstd"},"version":"1.4.8+dfsg-3build1"},{"package":{"ecosystem":"Ubuntu:22.04","name":"shadow"},"version":"1:4.8.1-2ubuntu2.2"},{"package":{"ecosystem":"Ubuntu:22.04","name":"e2fsprogs"},"version":"1.46.5-2ubuntu1.2"},{"package":{"ecosystem":"Ubuntu:22.04","name":"lsb"},"version":"11.1.0ubuntu4"},{"package":{"ecosystem":"Ubuntu:22.04","name":"mawk"},"version":"1.3.4.20200120-3"},{"package":{"ecosystem":"Ubuntu:22.04","name":"util-linux"},"version":"2.37.2-4ubuntu3.4"},{"package":{"ecosystem":"Ubuntu:22.04","name":"ncurses"},"version":"6.3-2ubuntu0.1"},{"package":{"ecosystem":"Ubuntu:22.04","name":"ncurses"},"version":"6.3-2ubuntu0.1"},{"package":{"ecosystem":"Ubuntu:22.04","name":"shadow"},"version":"1:4.8.1-2ubuntu2.2"},{"package":{"ecosystem":"Ubuntu:22.04","name":"perl"},"version":"5.34.0-3ubuntu1.3"},{"package":{"ecosystem":"Ubuntu:22.04","name":"procps"},"version":"2:3.3.17-6ubuntu2.1"},{"package":{"ecosystem":"Ubuntu:22.04","name":"sed"},"version":"4.8-1ubuntu2"},{"package":{"ecosystem":"Ubuntu:22.04","name":"sensible-utils"},"version":"0.0.17"},{"package":{"ecosystem":"Ubuntu:22.04","name":"sysvinit"},"version":"3.01-1ubuntu1"},{"package":{"ecosystem":"Ubuntu:22.04","name":"tar"},"version":"1.34+dfsg-1ubuntu0.1.22.04.2"},{"package":{"ecosystem":"Ubuntu:22.04","name":"ubuntu-keyring"},"version":"2021.03.26"},{"package":{"ecosystem":"Ubuntu:22.04","name":"usrmerge"},"version":"25ubuntu2"},{"package":{"ecosystem":"Ubuntu:22.04","name":"util-linux"},"version":"2.37.2-4ubuntu3.4"},{"package":{"ecosystem":"Ubuntu:22.04","name":"zlib"},"version":"1:1.2.11.dfsg-2ubuntu9.2"}]}'
-      headers:
-=======
->>>>>>> c82c9c9e
         Content-Type:
           - application/json
         X-Test-Name:
@@ -3412,22 +3290,6 @@
       proto_minor: 1
       content_length: 14065
       host: api.osv.dev
-<<<<<<< HEAD
-      body: '{"queries":[{"package":{"ecosystem":"Ubuntu:22.04","name":"adduser"},"version":"3.118ubuntu5"},{"package":{"ecosystem":"Ubuntu:22.04","name":"apt"},"version":"2.4.13"},{"package":{"ecosystem":"Ubuntu:22.04","name":"base-files"},"version":"12ubuntu4.7"},{"package":{"ecosystem":"Ubuntu:22.04","name":"base-passwd"},"version":"3.5.52build1"},{"package":{"ecosystem":"Ubuntu:22.04","name":"bash"},"version":"5.1-6ubuntu1.1"},{"package":{"ecosystem":"Ubuntu:22.04","name":"util-linux"},"version":"1:2.37.2-4ubuntu3.4"},{"package":{"ecosystem":"Ubuntu:22.04","name":"coreutils"},"version":"8.32-4.1ubuntu1.2"},{"package":{"ecosystem":"Ubuntu:22.04","name":"dash"},"version":"0.5.11+git20210903+057cd650a4ed-3build1"},{"package":{"ecosystem":"Ubuntu:22.04","name":"debconf"},"version":"1.5.79ubuntu1"},{"package":{"ecosystem":"Ubuntu:22.04","name":"debianutils"},"version":"5.5-1ubuntu2"},{"package":{"ecosystem":"Ubuntu:22.04","name":"diffutils"},"version":"1:3.8-0ubuntu2"},{"package":{"ecosystem":"Ubuntu:22.04","name":"dpkg"},"version":"1.21.1ubuntu2.3"},{"package":{"ecosystem":"Ubuntu:22.04","name":"e2fsprogs"},"version":"1.46.5-2ubuntu1.2"},{"package":{"ecosystem":"Ubuntu:22.04","name":"findutils"},"version":"4.8.0-1ubuntu3"},{"package":{"ecosystem":"Ubuntu:22.04","name":"fzf"},"version":"0.29.0-1ubuntu0.1"},{"package":{"ecosystem":"Ubuntu:22.04","name":"gcc-12"},"version":"12.3.0-1ubuntu1~22.04"},{"package":{"ecosystem":"Go","name":"stdlib"},"version":"1.18.1"},{"package":{"ecosystem":"Ubuntu:22.04","name":"gnupg2"},"version":"2.2.27-3ubuntu2.1"},{"package":{"ecosystem":"Ubuntu:22.04","name":"grep"},"version":"3.7-1build1"},{"package":{"ecosystem":"Ubuntu:22.04","name":"gzip"},"version":"1.10-4ubuntu4.1"},{"package":{"ecosystem":"Ubuntu:22.04","name":"hostname"},"version":"3.23ubuntu2"},{"package":{"ecosystem":"Ubuntu:22.04","name":"init-system-helpers"},"version":"1.62"},{"package":{"ecosystem":"Ubuntu:22.04","name":"acl"},"version":"2.3.1-1"},{"package":{"ecosystem":"Ubuntu:22.04","name":"apt"},"version":"2.4.13"},{"package":{"ecosystem":"Ubuntu:22.04","name":"attr"},"version":"1:2.5.1-1build1"},{"package":{"ecosystem":"Ubuntu:22.04","name":"audit"},"version":"1:3.0.7-1build1"},{"package":{"ecosystem":"Ubuntu:22.04","name":"audit"},"version":"1:3.0.7-1build1"},{"package":{"ecosystem":"Ubuntu:22.04","name":"util-linux"},"version":"2.37.2-4ubuntu3.4"},{"package":{"ecosystem":"Ubuntu:22.04","name":"bzip2"},"version":"1.0.8-5build1"},{"package":{"ecosystem":"Ubuntu:22.04","name":"glibc"},"version":"2.35-0ubuntu3.8"},{"package":{"ecosystem":"Ubuntu:22.04","name":"glibc"},"version":"2.35-0ubuntu3.8"},{"package":{"ecosystem":"Ubuntu:22.04","name":"libcap-ng"},"version":"0.7.9-2.2build3"},{"package":{"ecosystem":"Ubuntu:22.04","name":"libcap2"},"version":"1:2.44-1ubuntu0.22.04.1"},{"package":{"ecosystem":"Ubuntu:22.04","name":"e2fsprogs"},"version":"1.46.5-2ubuntu1.2"},{"package":{"ecosystem":"Ubuntu:22.04","name":"libxcrypt"},"version":"1:4.4.27-1"},{"package":{"ecosystem":"Ubuntu:22.04","name":"db5.3"},"version":"5.3.28+dfsg1-0.8ubuntu3"},{"package":{"ecosystem":"Ubuntu:22.04","name":"cdebconf"},"version":"0.261ubuntu1"},{"package":{"ecosystem":"Ubuntu:22.04","name":"e2fsprogs"},"version":"1.46.5-2ubuntu1.2"},{"package":{"ecosystem":"Ubuntu:22.04","name":"libffi"},"version":"3.4.2-4"},{"package":{"ecosystem":"Ubuntu:22.04","name":"gcc-12"},"version":"12.3.0-1ubuntu1~22.04"},{"package":{"ecosystem":"Ubuntu:22.04","name":"libgcrypt20"},"version":"1.9.4-3ubuntu3"},{"package":{"ecosystem":"Ubuntu:22.04","name":"gmp"},"version":"2:6.2.1+dfsg-3ubuntu1"},{"package":{"ecosystem":"Ubuntu:22.04","name":"gnutls28"},"version":"3.7.3-4ubuntu1.5"},{"package":{"ecosystem":"Ubuntu:22.04","name":"libgpg-error"},"version":"1.43-3"},{"package":{"ecosystem":"Ubuntu:22.04","name":"krb5"},"version":"1.19.2-2ubuntu0.4"},{"package":{"ecosystem":"Ubuntu:22.04","name":"nettle"},"version":"3.7.3-1build2"},{"package":{"ecosystem":"Ubuntu:22.04","name":"libidn2"},"version":"2.3.2-2build1"},{"package":{"ecosystem":"Ubuntu:22.04","name":"krb5"},"version":"1.19.2-2ubuntu0.4"},{"package":{"ecosystem":"Ubuntu:22.04","name":"keyutils"},"version":"1.6.1-2ubuntu3"},{"package":{"ecosystem":"Ubuntu:22.04","name":"krb5"},"version":"1.19.2-2ubuntu0.4"},{"package":{"ecosystem":"Ubuntu:22.04","name":"krb5"},"version":"1.19.2-2ubuntu0.4"},{"package":{"ecosystem":"Ubuntu:22.04","name":"lz4"},"version":"1.9.3-2build2"},{"package":{"ecosystem":"Ubuntu:22.04","name":"xz-utils"},"version":"5.2.5-2ubuntu1"},{"package":{"ecosystem":"Ubuntu:22.04","name":"util-linux"},"version":"2.37.2-4ubuntu3.4"},{"package":{"ecosystem":"Ubuntu:22.04","name":"ncurses"},"version":"6.3-2ubuntu0.1"},{"package":{"ecosystem":"Ubuntu:22.04","name":"ncurses"},"version":"6.3-2ubuntu0.1"},{"package":{"ecosystem":"Ubuntu:22.04","name":"nettle"},"version":"3.7.3-1build2"},{"package":{"ecosystem":"Ubuntu:22.04","name":"libnsl"},"version":"1.3.0-2build2"},{"package":{"ecosystem":"Ubuntu:22.04","name":"p11-kit"},"version":"0.24.0-6build1"},{"package":{"ecosystem":"Ubuntu:22.04","name":"pam"},"version":"1.4.0-11ubuntu2.5"},{"package":{"ecosystem":"Ubuntu:22.04","name":"pam"},"version":"1.4.0-11ubuntu2.5"},{"package":{"ecosystem":"Ubuntu:22.04","name":"pam"},"version":"1.4.0-11ubuntu2.5"},{"package":{"ecosystem":"Ubuntu:22.04","name":"pam"},"version":"1.4.0-11ubuntu2.5"},{"package":{"ecosystem":"Ubuntu:22.04","name":"pcre2"},"version":"10.39-3ubuntu0.1"},{"package":{"ecosystem":"Ubuntu:22.04","name":"pcre3"},"version":"2:8.39-13ubuntu0.22.04.1"},{"package":{"ecosystem":"Ubuntu:22.04","name":"procps"},"version":"2:3.3.17-6ubuntu2.1"},{"package":{"ecosystem":"Ubuntu:22.04","name":"libseccomp"},"version":"2.5.3-2ubuntu2"},{"package":{"ecosystem":"Ubuntu:22.04","name":"libselinux"},"version":"3.3-1build2"},{"package":{"ecosystem":"Ubuntu:22.04","name":"libsemanage"},"version":"3.3-1build2"},{"package":{"ecosystem":"Ubuntu:22.04","name":"libsemanage"},"version":"3.3-1build2"},{"package":{"ecosystem":"Ubuntu:22.04","name":"libsepol"},"version":"3.3-1build1"},{"package":{"ecosystem":"Ubuntu:22.04","name":"util-linux"},"version":"2.37.2-4ubuntu3.4"},{"package":{"ecosystem":"Ubuntu:22.04","name":"e2fsprogs"},"version":"1.46.5-2ubuntu1.2"},{"package":{"ecosystem":"Ubuntu:22.04","name":"openssl"},"version":"3.0.2-0ubuntu1.18"},{"package":{"ecosystem":"Ubuntu:22.04","name":"gcc-12"},"version":"12.3.0-1ubuntu1~22.04"},{"package":{"ecosystem":"Ubuntu:22.04","name":"systemd"},"version":"249.11-0ubuntu3.12"},{"package":{"ecosystem":"Ubuntu:22.04","name":"libtasn1-6"},"version":"4.18.0-4build1"},{"package":{"ecosystem":"Ubuntu:22.04","name":"ncurses"},"version":"6.3-2ubuntu0.1"},{"package":{"ecosystem":"Ubuntu:22.04","name":"libtirpc"},"version":"1.3.2-2ubuntu0.1"},{"package":{"ecosystem":"Ubuntu:22.04","name":"libtirpc"},"version":"1.3.2-2ubuntu0.1"},{"package":{"ecosystem":"Ubuntu:22.04","name":"systemd"},"version":"249.11-0ubuntu3.12"},{"package":{"ecosystem":"Ubuntu:22.04","name":"libunistring"},"version":"1.0-1"},{"package":{"ecosystem":"Ubuntu:22.04","name":"util-linux"},"version":"2.37.2-4ubuntu3.4"},{"package":{"ecosystem":"Ubuntu:22.04","name":"xxhash"},"version":"0.8.1-1"},{"package":{"ecosystem":"Ubuntu:22.04","name":"libzstd"},"version":"1.4.8+dfsg-3build1"},{"package":{"ecosystem":"Ubuntu:22.04","name":"shadow"},"version":"1:4.8.1-2ubuntu2.2"},{"package":{"ecosystem":"Ubuntu:22.04","name":"e2fsprogs"},"version":"1.46.5-2ubuntu1.2"},{"package":{"ecosystem":"Ubuntu:22.04","name":"lsb"},"version":"11.1.0ubuntu4"},{"package":{"ecosystem":"Ubuntu:22.04","name":"mawk"},"version":"1.3.4.20200120-3"},{"package":{"ecosystem":"Ubuntu:22.04","name":"util-linux"},"version":"2.37.2-4ubuntu3.4"},{"package":{"ecosystem":"Ubuntu:22.04","name":"ncurses"},"version":"6.3-2ubuntu0.1"},{"package":{"ecosystem":"Ubuntu:22.04","name":"ncurses"},"version":"6.3-2ubuntu0.1"},{"package":{"ecosystem":"Ubuntu:22.04","name":"shadow"},"version":"1:4.8.1-2ubuntu2.2"},{"package":{"ecosystem":"Ubuntu:22.04","name":"perl"},"version":"5.34.0-3ubuntu1.3"},{"package":{"ecosystem":"Ubuntu:22.04","name":"procps"},"version":"2:3.3.17-6ubuntu2.1"},{"package":{"ecosystem":"Ubuntu:22.04","name":"sed"},"version":"4.8-1ubuntu2"},{"package":{"ecosystem":"Ubuntu:22.04","name":"sensible-utils"},"version":"0.0.17"},{"package":{"ecosystem":"Ubuntu:22.04","name":"sysvinit"},"version":"3.01-1ubuntu1"},{"package":{"ecosystem":"Ubuntu:22.04","name":"tar"},"version":"1.34+dfsg-1ubuntu0.1.22.04.2"},{"package":{"ecosystem":"Ubuntu:22.04","name":"ubuntu-keyring"},"version":"2021.03.26"},{"package":{"ecosystem":"Ubuntu:22.04","name":"usrmerge"},"version":"25ubuntu2"},{"package":{"ecosystem":"Ubuntu:22.04","name":"util-linux"},"version":"2.37.2-4ubuntu3.4"},{"package":{"ecosystem":"Ubuntu:22.04","name":"zlib"},"version":"1:1.2.11.dfsg-2ubuntu9.2"}]}'
-      headers:
-        Content-Type:
-          - application/json
-        X-Test-Name:
-          - TestCommand_OCIImage/Scanning_Ubuntu_image_with_go_OS_packages_json
-      url: https://api.osv.dev/v1/querybatch
-      method: POST
-    response:
-      proto: HTTP/2.0
-      proto_major: 2
-      proto_minor: 0
-      content_length: 13503
-=======
->>>>>>> c82c9c9e
       body: |
         {
           "queries": [
@@ -4151,7 +4013,7 @@
       proto: HTTP/2.0
       proto_major: 2
       proto_minor: 0
-      content_length: 8976
+      content_length: 8997
       body: |
         {
           "results": [
@@ -4325,7 +4187,7 @@
               "vulns": [
                 {
                   "id": "UBUNTU-CVE-2022-27943",
-                  "modified": "2025-10-30T04:59:14Z"
+                  "modified": "2025-12-02T10:46:50.529908Z"
                 },
                 {
                   "id": "UBUNTU-CVE-2023-4039",
@@ -4618,21 +4480,8 @@
                   "modified": "2025-10-24T05:16:35Z"
                 },
                 {
-<<<<<<< HEAD
-                  "id": "GO-2025-4015",
-                  "modified": "2025-11-06T13:59:33.352271Z"
-                },
-                {
-                  "id": "GO-2025-4155",
-                  "modified": "2025-12-04T12:27:49.190431Z"
-                },
-                {
-                  "id": "GO-2025-4175",
-                  "modified": "2025-12-03T19:43:47.587932Z"
-=======
                   "id": "USN-7580-1",
                   "modified": "2025-10-13T04:41:31Z"
->>>>>>> c82c9c9e
                 }
               ]
             },
@@ -4708,7 +4557,7 @@
                 },
                 {
                   "id": "UBUNTU-CVE-2024-41996",
-                  "modified": "2025-11-27T07:52:14.406646Z"
+                  "modified": "2025-12-01T07:36:42.094949Z"
                 },
                 {
                   "id": "UBUNTU-CVE-2024-9143",
@@ -4736,7 +4585,7 @@
               "vulns": [
                 {
                   "id": "UBUNTU-CVE-2022-27943",
-                  "modified": "2025-10-30T04:59:14Z"
+                  "modified": "2025-12-02T10:46:50.529908Z"
                 },
                 {
                   "id": "UBUNTU-CVE-2023-4039",
@@ -4921,7 +4770,7 @@
         }
       headers:
         Content-Length:
-          - "8976"
+          - "8997"
         Content-Type:
           - application/json
       status: 200 OK
@@ -5671,7 +5520,7 @@
       proto: HTTP/2.0
       proto_major: 2
       proto_minor: 0
-      content_length: 13356
+      content_length: 13503
       body: |
         {
           "results": [
@@ -5716,7 +5565,7 @@
               "vulns": [
                 {
                   "id": "UBUNTU-CVE-2022-27943",
-                  "modified": "2025-10-30T04:59:14Z"
+                  "modified": "2025-12-02T10:46:50.529908Z"
                 },
                 {
                   "id": "UBUNTU-CVE-2023-4039",
@@ -6025,6 +5874,14 @@
                 {
                   "id": "GO-2025-4015",
                   "modified": "2025-11-06T13:59:33.352271Z"
+                },
+                {
+                  "id": "GO-2025-4155",
+                  "modified": "2025-12-04T12:27:49.190431Z"
+                },
+                {
+                  "id": "GO-2025-4175",
+                  "modified": "2025-12-03T19:43:47.587932Z"
                 }
               ]
             },
@@ -6146,7 +6003,7 @@
               "vulns": [
                 {
                   "id": "UBUNTU-CVE-2022-27943",
-                  "modified": "2025-10-30T04:59:14Z"
+                  "modified": "2025-12-02T10:46:50.529908Z"
                 },
                 {
                   "id": "UBUNTU-CVE-2023-4039",
@@ -6516,7 +6373,7 @@
                 },
                 {
                   "id": "UBUNTU-CVE-2024-41996",
-                  "modified": "2025-11-27T07:52:14.406646Z"
+                  "modified": "2025-12-01T07:36:42.094949Z"
                 },
                 {
                   "id": "UBUNTU-CVE-2024-9143",
@@ -6544,7 +6401,7 @@
               "vulns": [
                 {
                   "id": "UBUNTU-CVE-2022-27943",
-                  "modified": "2025-10-30T04:59:14Z"
+                  "modified": "2025-12-02T10:46:50.529908Z"
                 },
                 {
                   "id": "UBUNTU-CVE-2023-4039",
@@ -6729,7 +6586,7 @@
         }
       headers:
         Content-Length:
-          - "13356"
+          - "13503"
         Content-Type:
           - application/json
       status: 200 OK
@@ -7908,28 +7765,11 @@
               "version": "2.0.3"
             },
             {
-<<<<<<< HEAD
-              "vulns": [
-                {
-                  "id": "UBUNTU-CVE-2022-27943",
-                  "modified": "2025-12-02T10:46:50.529908Z"
-                },
-                {
-                  "id": "UBUNTU-CVE-2023-4039",
-                  "modified": "2025-08-29T17:08:22Z"
-                },
-                {
-                  "id": "USN-7700-1",
-                  "modified": "2025-10-13T04:42:19Z"
-                }
-              ]
-=======
               "package": {
                 "ecosystem": "Maven",
                 "name": "org.apache.kerby:token-provider"
               },
               "version": "2.0.3"
->>>>>>> c82c9c9e
             },
             {
               "package": {
@@ -8072,54 +7912,6 @@
               "version": "3.9.0"
             },
             {
-<<<<<<< HEAD
-              "vulns": [
-                {
-                  "id": "UBUNTU-CVE-2024-13176",
-                  "modified": "2025-11-27T08:08:55.011541Z"
-                },
-                {
-                  "id": "UBUNTU-CVE-2024-41996",
-                  "modified": "2025-12-01T07:36:42.094949Z"
-                },
-                {
-                  "id": "UBUNTU-CVE-2024-9143",
-                  "modified": "2025-11-27T08:14:34.740322Z"
-                },
-                {
-                  "id": "UBUNTU-CVE-2025-27587",
-                  "modified": "2025-10-24T05:18:10Z"
-                },
-                {
-                  "id": "UBUNTU-CVE-2025-9230",
-                  "modified": "2025-10-24T05:16:35Z"
-                },
-                {
-                  "id": "USN-7278-1",
-                  "modified": "2025-10-13T04:40:27Z"
-                },
-                {
-                  "id": "USN-7786-1",
-                  "modified": "2025-10-13T04:42:44Z"
-                }
-              ]
-            },
-            {
-              "vulns": [
-                {
-                  "id": "UBUNTU-CVE-2022-27943",
-                  "modified": "2025-12-02T10:46:50.529908Z"
-                },
-                {
-                  "id": "UBUNTU-CVE-2023-4039",
-                  "modified": "2025-08-29T17:08:22Z"
-                },
-                {
-                  "id": "USN-7700-1",
-                  "modified": "2025-10-13T04:42:19Z"
-                }
-              ]
-=======
               "package": {
                 "ecosystem": "Maven",
                 "name": "org.jline:jline-style"
@@ -8132,7 +7924,6 @@
                 "name": "org.jline:jline-terminal"
               },
               "version": "3.9.0"
->>>>>>> c82c9c9e
             },
             {
               "package": {
@@ -8242,25 +8033,6 @@
           ]
         }
       headers:
-<<<<<<< HEAD
-        Content-Length:
-          - "13503"
-        Content-Type:
-          - application/json
-      status: 200 OK
-      code: 200
-      duration: 0s
-  - id: 6
-    request:
-      proto: HTTP/1.1
-      proto_major: 1
-      proto_minor: 1
-      content_length: 18499
-      host: api.osv.dev
-      body: '{"queries":[{"package":{"ecosystem":"Alpine:v3.21","name":"acl"},"version":"2.3.2-r1"},{"package":{"ecosystem":"Alpine:v3.21","name":"alpine-baselayout"},"version":"3.6.8-r1"},{"package":{"ecosystem":"Alpine:v3.21","name":"alpine-baselayout"},"version":"3.6.8-r1"},{"package":{"ecosystem":"Alpine:v3.21","name":"alpine-keys"},"version":"2.5-r0"},{"package":{"ecosystem":"Alpine:v3.21","name":"alpine-base"},"version":"3.21.2-r0"},{"package":{"ecosystem":"Alpine:v3.21","name":"apk-tools"},"version":"2.14.6-r2"},{"package":{"ecosystem":"Alpine:v3.21","name":"brotli"},"version":"1.1.0-r2"},{"package":{"ecosystem":"Alpine:v3.21","name":"busybox"},"version":"1.37.0-r9"},{"package":{"ecosystem":"Alpine:v3.21","name":"busybox"},"version":"1.37.0-r9"},{"package":{"ecosystem":"Alpine:v3.21","name":"ca-certificates"},"version":"20241121-r1"},{"package":{"ecosystem":"Alpine:v3.21","name":"ca-certificates"},"version":"20241121-r1"},{"package":{"ecosystem":"Maven","name":"ch.qos.reload4j:reload4j"},"version":"1.2.22"},{"package":{"ecosystem":"Maven","name":"com.fasterxml.jackson.core:jackson-annotations"},"version":"2.12.7"},{"package":{"ecosystem":"Maven","name":"com.fasterxml.jackson.core:jackson-core"},"version":"2.10.2"},{"package":{"ecosystem":"Maven","name":"com.fasterxml.jackson.core:jackson-databind"},"version":"2.12.7.1"},{"package":{"ecosystem":"Maven","name":"com.fasterxml.jackson.jaxrs:jackson-jaxrs-base"},"version":"2.12.7"},{"package":{"ecosystem":"Maven","name":"com.fasterxml.jackson.jaxrs:jackson-jaxrs-json-provider"},"version":"2.12.7"},{"package":{"ecosystem":"Maven","name":"com.fasterxml.jackson.module:jackson-module-jaxb-annotations"},"version":"2.12.7"},{"package":{"ecosystem":"Maven","name":"com.fasterxml.woodstox:woodstox-core"},"version":"5.4.0"},{"package":{"ecosystem":"Maven","name":"com.github.stephenc.jcip:jcip-annotations"},"version":"1.0-1"},{"package":{"ecosystem":"Maven","name":"com.google.code.findbugs:jsr305"},"version":"3.0.2"},{"package":{"ecosystem":"Maven","name":"com.google.code.gson:gson"},"version":"2.9.0"},{"package":{"ecosystem":"Maven","name":"com.google.errorprone:error_prone_annotations"},"version":"2.18.0"},{"package":{"ecosystem":"Maven","name":"com.google.guava:failureaccess"},"version":"1.0.1"},{"package":{"ecosystem":"Maven","name":"com.google.guava:guava"},"version":"32.0.1-jre"},{"package":{"ecosystem":"Maven","name":"com.google.guava:listenablefuture"},"version":"9999.0-empty-to-avoid-conflict-with-guava"},{"package":{"ecosystem":"Maven","name":"com.google.j2objc:j2objc-annotations"},"version":"2.8"},{"package":{"ecosystem":"Maven","name":"com.google.protobuf:protobuf-java"},"version":"3.21.12"},{"package":{"ecosystem":"Maven","name":"com.google.re2j:re2j"},"version":"1.1"},{"package":{"ecosystem":"Maven","name":"com.nimbusds:nimbus-jose-jwt"},"version":"9.31"},{"package":{"ecosystem":"Maven","name":"com.sun.jersey:jersey-client"},"version":"1.19.4"},{"package":{"ecosystem":"Maven","name":"com.sun.jersey:jersey-core"},"version":"1.19.4"},{"package":{"ecosystem":"Maven","name":"com.sun.jersey:jersey-servlet"},"version":"1.19.4"},{"package":{"ecosystem":"Maven","name":"commons-beanutils:commons-beanutils"},"version":"1.9.4"},{"package":{"ecosystem":"Maven","name":"commons-cli:commons-cli"},"version":"1.5.0"},{"package":{"ecosystem":"Maven","name":"commons-codec:commons-codec"},"version":"1.15"},{"package":{"ecosystem":"Maven","name":"commons-collections:commons-collections"},"version":"3.2.2"},{"package":{"ecosystem":"Maven","name":"commons-io:commons-io"},"version":"2.14.0"},{"package":{"ecosystem":"Maven","name":"commons-logging:commons-logging"},"version":"1.2"},{"package":{"ecosystem":"Maven","name":"commons-net:commons-net"},"version":"3.9.0"},{"package":{"ecosystem":"Alpine:v3.21","name":"coreutils"},"version":"9.5-r2"},{"package":{"ecosystem":"Alpine:v3.21","name":"coreutils"},"version":"9.5-r2"},{"package":{"ecosystem":"Alpine:v3.21","name":"coreutils"},"version":"9.5-r2"},{"package":{"ecosystem":"Alpine:v3.21","name":"coreutils"},"version":"9.5-r2"},{"package":{"ecosystem":"Maven","name":"dnsjava:dnsjava"},"version":"3.4.0"},{"package":{"ecosystem":"Alpine:v3.21","name":"encodings"},"version":"1.0.7-r1"},{"package":{"ecosystem":"Alpine:v3.21","name":"font-dejavu"},"version":"2.37-r5"},{"package":{"ecosystem":"Alpine:v3.21","name":"fontconfig"},"version":"2.15.0-r1"},{"package":{"ecosystem":"Alpine:v3.21","name":"freetype"},"version":"2.13.3-r0"},{"package":{"ecosystem":"Alpine:v3.21","name":"gdbm"},"version":"1.24-r0"},{"package":{"ecosystem":"Alpine:v3.21","name":"gmp"},"version":"6.3.0-r2"},{"package":{"ecosystem":"Alpine:v3.21","name":"gnupg"},"version":"2.4.7-r0"},{"package":{"ecosystem":"Alpine:v3.21","name":"gnupg"},"version":"2.4.7-r0"},{"package":{"ecosystem":"Alpine:v3.21","name":"gnupg"},"version":"2.4.7-r0"},{"package":{"ecosystem":"Alpine:v3.21","name":"gnupg"},"version":"2.4.7-r0"},{"package":{"ecosystem":"Alpine:v3.21","name":"gnupg"},"version":"2.4.7-r0"},{"package":{"ecosystem":"Alpine:v3.21","name":"gnupg"},"version":"2.4.7-r0"},{"package":{"ecosystem":"Alpine:v3.21","name":"gnutls"},"version":"3.8.8-r0"},{"package":{"ecosystem":"Alpine:v3.21","name":"gnupg"},"version":"2.4.7-r0"},{"package":{"ecosystem":"Alpine:v3.21","name":"gnupg"},"version":"2.4.7-r0"},{"package":{"ecosystem":"Alpine:v3.21","name":"gnupg"},"version":"2.4.7-r0"},{"package":{"ecosystem":"Alpine:v3.21","name":"gnupg"},"version":"2.4.7-r0"},{"package":{"ecosystem":"Alpine:v3.21","name":"gnupg"},"version":"2.4.7-r0"},{"package":{"ecosystem":"Maven","name":"io.dropwizard.metrics:metrics-core"},"version":"3.2.4"},{"package":{"ecosystem":"Maven","name":"io.netty:netty-all"},"version":"4.1.100.Final"},{"package":{"ecosystem":"Maven","name":"io.netty:netty-buffer"},"version":"4.1.100.Final"},{"package":{"ecosystem":"Maven","name":"io.netty:netty-codec"},"version":"4.1.100.Final"},{"package":{"ecosystem":"Maven","name":"io.netty:netty-codec-dns"},"version":"4.1.100.Final"},{"package":{"ecosystem":"Maven","name":"io.netty:netty-codec-haproxy"},"version":"4.1.100.Final"},{"package":{"ecosystem":"Maven","name":"io.netty:netty-codec-http"},"version":"4.1.100.Final"},{"package":{"ecosystem":"Maven","name":"io.netty:netty-codec-http2"},"version":"4.1.100.Final"},{"package":{"ecosystem":"Maven","name":"io.netty:netty-codec-memcache"},"version":"4.1.100.Final"},{"package":{"ecosystem":"Maven","name":"io.netty:netty-codec-mqtt"},"version":"4.1.100.Final"},{"package":{"ecosystem":"Maven","name":"io.netty:netty-codec-redis"},"version":"4.1.100.Final"},{"package":{"ecosystem":"Maven","name":"io.netty:netty-codec-smtp"},"version":"4.1.100.Final"},{"package":{"ecosystem":"Maven","name":"io.netty:netty-codec-socks"},"version":"4.1.100.Final"},{"package":{"ecosystem":"Maven","name":"io.netty:netty-codec-stomp"},"version":"4.1.100.Final"},{"package":{"ecosystem":"Maven","name":"io.netty:netty-codec-xml"},"version":"4.1.100.Final"},{"package":{"ecosystem":"Maven","name":"io.netty:netty-common"},"version":"4.1.100.Final"},{"package":{"ecosystem":"Maven","name":"io.netty:netty-handler"},"version":"4.1.100.Final"},{"package":{"ecosystem":"Maven","name":"io.netty:netty-handler-proxy"},"version":"4.1.100.Final"},{"package":{"ecosystem":"Maven","name":"io.netty:netty-handler-ssl-ocsp"},"version":"4.1.100.Final"},{"package":{"ecosystem":"Maven","name":"io.netty:netty-resolver"},"version":"4.1.100.Final"},{"package":{"ecosystem":"Maven","name":"io.netty:netty-resolver-dns"},"version":"4.1.100.Final"},{"package":{"ecosystem":"Maven","name":"io.netty:netty-resolver-dns-classes-macos"},"version":"4.1.100.Final"},{"package":{"ecosystem":"Maven","name":"io.netty:netty-resolver-dns-native-macos"},"version":"4.1.100.Final"},{"package":{"ecosystem":"Maven","name":"io.netty:netty-transport"},"version":"4.1.100.Final"},{"package":{"ecosystem":"Maven","name":"io.netty:netty-transport-classes-epoll"},"version":"4.1.100.Final"},{"package":{"ecosystem":"Maven","name":"io.netty:netty-transport-classes-kqueue"},"version":"4.1.100.Final"},{"package":{"ecosystem":"Maven","name":"io.netty:netty-transport-native-epoll"},"version":"4.1.100.Final"},{"package":{"ecosystem":"Maven","name":"io.netty:netty-transport-native-kqueue"},"version":"4.1.100.Final"},{"package":{"ecosystem":"Maven","name":"io.netty:netty-transport-native-unix-common"},"version":"4.1.100.Final"},{"package":{"ecosystem":"Maven","name":"io.netty:netty-transport-rxtx"},"version":"4.1.100.Final"},{"package":{"ecosystem":"Maven","name":"io.netty:netty-transport-sctp"},"version":"4.1.100.Final"},{"package":{"ecosystem":"Maven","name":"io.netty:netty-transport-udt"},"version":"4.1.100.Final"},{"package":{"ecosystem":"Maven","name":"jakarta.activation:jakarta.activation-api"},"version":"1.2.1"},{"package":{"ecosystem":"Maven","name":"jakarta.xml.bind:jakarta.xml.bind-api"},"version":"2.3.2"},{"package":{"ecosystem":"Maven","name":"javax.servlet:javax.servlet-api"},"version":"3.1.0"},{"package":{"ecosystem":"Maven","name":"javax.ws.rs:jsr311-api"},"version":"1.1.1"},{"package":{"ecosystem":"Maven","name":"javax.xml.bind:jaxb-api"},"version":"2.2.11"},{"package":{"ecosystem":"Alpine:v3.21","name":"libassuan"},"version":"2.5.7-r0"},{"package":{"ecosystem":"Alpine:v3.21","name":"attr"},"version":"2.5.2-r2"},{"package":{"ecosystem":"Alpine:v3.21","name":"bzip2"},"version":"1.0.8-r6"},{"package":{"ecosystem":"Alpine:v3.21","name":"openssl"},"version":"3.3.2-r4"},{"package":{"ecosystem":"Alpine:v3.21","name":"expat"},"version":"2.6.4-r0"},{"package":{"ecosystem":"Alpine:v3.21","name":"libffi"},"version":"3.4.6-r0"},{"package":{"ecosystem":"Alpine:v3.21","name":"libfontenc"},"version":"1.1.8-r0"},{"package":{"ecosystem":"Alpine:v3.21","name":"libgcrypt"},"version":"1.10.3-r1"},{"package":{"ecosystem":"Alpine:v3.21","name":"libgpg-error"},"version":"1.51-r0"},{"package":{"ecosystem":"Alpine:v3.21","name":"libidn2"},"version":"2.3.7-r0"},{"package":{"ecosystem":"Alpine:v3.21","name":"gettext"},"version":"0.22.5-r0"},{"package":{"ecosystem":"Alpine:v3.21","name":"libksba"},"version":"1.6.7-r0"},{"package":{"ecosystem":"Alpine:v3.21","name":"openldap"},"version":"2.6.8-r0"},{"package":{"ecosystem":"Alpine:v3.21","name":"ncurses"},"version":"6.5_p20241006-r3"},{"package":{"ecosystem":"Alpine:v3.21","name":"libpng"},"version":"1.6.44-r0"},{"package":{"ecosystem":"Alpine:v3.21","name":"cyrus-sasl"},"version":"2.1.28-r8"},{"package":{"ecosystem":"Alpine:v3.21","name":"openssl"},"version":"3.3.2-r4"},{"package":{"ecosystem":"Alpine:v3.21","name":"libtasn1"},"version":"4.19.0-r2"},{"package":{"ecosystem":"Alpine:v3.21","name":"libunistring"},"version":"1.2-r0"},{"package":{"ecosystem":"Alpine:v3.21","name":"mkfontscale"},"version":"1.2.3-r1"},{"package":{"ecosystem":"Alpine:v3.21","name":"musl"},"version":"1.2.5-r8"},{"package":{"ecosystem":"Alpine:v3.21","name":"musl-locales"},"version":"0.1.0-r1"},{"package":{"ecosystem":"Alpine:v3.21","name":"musl-locales"},"version":"0.1.0-r1"},{"package":{"ecosystem":"Alpine:v3.21","name":"musl"},"version":"1.2.5-r8"},{"package":{"ecosystem":"Alpine:v3.21","name":"ncurses"},"version":"6.5_p20241006-r3"},{"package":{"ecosystem":"Alpine:v3.21","name":"nettle"},"version":"3.10-r1"},{"package":{"ecosystem":"Alpine:v3.21","name":"npth"},"version":"1.6-r4"},{"package":{"ecosystem":"Alpine:v3.21","name":"openssl"},"version":"3.3.2-r4"},{"package":{"ecosystem":"Maven","name":"org.apache.avro:avro"},"version":"1.9.2"},{"package":{"ecosystem":"Maven","name":"org.apache.commons:commons-compress"},"version":"1.21"},{"package":{"ecosystem":"Maven","name":"org.apache.commons:commons-configuration2"},"version":"2.8.0"},{"package":{"ecosystem":"Maven","name":"org.apache.commons:commons-lang3"},"version":"3.12.0"},{"package":{"ecosystem":"Maven","name":"org.apache.commons:commons-math3"},"version":"3.6.1"},{"package":{"ecosystem":"Maven","name":"org.apache.commons:commons-text"},"version":"1.10.0"},{"package":{"ecosystem":"Maven","name":"org.apache.curator:curator-client"},"version":"5.2.0"},{"package":{"ecosystem":"Maven","name":"org.apache.curator:curator-framework"},"version":"5.2.0"},{"package":{"ecosystem":"Maven","name":"org.apache.curator:curator-recipes"},"version":"5.2.0"},{"package":{"ecosystem":"Maven","name":"org.apache.hadoop.thirdparty:hadoop-shaded-guava"},"version":"1.2.0"},{"package":{"ecosystem":"Maven","name":"org.apache.hadoop.thirdparty:hadoop-shaded-protobuf_3_21"},"version":"1.2.0"},{"package":{"ecosystem":"Maven","name":"org.apache.hadoop:hadoop-annotations"},"version":"3.4.0"},{"package":{"ecosystem":"Maven","name":"org.apache.hadoop:hadoop-auth"},"version":"3.4.0"},{"package":{"ecosystem":"Maven","name":"org.apache.hadoop:hadoop-client"},"version":"3.4.0"},{"package":{"ecosystem":"Maven","name":"org.apache.hadoop:hadoop-common"},"version":"3.4.0"},{"package":{"ecosystem":"Maven","name":"org.apache.hadoop:hadoop-hdfs-client"},"version":"3.4.0"},{"package":{"ecosystem":"Maven","name":"org.apache.hadoop:hadoop-mapreduce-client-common"},"version":"3.4.0"},{"package":{"ecosystem":"Maven","name":"org.apache.hadoop:hadoop-mapreduce-client-core"},"version":"3.4.0"},{"package":{"ecosystem":"Maven","name":"org.apache.hadoop:hadoop-mapreduce-client-jobclient"},"version":"3.4.0"},{"package":{"ecosystem":"Maven","name":"org.apache.hadoop:hadoop-yarn-api"},"version":"3.4.0"},{"package":{"ecosystem":"Maven","name":"org.apache.hadoop:hadoop-yarn-client"},"version":"3.4.0"},{"package":{"ecosystem":"Maven","name":"org.apache.hadoop:hadoop-yarn-common"},"version":"3.4.0"},{"package":{"ecosystem":"Maven","name":"org.apache.httpcomponents:httpclient"},"version":"4.5.13"},{"package":{"ecosystem":"Maven","name":"org.apache.httpcomponents:httpcore"},"version":"4.4.13"},{"package":{"ecosystem":"Maven","name":"org.apache.kerby:kerb-admin"},"version":"2.0.3"},{"package":{"ecosystem":"Maven","name":"org.apache.kerby:kerb-client"},"version":"2.0.3"},{"package":{"ecosystem":"Maven","name":"org.apache.kerby:kerb-common"},"version":"2.0.3"},{"package":{"ecosystem":"Maven","name":"org.apache.kerby:kerb-core"},"version":"2.0.3"},{"package":{"ecosystem":"Maven","name":"org.apache.kerby:kerb-crypto"},"version":"2.0.3"},{"package":{"ecosystem":"Maven","name":"org.apache.kerby:kerb-identity"},"version":"2.0.3"},{"package":{"ecosystem":"Maven","name":"org.apache.kerby:kerb-server"},"version":"2.0.3"},{"package":{"ecosystem":"Maven","name":"org.apache.kerby:kerb-simplekdc"},"version":"2.0.3"},{"package":{"ecosystem":"Maven","name":"org.apache.kerby:kerb-util"},"version":"2.0.3"},{"package":{"ecosystem":"Maven","name":"org.apache.kerby:kerby-asn1"},"version":"2.0.3"},{"package":{"ecosystem":"Maven","name":"org.apache.kerby:kerby-config"},"version":"2.0.3"},{"package":{"ecosystem":"Maven","name":"org.apache.kerby:kerby-pkix"},"version":"2.0.3"},{"package":{"ecosystem":"Maven","name":"org.apache.kerby:kerby-util"},"version":"2.0.3"},{"package":{"ecosystem":"Maven","name":"org.apache.kerby:kerby-xdr"},"version":"2.0.3"},{"package":{"ecosystem":"Maven","name":"org.apache.kerby:token-provider"},"version":"2.0.3"},{"package":{"ecosystem":"Maven","name":"org.codehaus.mojo:animal-sniffer-annotations"},"version":"1.17"},{"package":{"ecosystem":"Maven","name":"org.codehaus.woodstox:stax2-api"},"version":"4.2.1"},{"package":{"ecosystem":"Maven","name":"org.eclipse.jetty.websocket:websocket-api"},"version":"9.4.53.v20231009"},{"package":{"ecosystem":"Maven","name":"org.eclipse.jetty.websocket:websocket-client"},"version":"9.4.53.v20231009"},{"package":{"ecosystem":"Maven","name":"org.eclipse.jetty.websocket:websocket-common"},"version":"9.4.53.v20231009"},{"package":{"ecosystem":"Maven","name":"org.eclipse.jetty:jetty-client"},"version":"9.4.53.v20231009"},{"package":{"ecosystem":"Maven","name":"org.eclipse.jetty:jetty-http"},"version":"9.4.53.v20231009"},{"package":{"ecosystem":"Maven","name":"org.eclipse.jetty:jetty-io"},"version":"9.4.53.v20231009"},{"package":{"ecosystem":"Maven","name":"org.eclipse.jetty:jetty-security"},"version":"9.4.53.v20231009"},{"package":{"ecosystem":"Maven","name":"org.eclipse.jetty:jetty-servlet"},"version":"9.4.53.v20231009"},{"package":{"ecosystem":"Maven","name":"org.eclipse.jetty:jetty-util"},"version":"9.4.53.v20231009"},{"package":{"ecosystem":"Maven","name":"org.eclipse.jetty:jetty-util-ajax"},"version":"9.4.53.v20231009"},{"package":{"ecosystem":"Maven","name":"org.eclipse.jetty:jetty-webapp"},"version":"9.4.53.v20231009"},{"package":{"ecosystem":"Maven","name":"org.eclipse.jetty:jetty-xml"},"version":"9.4.53.v20231009"},{"package":{"ecosystem":"Maven","name":"org.jctools:jctools-core"},"version":"3.1.0"},{"package":{"ecosystem":"Maven","name":"org.jline:jline"},"version":"3.9.0"},{"package":{"ecosystem":"Maven","name":"org.jline:jline-builtins"},"version":"3.9.0"},{"package":{"ecosystem":"Maven","name":"org.jline:jline-reader"},"version":"3.9.0"},{"package":{"ecosystem":"Maven","name":"org.jline:jline-remote-ssh"},"version":"3.9.0"},{"package":{"ecosystem":"Maven","name":"org.jline:jline-remote-telnet"},"version":"3.9.0"},{"package":{"ecosystem":"Maven","name":"org.jline:jline-style"},"version":"3.9.0"},{"package":{"ecosystem":"Maven","name":"org.jline:jline-terminal"},"version":"3.9.0"},{"package":{"ecosystem":"Maven","name":"org.jline:jline-terminal-jansi"},"version":"3.9.0"},{"package":{"ecosystem":"Maven","name":"org.jline:jline-terminal-jna"},"version":"3.9.0"},{"package":{"ecosystem":"Maven","name":"org.slf4j:slf4j-api"},"version":"1.7.36"},{"package":{"ecosystem":"Maven","name":"org.slf4j:slf4j-reload4j"},"version":"1.7.36"},{"package":{"ecosystem":"Alpine:v3.21","name":"p11-kit"},"version":"0.25.5-r2"},{"package":{"ecosystem":"Alpine:v3.21","name":"p11-kit"},"version":"0.25.5-r2"},{"package":{"ecosystem":"Alpine:v3.21","name":"pinentry"},"version":"1.3.1-r0"},{"package":{"ecosystem":"Alpine:v3.21","name":"pax-utils"},"version":"1.3.8-r1"},{"package":{"ecosystem":"Alpine:v3.21","name":"skalibs"},"version":"2.14.3.0-r0"},{"package":{"ecosystem":"Alpine:v3.21","name":"sqlite"},"version":"3.47.1-r0"},{"package":{"ecosystem":"Alpine:v3.21","name":"busybox"},"version":"1.37.0-r9"},{"package":{"ecosystem":"Alpine:v3.21","name":"tzdata"},"version":"2024b-r1"},{"package":{"ecosystem":"Maven","name":"unknown:unknown"},"version":"unknown"},{"package":{"ecosystem":"Alpine:v3.21","name":"utmps"},"version":"0.1.2.3-r2"},{"package":{"ecosystem":"Alpine:v3.21","name":"zlib"},"version":"1.3.1-r2"}]}'
-      headers:
-=======
->>>>>>> c82c9c9e
         Content-Type:
           - application/json
         X-Test-Name:
