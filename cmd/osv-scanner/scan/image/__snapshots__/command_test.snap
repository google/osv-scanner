--- conflicted
+++ resolved
@@ -2234,13 +2234,7 @@
             "USN-7412-1",
             "USN-7412-2",
             "UBUNTU-CVE-2022-3219",
-<<<<<<< HEAD
-            "UBUNTU-CVE-2025-30258",
-            "USN-7412-1",
-            "USN-7412-2"
-=======
             "UBUNTU-CVE-2025-30258"
->>>>>>> d72c0da8
           ],
           "groups": 3
         },
