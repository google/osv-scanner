package scan

import (
	"errors"
	"fmt"
	"io"
	"os"
	"slices"
	"strings"

	"github.com/google/osv-scanner/pkg/osvscanner"
	"github.com/google/osv-scanner/pkg/reporter"
	"github.com/google/osv-scanner/pkg/spdx"
	"golang.org/x/term"

	"github.com/urfave/cli/v2"
)

func Command(stdout, stderr io.Writer, r *reporter.Reporter) *cli.Command {
	return &cli.Command{
		Name:        "scan",
		Usage:       "scans various mediums for dependencies and matches it against the OSV database",
		Description: "scans various mediums for dependencies and matches it against the OSV database",
		Flags: []cli.Flag{
			&cli.StringSliceFlag{
				Name:      "docker",
				Aliases:   []string{"D"},
				Usage:     "scan docker image with this name",
				TakesFile: false,
			},
			&cli.StringSliceFlag{
				Name:      "lockfile",
				Aliases:   []string{"L"},
				Usage:     "scan package lockfile on this path",
				TakesFile: true,
			},
			&cli.StringSliceFlag{
				Name:      "sbom",
				Aliases:   []string{"S"},
				Usage:     "scan sbom file on this path",
				TakesFile: true,
			},
			&cli.StringFlag{
				Name:      "config",
				Usage:     "set/override config file",
				TakesFile: true,
			},
			&cli.StringFlag{
				Name:    "format",
				Aliases: []string{"f"},
				Usage:   "sets the output format; value can be: " + strings.Join(reporter.Format(), ", "),
				Value:   "table",
				Action: func(context *cli.Context, s string) error {
					if slices.Contains(reporter.Format(), s) {
						return nil
					}

					return fmt.Errorf("unsupported output format \"%s\" - must be one of: %s", s, strings.Join(reporter.Format(), ", "))
				},
			},
			&cli.BoolFlag{
				Name:  "json",
				Usage: "sets output to json (deprecated, use --format json instead)",
			},
			&cli.StringFlag{
				Name:      "output",
				Usage:     "saves the result to the given file path",
				TakesFile: true,
			},
			&cli.BoolFlag{
				Name:  "skip-git",
				Usage: "skip scanning git repositories",
				Value: false,
			},
			&cli.BoolFlag{
				Name:    "recursive",
				Aliases: []string{"r"},
				Usage:   "check subdirectories",
				Value:   false,
			},
			&cli.BoolFlag{
				Name:  "experimental-call-analysis",
				Usage: "[Deprecated] attempt call analysis on code to detect only active vulnerabilities",
				Value: false,
			},
			&cli.BoolFlag{
				Name:  "no-ignore",
				Usage: "also scan files that would be ignored by .gitignore",
				Value: false,
			},
			&cli.StringSliceFlag{
				Name:  "call-analysis",
				Usage: "attempt call analysis on code to detect only active vulnerabilities",
			},
			&cli.StringSliceFlag{
				Name:  "no-call-analysis",
				Usage: "disables call graph analysis",
			},
			&cli.StringFlag{
				Name:  "verbosity",
				Usage: "specify the level of information that should be provided during runtime; value can be: " + strings.Join(reporter.VerbosityLevels(), ", "),
				Value: "info",
			},
			&cli.BoolFlag{
				Name:  "experimental-offline",
				Usage: "checks for vulnerabilities using local databases that are already cached",
			},
			&cli.BoolFlag{
				Name:  "experimental-download-offline-databases",
				Usage: "downloads vulnerability databases for offline comparison",
			},
			&cli.StringFlag{
				Name:   "experimental-local-db-path",
				Usage:  "sets the path that local databases should be stored",
				Hidden: true,
			},
			&cli.BoolFlag{
				Name:  "experimental-all-packages",
				Usage: "when json output is selected, prints all packages",
			},
			&cli.BoolFlag{
				Name:  "experimental-licenses-summary",
				Usage: "report a license summary, implying the --experimental-all-packages flag",
			},
			&cli.StringSliceFlag{
				Name:  "experimental-licenses",
				Usage: "report on licenses based on an allowlist",
			},
			&cli.StringFlag{
				Name:      "experimental-oci-image",
<<<<<<< HEAD
				Usage:     "scan an exported OCI compatible container image .tar file",
=======
				Usage:     "scan an exported *docker* container image archive (exported using `docker save` command) file",
>>>>>>> 46aee59b
				TakesFile: true,
				Hidden:    true,
			},
		},
		ArgsUsage: "[directory1 directory2...]",
		Action: func(c *cli.Context) error {
			var err error
			*r, err = action(c, stdout, stderr)

			return err
		},
	}
}

func action(context *cli.Context, stdout, stderr io.Writer) (reporter.Reporter, error) {
	format := context.String("format")

	if context.Bool("json") {
		format = "json"
	}

	outputPath := context.String("output")

	termWidth := 0
	var err error
	if outputPath != "" { // Output is definitely a file
		stdout, err = os.Create(outputPath)
		if err != nil {
			return nil, fmt.Errorf("failed to create output file: %w", err)
		}
	} else { // Output might be a terminal
		if stdoutAsFile, ok := stdout.(*os.File); ok {
			termWidth, _, err = term.GetSize(int(stdoutAsFile.Fd()))
			if err != nil { // If output is not a terminal,
				termWidth = 0
			}
		}
	}

	if context.Bool("experimental-licenses-summary") && context.IsSet("experimental-licenses") {
		return nil, errors.New("--experimental-licenses-summary and --experimental-licenses flags cannot be set")
	}
	allowlist := context.StringSlice("experimental-licenses")
	if context.IsSet("experimental-licenses") {
		if len(allowlist) == 0 ||
			(len(allowlist) == 1 && allowlist[0] == "") {
			return nil, errors.New("--experimental-licenses requires at least one value")
		}
		if unrecognized := spdx.Unrecognized(allowlist); len(unrecognized) > 0 {
			return nil, fmt.Errorf("--experimental-licenses requires comma-separated spdx licenses. The following license(s) are not recognized as spdx: %s", strings.Join(unrecognized, ","))
		}
	}

	verbosityLevel, err := reporter.ParseVerbosityLevel(context.String("verbosity"))
	if err != nil {
		return nil, err
	}
	r, err := reporter.New(format, stdout, stderr, verbosityLevel, termWidth)
	if err != nil {
		return r, err
	}

	var callAnalysisStates map[string]bool
	if context.IsSet("experimental-call-analysis") {
		callAnalysisStates = createCallAnalysisStates([]string{"all"}, context.StringSlice("no-call-analysis"))
		r.Infof("Warning: the experimental-call-analysis flag has been replaced. Please use the call-analysis and no-call-analysis flags instead.\n")
	} else {
		callAnalysisStates = createCallAnalysisStates(context.StringSlice("call-analysis"), context.StringSlice("no-call-analysis"))
	}

	vulnResult, err := osvscanner.DoScan(osvscanner.ScannerActions{
		LockfilePaths:        context.StringSlice("lockfile"),
		SBOMPaths:            context.StringSlice("sbom"),
		DockerContainerNames: context.StringSlice("docker"),
		Recursive:            context.Bool("recursive"),
		SkipGit:              context.Bool("skip-git"),
		NoIgnore:             context.Bool("no-ignore"),
		ConfigOverridePath:   context.String("config"),
		DirectoryPaths:       context.Args().Slice(),
		CallAnalysisStates:   callAnalysisStates,
		ExperimentalScannerActions: osvscanner.ExperimentalScannerActions{
			LocalDBPath:       context.String("experimental-local-db-path"),
			DownloadDatabases: context.Bool("experimental-download-offline-databases"),
			CompareOffline:    context.Bool("experimental-offline"),
			// License summary mode causes all
			// packages to appear in the json as
			// every package has a license - even
			// if it's just the UNKNOWN license.
			ShowAllPackages: context.Bool("experimental-all-packages") ||
				context.Bool("experimental-licenses-summary"),
			ScanLicensesSummary:   context.Bool("experimental-licenses-summary"),
			ScanLicensesAllowlist: context.StringSlice("experimental-licenses"),
			ScanOCIImage:          context.String("experimental-oci-image"),
		},
	}, r)

	if err != nil && !errors.Is(err, osvscanner.VulnerabilitiesFoundErr) {
		return r, err
	}

	if errPrint := r.PrintResult(&vulnResult); errPrint != nil {
		return r, fmt.Errorf("failed to write output: %w", errPrint)
	}

	// This may be nil.
	return r, err
}<|MERGE_RESOLUTION|>--- conflicted
+++ resolved
@@ -128,11 +128,7 @@
 			},
 			&cli.StringFlag{
 				Name:      "experimental-oci-image",
-<<<<<<< HEAD
-				Usage:     "scan an exported OCI compatible container image .tar file",
-=======
 				Usage:     "scan an exported *docker* container image archive (exported using `docker save` command) file",
->>>>>>> 46aee59b
 				TakesFile: true,
 				Hidden:    true,
 			},
