--- conflicted
+++ resolved
@@ -112,6 +112,9 @@
 | https://osv.dev/GO-2025-3420 |      | Go        | stdlib  | 1.21.7  | fixtures/go-project/go.mod |
 | https://osv.dev/GO-2025-3447 |      | Go        | stdlib  | 1.21.7  | fixtures/go-project/go.mod |
 | https://osv.dev/GO-2025-3563 |      | Go        | stdlib  | 1.21.7  | fixtures/go-project/go.mod |
+| https://osv.dev/GO-2025-3749 |      | Go        | stdlib  | 1.21.7  | fixtures/go-project/go.mod |
+| https://osv.dev/GO-2025-3750 |      | Go        | stdlib  | 1.21.7  | fixtures/go-project/go.mod |
+| https://osv.dev/GO-2025-3751 |      | Go        | stdlib  | 1.21.7  | fixtures/go-project/go.mod |
 +------------------------------+------+-----------+---------+---------+----------------------------+
 
 ---
@@ -145,6 +148,9 @@
 | https://osv.dev/GO-2025-3420 |      | Go        | stdlib  | 1.21.7  | fixtures/go-project/go.mod        |
 | https://osv.dev/GO-2025-3447 |      | Go        | stdlib  | 1.21.7  | fixtures/go-project/go.mod        |
 | https://osv.dev/GO-2025-3563 |      | Go        | stdlib  | 1.21.7  | fixtures/go-project/go.mod        |
+| https://osv.dev/GO-2025-3749 |      | Go        | stdlib  | 1.21.7  | fixtures/go-project/go.mod        |
+| https://osv.dev/GO-2025-3750 |      | Go        | stdlib  | 1.21.7  | fixtures/go-project/go.mod        |
+| https://osv.dev/GO-2025-3751 |      | Go        | stdlib  | 1.21.7  | fixtures/go-project/go.mod        |
 | https://osv.dev/GO-2024-2598 |      | Go        | stdlib  | 1.21.7  | fixtures/go-project/nested/go.mod |
 | https://osv.dev/GO-2024-2599 |      | Go        | stdlib  | 1.21.7  | fixtures/go-project/nested/go.mod |
 | https://osv.dev/GO-2024-2600 |      | Go        | stdlib  | 1.21.7  | fixtures/go-project/nested/go.mod |
@@ -161,6 +167,9 @@
 | https://osv.dev/GO-2025-3420 |      | Go        | stdlib  | 1.21.7  | fixtures/go-project/nested/go.mod |
 | https://osv.dev/GO-2025-3447 |      | Go        | stdlib  | 1.21.7  | fixtures/go-project/nested/go.mod |
 | https://osv.dev/GO-2025-3563 |      | Go        | stdlib  | 1.21.7  | fixtures/go-project/nested/go.mod |
+| https://osv.dev/GO-2025-3749 |      | Go        | stdlib  | 1.21.7  | fixtures/go-project/nested/go.mod |
+| https://osv.dev/GO-2025-3750 |      | Go        | stdlib  | 1.21.7  | fixtures/go-project/nested/go.mod |
+| https://osv.dev/GO-2025-3751 |      | Go        | stdlib  | 1.21.7  | fixtures/go-project/nested/go.mod |
 +------------------------------+------+-----------+---------+---------+-----------------------------------+
 
 ---
@@ -685,6 +694,7 @@
 | https://osv.dev/CVE-2025-27113      | 7.5  | Debian    | libxml2                        | 2.9.4+dfsg1-2.2+deb9u6             | fixtures/sbom-insecure/postgres-stretch.cdx.xml |
 | https://osv.dev/CVE-2025-32414      | 7.5  | Debian    | libxml2                        | 2.9.4+dfsg1-2.2+deb9u6             | fixtures/sbom-insecure/postgres-stretch.cdx.xml |
 | https://osv.dev/CVE-2025-32415      | 7.5  | Debian    | libxml2                        | 2.9.4+dfsg1-2.2+deb9u6             | fixtures/sbom-insecure/postgres-stretch.cdx.xml |
+| https://osv.dev/CVE-2025-6021       | 7.5  | Debian    | libxml2                        | 2.9.4+dfsg1-2.2+deb9u6             | fixtures/sbom-insecure/postgres-stretch.cdx.xml |
 | https://osv.dev/DLA-3012-1          |      | Debian    | libxml2                        | 2.9.4+dfsg1-2.2+deb9u6             | fixtures/sbom-insecure/postgres-stretch.cdx.xml |
 | https://osv.dev/DLA-3172-1          |      | Debian    | libxml2                        | 2.9.4+dfsg1-2.2+deb9u6             | fixtures/sbom-insecure/postgres-stretch.cdx.xml |
 | https://osv.dev/DLA-3405-1          |      | Debian    | libxml2                        | 2.9.4+dfsg1-2.2+deb9u6             | fixtures/sbom-insecure/postgres-stretch.cdx.xml |
@@ -1082,16 +1092,15 @@
 
 [TestCommand/requirements.txt_can_have_all_kinds_of_names - 1]
 Scanning dir ./fixtures/locks-requirements
-<<<<<<< HEAD
-Scanned <rootdir>/osv-scanner/scan/source/fixtures/locks-requirements/my-requirements.txt file and found 6 packages
-Scanned <rootdir>/osv-scanner/scan/source/fixtures/locks-requirements/requirements-dev.txt file and found 8 packages
-Scanned <rootdir>/osv-scanner/scan/source/fixtures/locks-requirements/requirements.prod.txt file and found 3 packages
-Scanned <rootdir>/osv-scanner/scan/source/fixtures/locks-requirements/requirements.txt file and found 13 packages
-Scanned <rootdir>/osv-scanner/scan/source/fixtures/locks-requirements/the_requirements_for_test.txt file and found 1 package
+Scanned <rootdir>/fixtures/locks-requirements/my-requirements.txt file and found 1 package
+Scanned <rootdir>/fixtures/locks-requirements/requirements-dev.txt file and found 1 package
+Scanned <rootdir>/fixtures/locks-requirements/requirements.prod.txt file and found 1 package
+Scanned <rootdir>/fixtures/locks-requirements/requirements.txt file and found 3 packages
+Scanned <rootdir>/fixtures/locks-requirements/the_requirements_for_test.txt file and found 1 package
 +-------------------------------------+------+-----------+----------+---------+---------------------------------------------------+
 | OSV URL                             | CVSS | ECOSYSTEM | PACKAGE  | VERSION | SOURCE                                            |
 +-------------------------------------+------+-----------+----------+---------+---------------------------------------------------+
-| https://osv.dev/PYSEC-2023-62       | 8.7  | PyPI      | flask    | 1.0     | fixtures/locks-requirements/my-requirements.txt   |
+| https://osv.dev/PYSEC-2023-62       | 8.7  | PyPI      | flask    | 1.0.0   | fixtures/locks-requirements/my-requirements.txt   |
 | https://osv.dev/GHSA-m2qf-hxjv-5gpq |      |           |          |         |                                                   |
 | https://osv.dev/PYSEC-2021-439      | 7.3  | PyPI      | django   | 2.2.24  | fixtures/locks-requirements/requirements.prod.txt |
 | https://osv.dev/GHSA-v6rh-hp5x-86rv |      |           |          |         |                                                   |
@@ -1109,73 +1118,21 @@
 | https://osv.dev/GHSA-6cw3-g6wv-c2xv |      |           |          |         |                                                   |
 | https://osv.dev/PYSEC-2022-3        | 6.9  | PyPI      | django   | 2.2.24  | fixtures/locks-requirements/requirements.prod.txt |
 | https://osv.dev/GHSA-jrh2-hc4r-7jwx |      |           |          |         |                                                   |
+| https://osv.dev/GHSA-7xr5-9hcq-chf9 | 4.0  | PyPI      | django   | 2.2.24  | fixtures/locks-requirements/requirements.prod.txt |
 | https://osv.dev/GHSA-8x94-hmjh-97hq | 8.8  | PyPI      | django   | 2.2.24  | fixtures/locks-requirements/requirements.prod.txt |
 | https://osv.dev/GHSA-rrqc-c2jx-6jgv | 6.3  | PyPI      | django   | 2.2.24  | fixtures/locks-requirements/requirements.prod.txt |
 | https://osv.dev/PYSEC-2021-98       | 6.9  | PyPI      | django   | 1.11.29 | fixtures/locks-requirements/requirements.txt      |
 | https://osv.dev/GHSA-68w8-qjq3-2gfm |      |           |          |         |                                                   |
+| https://osv.dev/GHSA-7xr5-9hcq-chf9 | 4.0  | PyPI      | django   | 1.11.29 | fixtures/locks-requirements/requirements.txt      |
 | https://osv.dev/GHSA-8x94-hmjh-97hq | 8.8  | PyPI      | django   | 1.11.29 | fixtures/locks-requirements/requirements.txt      |
 | https://osv.dev/GHSA-rrqc-c2jx-6jgv | 6.3  | PyPI      | django   | 1.11.29 | fixtures/locks-requirements/requirements.txt      |
-| https://osv.dev/PYSEC-2023-62       | 8.7  | PyPI      | flask    | 1.0     | fixtures/locks-requirements/requirements.txt      |
+| https://osv.dev/PYSEC-2023-62       | 8.7  | PyPI      | flask    | 1.0.0   | fixtures/locks-requirements/requirements.txt      |
 | https://osv.dev/GHSA-m2qf-hxjv-5gpq |      |           |          |         |                                                   |
-| https://osv.dev/PYSEC-2024-60       | 7.5  | PyPI      | idna     | 2.7     | fixtures/locks-requirements/requirements.txt      |
-| https://osv.dev/GHSA-jjg7-2v4v-x38h |      |           |          |         |                                                   |
 | https://osv.dev/PYSEC-2023-74       | 6.1  | PyPI      | requests | 2.20.0  | fixtures/locks-requirements/requirements.txt      |
 | https://osv.dev/GHSA-j8r2-6x86-q33q |      |           |          |         |                                                   |
+| https://osv.dev/GHSA-9hjg-9r4m-mvj7 | 5.3  | PyPI      | requests | 2.20.0  | fixtures/locks-requirements/requirements.txt      |
 | https://osv.dev/GHSA-9wx4-h78v-vm56 | 5.6  | PyPI      | requests | 2.20.0  | fixtures/locks-requirements/requirements.txt      |
-| https://osv.dev/PYSEC-2020-148      | 6.9  | PyPI      | urllib3  | 1.24.3  | fixtures/locks-requirements/requirements.txt      |
-| https://osv.dev/GHSA-wqvq-5m8c-6g24 |      |           |          |         |                                                   |
-| https://osv.dev/PYSEC-2021-108      |      | PyPI      | urllib3  | 1.24.3  | fixtures/locks-requirements/requirements.txt      |
-| https://osv.dev/PYSEC-2023-192      | 8.1  | PyPI      | urllib3  | 1.24.3  | fixtures/locks-requirements/requirements.txt      |
-| https://osv.dev/GHSA-v845-jxx5-vc9f |      |           |          |         |                                                   |
-| https://osv.dev/PYSEC-2023-212      | 5.7  | PyPI      | urllib3  | 1.24.3  | fixtures/locks-requirements/requirements.txt      |
-| https://osv.dev/GHSA-g4mx-q9vg-27p4 |      |           |          |         |                                                   |
-| https://osv.dev/GHSA-34jh-p97f-mpxf | 4.4  | PyPI      | urllib3  | 1.24.3  | fixtures/locks-requirements/requirements.txt      |
 +-------------------------------------+------+-----------+----------+---------+---------------------------------------------------+
-=======
-Scanned <rootdir>/fixtures/locks-requirements/my-requirements.txt file and found 1 package
-Scanned <rootdir>/fixtures/locks-requirements/requirements-dev.txt file and found 1 package
-Scanned <rootdir>/fixtures/locks-requirements/requirements.prod.txt file and found 1 package
-Scanned <rootdir>/fixtures/locks-requirements/requirements.txt file and found 3 packages
-Scanned <rootdir>/fixtures/locks-requirements/the_requirements_for_test.txt file and found 1 package
-+-------------------------------------+------+-----------+------------+---------+---------------------------------------------------+
-| OSV URL                             | CVSS | ECOSYSTEM | PACKAGE    | VERSION | SOURCE                                            |
-+-------------------------------------+------+-----------+------------+---------+---------------------------------------------------+
-| https://osv.dev/PYSEC-2023-62       | 8.7  | PyPI      | flask      | 1.0.0   | fixtures/locks-requirements/my-requirements.txt   |
-| https://osv.dev/GHSA-m2qf-hxjv-5gpq |      |           |            |         |                                                   |
-| https://osv.dev/PYSEC-2024-48       | 5.3  | PyPI      | black      | 1.0.0   | fixtures/locks-requirements/requirements-dev.txt  |
-| https://osv.dev/GHSA-fj7x-q9j7-g6q6 |      |           |            |         |                                                   |
-| https://osv.dev/PYSEC-2021-439      | 7.3  | PyPI      | django     | 2.2.24  | fixtures/locks-requirements/requirements.prod.txt |
-| https://osv.dev/GHSA-v6rh-hp5x-86rv |      |           |            |         |                                                   |
-| https://osv.dev/PYSEC-2022-1        | 8.7  | PyPI      | django     | 2.2.24  | fixtures/locks-requirements/requirements.prod.txt |
-| https://osv.dev/GHSA-53qw-q765-4fww |      |           |            |         |                                                   |
-| https://osv.dev/PYSEC-2022-19       | 6.1  | PyPI      | django     | 2.2.24  | fixtures/locks-requirements/requirements.prod.txt |
-| https://osv.dev/GHSA-95rw-fx8r-36v6 |      |           |            |         |                                                   |
-| https://osv.dev/PYSEC-2022-190      | 9.8  | PyPI      | django     | 2.2.24  | fixtures/locks-requirements/requirements.prod.txt |
-| https://osv.dev/GHSA-2gwj-7jmv-h26r |      |           |            |         |                                                   |
-| https://osv.dev/PYSEC-2022-191      | 9.8  | PyPI      | django     | 2.2.24  | fixtures/locks-requirements/requirements.prod.txt |
-| https://osv.dev/GHSA-w24h-v9qh-8gxj |      |           |            |         |                                                   |
-| https://osv.dev/PYSEC-2022-2        | 8.7  | PyPI      | django     | 2.2.24  | fixtures/locks-requirements/requirements.prod.txt |
-| https://osv.dev/GHSA-8c5j-9r9f-c6w8 |      |           |            |         |                                                   |
-| https://osv.dev/PYSEC-2022-20       | 8.7  | PyPI      | django     | 2.2.24  | fixtures/locks-requirements/requirements.prod.txt |
-| https://osv.dev/GHSA-6cw3-g6wv-c2xv |      |           |            |         |                                                   |
-| https://osv.dev/PYSEC-2022-3        | 6.9  | PyPI      | django     | 2.2.24  | fixtures/locks-requirements/requirements.prod.txt |
-| https://osv.dev/GHSA-jrh2-hc4r-7jwx |      |           |            |         |                                                   |
-| https://osv.dev/GHSA-7xr5-9hcq-chf9 | 4.0  | PyPI      | django     | 2.2.24  | fixtures/locks-requirements/requirements.prod.txt |
-| https://osv.dev/GHSA-8x94-hmjh-97hq | 8.8  | PyPI      | django     | 2.2.24  | fixtures/locks-requirements/requirements.prod.txt |
-| https://osv.dev/GHSA-rrqc-c2jx-6jgv | 6.3  | PyPI      | django     | 2.2.24  | fixtures/locks-requirements/requirements.prod.txt |
-| https://osv.dev/PYSEC-2023-62       | 8.7  | PyPI      | flask      | 1.0.0   | fixtures/locks-requirements/requirements.txt      |
-| https://osv.dev/GHSA-m2qf-hxjv-5gpq |      |           |            |         |                                                   |
-| https://osv.dev/PYSEC-2020-43       | 8.7  | PyPI      | flask-cors | 1.0.0   | fixtures/locks-requirements/requirements.txt      |
-| https://osv.dev/GHSA-xc3p-ff3m-f46v |      |           |            |         |                                                   |
-| https://osv.dev/PYSEC-2024-71       | 8.7  | PyPI      | flask-cors | 1.0.0   | fixtures/locks-requirements/requirements.txt      |
-| https://osv.dev/GHSA-hxwh-jpp2-84pm |      |           |            |         |                                                   |
-| https://osv.dev/GHSA-43qf-4rqw-9q2g | 5.3  | PyPI      | flask-cors | 1.0.0   | fixtures/locks-requirements/requirements.txt      |
-| https://osv.dev/GHSA-7rxf-gvfg-47g4 | 4.3  | PyPI      | flask-cors | 1.0.0   | fixtures/locks-requirements/requirements.txt      |
-| https://osv.dev/GHSA-84pr-m4jr-85g5 | 5.3  | PyPI      | flask-cors | 1.0.0   | fixtures/locks-requirements/requirements.txt      |
-| https://osv.dev/GHSA-8vgw-p6qm-5gr7 | 5.3  | PyPI      | flask-cors | 1.0.0   | fixtures/locks-requirements/requirements.txt      |
-| https://osv.dev/PYSEC-2020-73       |      | PyPI      | pandas     | 0.23.4  | fixtures/locks-requirements/requirements.txt      |
-+-------------------------------------+------+-----------+------------+---------+---------------------------------------------------+
->>>>>>> 6c313362
 
 ---
 
@@ -1224,6 +1181,8 @@
 | https://osv.dev/GO-2024-2887        |      | Go        | stdlib                      | 1.19.99 | fixtures/call-analysis-go-project/go.mod |
 | https://osv.dev/GO-2025-3373        |      | Go        | stdlib                      | 1.19.99 | fixtures/call-analysis-go-project/go.mod |
 | https://osv.dev/GO-2025-3563        |      | Go        | stdlib                      | 1.19.99 | fixtures/call-analysis-go-project/go.mod |
+| https://osv.dev/GO-2025-3749        |      | Go        | stdlib                      | 1.19.99 | fixtures/call-analysis-go-project/go.mod |
+| https://osv.dev/GO-2025-3750        |      | Go        | stdlib                      | 1.19.99 | fixtures/call-analysis-go-project/go.mod |
 +-------------------------------------+------+-----------+-----------------------------+---------+------------------------------------------+
 | Uncalled vulnerabilities            |      |           |                             |         |                                          |
 +-------------------------------------+------+-----------+-----------------------------+---------+------------------------------------------+
@@ -1249,6 +1208,7 @@
 | https://osv.dev/GO-2024-3106        |      | Go        | stdlib                      | 1.19.99 | fixtures/call-analysis-go-project/go.mod |
 | https://osv.dev/GO-2024-3107        |      | Go        | stdlib                      | 1.19.99 | fixtures/call-analysis-go-project/go.mod |
 | https://osv.dev/GO-2025-3420        |      | Go        | stdlib                      | 1.19.99 | fixtures/call-analysis-go-project/go.mod |
+| https://osv.dev/GO-2025-3751        |      | Go        | stdlib                      | 1.19.99 | fixtures/call-analysis-go-project/go.mod |
 +-------------------------------------+------+-----------+-----------------------------+---------+------------------------------------------+
 
 ---
@@ -2460,6 +2420,7 @@
 | https://osv.dev/CVE-2025-27113      | 7.5  | Debian    | libxml2                        | 2.9.4+dfsg1-2.2+deb9u6             | fixtures/sbom-insecure/postgres-stretch.cdx.xml |
 | https://osv.dev/CVE-2025-32414      | 7.5  | Debian    | libxml2                        | 2.9.4+dfsg1-2.2+deb9u6             | fixtures/sbom-insecure/postgres-stretch.cdx.xml |
 | https://osv.dev/CVE-2025-32415      | 7.5  | Debian    | libxml2                        | 2.9.4+dfsg1-2.2+deb9u6             | fixtures/sbom-insecure/postgres-stretch.cdx.xml |
+| https://osv.dev/CVE-2025-6021       | 7.5  | Debian    | libxml2                        | 2.9.4+dfsg1-2.2+deb9u6             | fixtures/sbom-insecure/postgres-stretch.cdx.xml |
 | https://osv.dev/DLA-3012-1          |      | Debian    | libxml2                        | 2.9.4+dfsg1-2.2+deb9u6             | fixtures/sbom-insecure/postgres-stretch.cdx.xml |
 | https://osv.dev/DLA-3172-1          |      | Debian    | libxml2                        | 2.9.4+dfsg1-2.2+deb9u6             | fixtures/sbom-insecure/postgres-stretch.cdx.xml |
 | https://osv.dev/DLA-3405-1          |      | Debian    | libxml2                        | 2.9.4+dfsg1-2.2+deb9u6             | fixtures/sbom-insecure/postgres-stretch.cdx.xml |
@@ -2729,6 +2690,7 @@
 | https://osv.dev/CVE-2025-27113      | 7.5  | Debian    | libxml2                        | 2.9.4+dfsg1-2.2+deb9u6             | fixtures/sbom-insecure/postgres-stretch.cdx.xml |
 | https://osv.dev/CVE-2025-32414      | 7.5  | Debian    | libxml2                        | 2.9.4+dfsg1-2.2+deb9u6             | fixtures/sbom-insecure/postgres-stretch.cdx.xml |
 | https://osv.dev/CVE-2025-32415      | 7.5  | Debian    | libxml2                        | 2.9.4+dfsg1-2.2+deb9u6             | fixtures/sbom-insecure/postgres-stretch.cdx.xml |
+| https://osv.dev/CVE-2025-6021       | 7.5  | Debian    | libxml2                        | 2.9.4+dfsg1-2.2+deb9u6             | fixtures/sbom-insecure/postgres-stretch.cdx.xml |
 | https://osv.dev/DLA-3012-1          |      | Debian    | libxml2                        | 2.9.4+dfsg1-2.2+deb9u6             | fixtures/sbom-insecure/postgres-stretch.cdx.xml |
 | https://osv.dev/DLA-3172-1          |      | Debian    | libxml2                        | 2.9.4+dfsg1-2.2+deb9u6             | fixtures/sbom-insecure/postgres-stretch.cdx.xml |
 | https://osv.dev/DLA-3405-1          |      | Debian    | libxml2                        | 2.9.4+dfsg1-2.2+deb9u6             | fixtures/sbom-insecure/postgres-stretch.cdx.xml |
@@ -3210,7 +3172,7 @@
 ---
 
 [TestCommand_MoreLockfiles/cabal.project.freeze - 1]
-Scanned <rootdir>/osv-scanner/scan/source/fixtures/locks-scalibr/cabal.project.freeze file and found 6 packages
+Scanned <rootdir>/fixtures/locks-scalibr/cabal.project.freeze file and found 6 packages
 +--------------------------------+------+-----------+-----------------+---------+---------------------------------------------+
 | OSV URL                        | CVSS | ECOSYSTEM | PACKAGE         | VERSION | SOURCE                                      |
 +--------------------------------+------+-----------+-----------------+---------+---------------------------------------------+
@@ -3224,7 +3186,7 @@
 ---
 
 [TestCommand_MoreLockfiles/depsjson - 1]
-Scanned <rootdir>/osv-scanner/scan/source/fixtures/locks-scalibr/depsjson file as a deps.json and found 4 packages
+Scanned <rootdir>/fixtures/locks-scalibr/depsjson file as a deps.json and found 4 packages
 +-------------------------------------+------+-----------+--------------------------+---------+---------------------------------+
 | OSV URL                             | CVSS | ECOSYSTEM | PACKAGE                  | VERSION | SOURCE                          |
 +-------------------------------------+------+-----------+--------------------------+---------+---------------------------------+
@@ -3238,7 +3200,7 @@
 ---
 
 [TestCommand_MoreLockfiles/packages.config - 1]
-Scanned <rootdir>/osv-scanner/scan/source/fixtures/locks-scalibr/packages.config file and found 2 packages
+Scanned <rootdir>/fixtures/locks-scalibr/packages.config file and found 2 packages
 No issues found
 
 ---
@@ -3248,7 +3210,7 @@
 ---
 
 [TestCommand_MoreLockfiles/packages.lock.json - 1]
-Scanned <rootdir>/osv-scanner/scan/source/fixtures/locks-scalibr/packages.lock.json file and found 1 package
+Scanned <rootdir>/fixtures/locks-scalibr/packages.lock.json file and found 1 package
 No issues found
 
 ---
@@ -3258,7 +3220,7 @@
 ---
 
 [TestCommand_MoreLockfiles/stack.yaml.lock - 1]
-Scanned <rootdir>/osv-scanner/scan/source/fixtures/locks-scalibr/stack.yaml.lock file and found 4 packages
+Scanned <rootdir>/fixtures/locks-scalibr/stack.yaml.lock file and found 4 packages
 No issues found
 
 ---
@@ -3268,7 +3230,7 @@
 ---
 
 [TestCommand_MoreLockfiles/uv.lock - 1]
-Scanned <rootdir>/osv-scanner/scan/source/fixtures/locks-scalibr/uv.lock file and found 2 packages
+Scanned <rootdir>/fixtures/locks-scalibr/uv.lock file and found 2 packages
 No issues found
 
 ---
@@ -3302,18 +3264,20 @@
 
 [TestCommand_Transitive/does_not_scan_transitive_dependencies_for_requirements.txt_with_no-resolve - 1]
 Scanning dir ./fixtures/locks-requirements/requirements.txt
-Scanned <rootdir>/osv-scanner/scan/source/fixtures/locks-requirements/requirements.txt file and found 3 packages
+Scanned <rootdir>/fixtures/locks-requirements/requirements.txt file and found 3 packages
 +-------------------------------------+------+-----------+----------+---------+----------------------------------------------+
 | OSV URL                             | CVSS | ECOSYSTEM | PACKAGE  | VERSION | SOURCE                                       |
 +-------------------------------------+------+-----------+----------+---------+----------------------------------------------+
 | https://osv.dev/PYSEC-2021-98       | 6.9  | PyPI      | django   | 1.11.29 | fixtures/locks-requirements/requirements.txt |
 | https://osv.dev/GHSA-68w8-qjq3-2gfm |      |           |          |         |                                              |
+| https://osv.dev/GHSA-7xr5-9hcq-chf9 | 4.0  | PyPI      | django   | 1.11.29 | fixtures/locks-requirements/requirements.txt |
 | https://osv.dev/GHSA-8x94-hmjh-97hq | 8.8  | PyPI      | django   | 1.11.29 | fixtures/locks-requirements/requirements.txt |
 | https://osv.dev/GHSA-rrqc-c2jx-6jgv | 6.3  | PyPI      | django   | 1.11.29 | fixtures/locks-requirements/requirements.txt |
 | https://osv.dev/PYSEC-2023-62       | 8.7  | PyPI      | flask    | 1.0.0   | fixtures/locks-requirements/requirements.txt |
 | https://osv.dev/GHSA-m2qf-hxjv-5gpq |      |           |          |         |                                              |
 | https://osv.dev/PYSEC-2023-74       | 6.1  | PyPI      | requests | 2.20.0  | fixtures/locks-requirements/requirements.txt |
 | https://osv.dev/GHSA-j8r2-6x86-q33q |      |           |          |         |                                              |
+| https://osv.dev/GHSA-9hjg-9r4m-mvj7 | 5.3  | PyPI      | requests | 2.20.0  | fixtures/locks-requirements/requirements.txt |
 | https://osv.dev/GHSA-9wx4-h78v-vm56 | 5.6  | PyPI      | requests | 2.20.0  | fixtures/locks-requirements/requirements.txt |
 +-------------------------------------+------+-----------+----------+---------+----------------------------------------------+
 
@@ -3323,21 +3287,22 @@
 
 ---
 
-<<<<<<< HEAD
 [TestCommand_Transitive/does_not_scan_transitive_dependencies_for_requirements.txt_with_offline_mode - 1]
 Scanning dir ./fixtures/locks-requirements/requirements.txt
-Scanned <rootdir>/osv-scanner/scan/source/fixtures/locks-requirements/requirements.txt file and found 3 packages
+Scanned <rootdir>/fixtures/locks-requirements/requirements.txt file and found 3 packages
 Loaded PyPI local db from <tempdir>/osv-scanner/PyPI/all.zip
 +-------------------------------------+------+-----------+----------+---------+----------------------------------------------+
 | OSV URL                             | CVSS | ECOSYSTEM | PACKAGE  | VERSION | SOURCE                                       |
 +-------------------------------------+------+-----------+----------+---------+----------------------------------------------+
 | https://osv.dev/PYSEC-2021-98       | 6.9  | PyPI      | django   | 1.11.29 | fixtures/locks-requirements/requirements.txt |
 | https://osv.dev/GHSA-68w8-qjq3-2gfm |      |           |          |         |                                              |
+| https://osv.dev/GHSA-7xr5-9hcq-chf9 | 4.0  | PyPI      | django   | 1.11.29 | fixtures/locks-requirements/requirements.txt |
 | https://osv.dev/GHSA-8x94-hmjh-97hq | 8.8  | PyPI      | django   | 1.11.29 | fixtures/locks-requirements/requirements.txt |
 | https://osv.dev/GHSA-rrqc-c2jx-6jgv | 6.3  | PyPI      | django   | 1.11.29 | fixtures/locks-requirements/requirements.txt |
 | https://osv.dev/GHSA-m2qf-hxjv-5gpq | 8.7  | PyPI      | flask    | 1.0.0   | fixtures/locks-requirements/requirements.txt |
 | https://osv.dev/PYSEC-2023-74       | 6.1  | PyPI      | requests | 2.20.0  | fixtures/locks-requirements/requirements.txt |
 | https://osv.dev/GHSA-j8r2-6x86-q33q |      |           |          |         |                                              |
+| https://osv.dev/GHSA-9hjg-9r4m-mvj7 | 5.3  | PyPI      | requests | 2.20.0  | fixtures/locks-requirements/requirements.txt |
 | https://osv.dev/GHSA-9wx4-h78v-vm56 | 5.6  | PyPI      | requests | 2.20.0  | fixtures/locks-requirements/requirements.txt |
 +-------------------------------------+------+-----------+----------+---------+----------------------------------------------+
 
@@ -3348,11 +3313,7 @@
 ---
 
 [TestCommand_Transitive/resolves_transitive_dependencies_with_native_data_source - 1]
-Scanned <rootdir>/osv-scanner/scan/source/fixtures/maven-transitive/registry.xml file as a pom.xml and found 59 packages
-=======
-[TestCommand_MavenTransitive/resolve_transitive_dependencies_with_native_data_source - 1]
 Scanned <rootdir>/fixtures/maven-transitive/registry.xml file as a pom.xml and found 59 packages
->>>>>>> 6c313362
 +-------------------------------------+------+-----------+-----------------------------------------------+---------+----------------------------------------+
 | OSV URL                             | CVSS | ECOSYSTEM | PACKAGE                                       | VERSION | SOURCE                                 |
 +-------------------------------------+------+-----------+-----------------------------------------------+---------+----------------------------------------+
@@ -3369,13 +3330,8 @@
 
 ---
 
-<<<<<<< HEAD
 [TestCommand_Transitive/scans_dependencies_from_multiple_registries - 1]
-Scanned <rootdir>/osv-scanner/scan/source/fixtures/maven-transitive/registry.xml file as a pom.xml and found 59 packages
-=======
-[TestCommand_MavenTransitive/scans_dependencies_from_multiple_registries - 1]
 Scanned <rootdir>/fixtures/maven-transitive/registry.xml file as a pom.xml and found 59 packages
->>>>>>> 6c313362
 +-------------------------------------+------+-----------+-----------------------------------------------+---------+----------------------------------------+
 | OSV URL                             | CVSS | ECOSYSTEM | PACKAGE                                       | VERSION | SOURCE                                 |
 +-------------------------------------+------+-----------+-----------------------------------------------+---------+----------------------------------------+
@@ -3392,13 +3348,8 @@
 
 ---
 
-<<<<<<< HEAD
 [TestCommand_Transitive/scans_pom.xml_with_non_UTF-8_encoding - 1]
-Scanned <rootdir>/osv-scanner/scan/source/fixtures/maven-transitive/encoding.xml file as a pom.xml and found 2 packages
-=======
-[TestCommand_MavenTransitive/scans_pom.xml_with_non_UTF-8_encoding - 1]
 Scanned <rootdir>/fixtures/maven-transitive/encoding.xml file as a pom.xml and found 2 packages
->>>>>>> 6c313362
 +-------------------------------------+------+-----------+-------------+---------+----------------------------------------+
 | OSV URL                             | CVSS | ECOSYSTEM | PACKAGE     | VERSION | SOURCE                                 |
 +-------------------------------------+------+-----------+-------------+---------+----------------------------------------+
@@ -3411,13 +3362,8 @@
 
 ---
 
-<<<<<<< HEAD
 [TestCommand_Transitive/scans_transitive_dependencies_by_specifying_pom.xml - 1]
-Scanned <rootdir>/osv-scanner/scan/source/fixtures/maven-transitive/abc.xml file as a pom.xml and found 3 packages
-=======
-[TestCommand_MavenTransitive/scans_transitive_dependencies_by_specifying_pom.xml - 1]
 Scanned <rootdir>/fixtures/maven-transitive/abc.xml file as a pom.xml and found 3 packages
->>>>>>> 6c313362
 +-------------------------------------+------+-----------+-------------------------------------+---------+-----------------------------------+
 | OSV URL                             | CVSS | ECOSYSTEM | PACKAGE                             | VERSION | SOURCE                            |
 +-------------------------------------+------+-----------+-------------------------------------+---------+-----------------------------------+
@@ -3447,107 +3393,31 @@
 
 ---
 
-<<<<<<< HEAD
 [TestCommand_Transitive/scans_transitive_dependencies_for_pom.xml_by_default - 2]
-=======
-[TestCommand_MavenTransitive/scans_transitive_dependencies_for_pom.xml_by_default - 2]
-
----
-
-[TestCommand_MoreLockfiles/cabal.project.freeze - 1]
-Scanned <rootdir>/fixtures/locks-scalibr/cabal.project.freeze file and found 6 packages
-+--------------------------------+------+-----------+-----------------+---------+---------------------------------------------+
-| OSV URL                        | CVSS | ECOSYSTEM | PACKAGE         | VERSION | SOURCE                                      |
-+--------------------------------+------+-----------+-----------------+---------+---------------------------------------------+
-| https://osv.dev/HSEC-2024-0009 |      | Hackage   | biscuit-haskell | 0.3.0.0 | fixtures/locks-scalibr/cabal.project.freeze |
-+--------------------------------+------+-----------+-----------------+---------+---------------------------------------------+
-
----
-
-[TestCommand_MoreLockfiles/cabal.project.freeze - 2]
-
----
-
-[TestCommand_MoreLockfiles/depsjson - 1]
-Scanned <rootdir>/fixtures/locks-scalibr/depsjson file as a deps.json and found 4 packages
-+-------------------------------------+------+-----------+--------------------------+---------+---------------------------------+
-| OSV URL                             | CVSS | ECOSYSTEM | PACKAGE                  | VERSION | SOURCE                          |
-+-------------------------------------+------+-----------+--------------------------+---------+---------------------------------+
-| https://osv.dev/GHSA-4cv2-4hjh-77rx |      | NuGet     | System.Linq.Dynamic.Core | 1.3.7   | fixtures/locks-scalibr/depsjson |
-+-------------------------------------+------+-----------+--------------------------+---------+---------------------------------+
-
----
-
-[TestCommand_MoreLockfiles/depsjson - 2]
-
----
-
-[TestCommand_MoreLockfiles/packages.config - 1]
-Scanned <rootdir>/fixtures/locks-scalibr/packages.config file and found 2 packages
-No issues found
->>>>>>> 6c313362
 
 ---
 
 [TestCommand_Transitive/uses_native_data_source_for_requirements.txt - 1]
 Scanning dir ./fixtures/locks-requirements/requirements.txt
-Scanned <rootdir>/osv-scanner/scan/source/fixtures/locks-requirements/requirements.txt file and found 13 packages
+Scanned <rootdir>/fixtures/locks-requirements/requirements.txt file and found 3 packages
 +-------------------------------------+------+-----------+----------+---------+----------------------------------------------+
 | OSV URL                             | CVSS | ECOSYSTEM | PACKAGE  | VERSION | SOURCE                                       |
 +-------------------------------------+------+-----------+----------+---------+----------------------------------------------+
 | https://osv.dev/PYSEC-2021-98       | 6.9  | PyPI      | django   | 1.11.29 | fixtures/locks-requirements/requirements.txt |
 | https://osv.dev/GHSA-68w8-qjq3-2gfm |      |           |          |         |                                              |
+| https://osv.dev/GHSA-7xr5-9hcq-chf9 | 4.0  | PyPI      | django   | 1.11.29 | fixtures/locks-requirements/requirements.txt |
 | https://osv.dev/GHSA-8x94-hmjh-97hq | 8.8  | PyPI      | django   | 1.11.29 | fixtures/locks-requirements/requirements.txt |
 | https://osv.dev/GHSA-rrqc-c2jx-6jgv | 6.3  | PyPI      | django   | 1.11.29 | fixtures/locks-requirements/requirements.txt |
-| https://osv.dev/PYSEC-2023-62       | 8.7  | PyPI      | flask    | 1.0     | fixtures/locks-requirements/requirements.txt |
+| https://osv.dev/PYSEC-2023-62       | 8.7  | PyPI      | flask    | 1.0.0   | fixtures/locks-requirements/requirements.txt |
 | https://osv.dev/GHSA-m2qf-hxjv-5gpq |      |           |          |         |                                              |
-| https://osv.dev/PYSEC-2024-60       | 7.5  | PyPI      | idna     | 2.7     | fixtures/locks-requirements/requirements.txt |
-| https://osv.dev/GHSA-jjg7-2v4v-x38h |      |           |          |         |                                              |
 | https://osv.dev/PYSEC-2023-74       | 6.1  | PyPI      | requests | 2.20.0  | fixtures/locks-requirements/requirements.txt |
 | https://osv.dev/GHSA-j8r2-6x86-q33q |      |           |          |         |                                              |
+| https://osv.dev/GHSA-9hjg-9r4m-mvj7 | 5.3  | PyPI      | requests | 2.20.0  | fixtures/locks-requirements/requirements.txt |
 | https://osv.dev/GHSA-9wx4-h78v-vm56 | 5.6  | PyPI      | requests | 2.20.0  | fixtures/locks-requirements/requirements.txt |
-| https://osv.dev/PYSEC-2020-148      | 6.9  | PyPI      | urllib3  | 1.24.3  | fixtures/locks-requirements/requirements.txt |
-| https://osv.dev/GHSA-wqvq-5m8c-6g24 |      |           |          |         |                                              |
-| https://osv.dev/PYSEC-2021-108      |      | PyPI      | urllib3  | 1.24.3  | fixtures/locks-requirements/requirements.txt |
-| https://osv.dev/PYSEC-2023-192      | 8.1  | PyPI      | urllib3  | 1.24.3  | fixtures/locks-requirements/requirements.txt |
-| https://osv.dev/GHSA-v845-jxx5-vc9f |      |           |          |         |                                              |
-| https://osv.dev/PYSEC-2023-212      | 5.7  | PyPI      | urllib3  | 1.24.3  | fixtures/locks-requirements/requirements.txt |
-| https://osv.dev/GHSA-g4mx-q9vg-27p4 |      |           |          |         |                                              |
-| https://osv.dev/GHSA-34jh-p97f-mpxf | 4.4  | PyPI      | urllib3  | 1.24.3  | fixtures/locks-requirements/requirements.txt |
 +-------------------------------------+------+-----------+----------+---------+----------------------------------------------+
 
 ---
 
-<<<<<<< HEAD
 [TestCommand_Transitive/uses_native_data_source_for_requirements.txt - 2]
-=======
-[TestCommand_MoreLockfiles/packages.lock.json - 1]
-Scanned <rootdir>/fixtures/locks-scalibr/packages.lock.json file and found 1 package
-No issues found
-
----
-
-[TestCommand_MoreLockfiles/packages.lock.json - 2]
-
----
-
-[TestCommand_MoreLockfiles/stack.yaml.lock - 1]
-Scanned <rootdir>/fixtures/locks-scalibr/stack.yaml.lock file and found 4 packages
-No issues found
-
----
-
-[TestCommand_MoreLockfiles/stack.yaml.lock - 2]
-
----
-
-[TestCommand_MoreLockfiles/uv.lock - 1]
-Scanned <rootdir>/fixtures/locks-scalibr/uv.lock file and found 2 packages
-No issues found
-
----
-
-[TestCommand_MoreLockfiles/uv.lock - 2]
->>>>>>> 6c313362
 
 ---