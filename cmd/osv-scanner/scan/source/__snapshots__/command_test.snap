--- conflicted
+++ resolved
@@ -1775,13 +1775,8 @@
 ---
 
 [TestCommand_CommitSupport/online_uses_git_commits - 1]
-<<<<<<< HEAD
 Scanned <rootdir>/testdata/locks-git/osv-scanner.json file and found 11 packages
-Total 10 packages affected by 37 known vulnerabilities (6 Critical, 7 High, 14 Medium, 4 Low, 6 Unknown) from 1 ecosystem.
-=======
-Scanned <rootdir>/testdata/locks-git/osv-scanner.json file as a osv-scanner and found 11 packages
 Total 11 packages affected by 41 known vulnerabilities (6 Critical, 9 High, 16 Medium, 4 Low, 6 Unknown) from 1 ecosystem.
->>>>>>> 8a3916c2
 0 vulnerabilities can be fixed.
 
 
@@ -2615,7 +2610,7 @@
 ---
 
 [TestCommand_Filter/Show_all_Packages_with_empty_config - 2]
-Scanned <rootdir>/testdata/locks-insecure/osv-scanner-with-unscannables.json file as a osv-scanner and found 2 packages
+Scanned <rootdir>/testdata/locks-insecure/osv-scanner-with-unscannables.json file and found 2 packages
 Filtered 1 local/unscannable package/s from the scan.
 
 ---
