# Copyright 2022 Google LLC
#
# Licensed under the Apache License, Version 2.0 (the "License");
# you may not use this file except in compliance with the License.
# You may obtain a copy of the License at
#
#      http://www.apache.org/licenses/LICENSE-2.0
#
# Unless required by applicable law or agreed to in writing, software
# distributed under the License is distributed on an "AS IS" BASIS,
# WITHOUT WARRANTIES OR CONDITIONS OF ANY KIND, either express or implied.
# See the License for the specific language governing permissions and
# limitations under the License.

<<<<<<< HEAD
FROM alpine:3.19@sha256:c5b1261d6d3e43071626931fc004f70149baeba2c8ec672bd4f27761f8e1ad6b
=======
FROM alpine:3.20@sha256:77726ef6b57ddf65bb551896826ec38bc3e53f75cdde31354fbffb4f25238ebd
>>>>>>> 46aee59b

RUN apk add --no-cache \
    ca-certificates \
    git \
    go

# Allow git to run on mounted directories
RUN git config --global --add safe.directory '*'

COPY osv-scanner ./

ENTRYPOINT ["/osv-scanner"]<|MERGE_RESOLUTION|>--- conflicted
+++ resolved
@@ -12,11 +12,7 @@
 # See the License for the specific language governing permissions and
 # limitations under the License.
 
-<<<<<<< HEAD
-FROM alpine:3.19@sha256:c5b1261d6d3e43071626931fc004f70149baeba2c8ec672bd4f27761f8e1ad6b
-=======
 FROM alpine:3.20@sha256:77726ef6b57ddf65bb551896826ec38bc3e53f75cdde31354fbffb4f25238ebd
->>>>>>> 46aee59b
 
 RUN apk add --no-cache \
     ca-certificates \
