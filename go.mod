--- conflicted
+++ resolved
@@ -51,11 +51,7 @@
 	github.com/xanzy/ssh-agent v0.3.3 // indirect
 	github.com/xrash/smetrics v0.0.0-20201216005158-039620a65673 // indirect
 	golang.org/x/crypto v0.3.0 // indirect
-<<<<<<< HEAD
-	golang.org/x/net v0.5.0 // indirect
-=======
 	golang.org/x/net v0.7.0 // indirect
->>>>>>> 8db0e4eb
 	golang.org/x/sys v0.5.0 // indirect
 	gopkg.in/warnings.v0 v0.1.2 // indirect
 )