package scanners

import (
	"context"
	"errors"
	"os"
	"path/filepath"
	"strings"

	"github.com/go-git/go-git/v5/plumbing/format/gitignore"
	"github.com/google/osv-scalibr/extractor"
	"github.com/google/osv-scalibr/extractor/filesystem"
	"github.com/google/osv-scanner/internal/customgitignore"
	"github.com/google/osv-scanner/internal/output"
	"github.com/google/osv-scanner/internal/scalibrextract"
	"github.com/google/osv-scanner/pkg/reporter"
)

// ScanDir walks through the given directory to try to find any relevant files
// These include:
//   - Any lockfiles with scanLockfile
//   - Any SBOM files with scanSBOMFile
//   - Any git repositories with scanGit
//
// TODO(V2 Models): pomExtractor is temporary until V2 Models
<<<<<<< HEAD
func ScanDir(r reporter.Reporter, dir string, skipGit bool, recursive bool, useGitIgnore bool, extractorsToUse []filesystem.Extractor) ([]*extractor.Inventory, error) {
=======
func ScanDir(r reporter.Reporter, dir string, recursive bool, useGitIgnore bool, extractorsToUse []filesystem.Extractor) ([]*extractor.Inventory, error) {
>>>>>>> a6d4ec81
	var ignoreMatcher *gitIgnoreMatcher
	if useGitIgnore {
		var err error
		ignoreMatcher, err = parseGitIgnores(dir, recursive)
		if err != nil {
			r.Errorf("Unable to parse git ignores: %v\n", err)
			useGitIgnore = false
		}
	}

	root := true

	var scannedInventories []*extractor.Inventory

	err := filepath.WalkDir(dir, func(path string, info os.DirEntry, err error) error {
		if err != nil {
			r.Infof("Failed to walk %s: %v\n", path, err)
			return err
		}

		path, err = filepath.Abs(path)
		if err != nil {
			r.Errorf("Failed to walk path %s\n", err)
			return err
		}

		if useGitIgnore {
			match, err := ignoreMatcher.match(path, info.IsDir())
			if err != nil {
				r.Infof("Failed to resolve gitignore for %s: %v\n", path, err)
				// Don't skip if we can't parse now - potentially noisy for directories with lots of items
			} else if match {
				if root { // Don't silently skip if the argument file was ignored.
					r.Errorf("%s was not scanned because it is excluded by a .gitignore file. Use --no-ignore to scan it.\n", path)
				}
				if info.IsDir() {
					return filepath.SkipDir
				}

				return nil
			}
		}

		// -------- Perform scanning --------
		inventories, err := scalibrextract.ExtractWithExtractors(context.Background(), path, extractorsToUse)
		if err != nil && !errors.Is(err, scalibrextract.ErrExtractorNotFound) {
			r.Errorf("Error during extraction: %s\n", err)
		}

		pkgCount := len(inventories)
		if pkgCount > 0 {
			// TODO(v2): Display the name of the extractor used here
			r.Infof(
				"Scanned %s file and found %d %s\n",
				path,
				pkgCount,
				output.Form(pkgCount, "package", "packages"),
			)
		}

		scannedInventories = append(scannedInventories, inventories...)

		// Optimisation to skip git repository .git dirs
		if info.IsDir() && info.Name() == ".git" {
			// Always skip git repository directories
			return filepath.SkipDir
		}

		if !root && !recursive && info.IsDir() {
			return filepath.SkipDir
		}
		root = false

		return nil
	})

	return scannedInventories, err
}

type gitIgnoreMatcher struct {
	matcher  gitignore.Matcher
	repoPath string
}

func parseGitIgnores(path string, recursive bool) (*gitIgnoreMatcher, error) {
	patterns, repoRootPath, err := customgitignore.ParseGitIgnores(path, recursive)
	if err != nil {
		return nil, err
	}

	matcher := gitignore.NewMatcher(patterns)

	return &gitIgnoreMatcher{matcher: matcher, repoPath: repoRootPath}, nil
}

// gitIgnoreMatcher.match will return true if the file/directory matches a gitignore entry
// i.e. true if it should be ignored
func (m *gitIgnoreMatcher) match(absPath string, isDir bool) (bool, error) {
	pathInGit, err := filepath.Rel(m.repoPath, absPath)
	if err != nil {
		return false, err
	}
	// must prepend "." to paths because of how gitignore.ReadPatterns interprets paths
	pathInGitSep := []string{"."}
	if pathInGit != "." { // don't make the path "./."
		pathInGitSep = append(pathInGitSep, strings.Split(pathInGit, string(filepath.Separator))...)
	}

	return m.matcher.Match(pathInGitSep, isDir), nil
}<|MERGE_RESOLUTION|>--- conflicted
+++ resolved
@@ -23,11 +23,7 @@
 //   - Any git repositories with scanGit
 //
 // TODO(V2 Models): pomExtractor is temporary until V2 Models
-<<<<<<< HEAD
-func ScanDir(r reporter.Reporter, dir string, skipGit bool, recursive bool, useGitIgnore bool, extractorsToUse []filesystem.Extractor) ([]*extractor.Inventory, error) {
-=======
 func ScanDir(r reporter.Reporter, dir string, recursive bool, useGitIgnore bool, extractorsToUse []filesystem.Extractor) ([]*extractor.Inventory, error) {
->>>>>>> a6d4ec81
 	var ignoreMatcher *gitIgnoreMatcher
 	if useGitIgnore {
 		var err error
