--- conflicted
+++ resolved
@@ -346,12 +346,10 @@
 		plugins[i] = ext.(plugin.Plugin)
 	}
 
-<<<<<<< HEAD
 	if actions.CallAnalysisStates["jar"] {
 		plugins = append(plugins, javareach.NewDefault())
 	}
 
-=======
 	for i, det := range detectors {
 		plugins[i+len(filesystemExtractors)] = det.(plugin.Plugin)
 	}
@@ -363,7 +361,6 @@
 	}
 	plugins = plugin.FilterByCapabilities(plugins, capabilities)
 
->>>>>>> 63455226
 	// --- Do Scalibr Scan ---
 	scanner := scalibr.New()
 	scalibrSR, err := scanner.ScanContainer(context.Background(), img, &scalibr.ScanConfig{
