package osvscanner

import (
	"bufio"
	"errors"
	"fmt"
	"os"
	"os/exec"
	"path/filepath"
	"strings"

	"github.com/google/osv-scanner/internal/output"
	"github.com/google/osv-scanner/internal/sbom"
	"github.com/google/osv-scanner/pkg/config"
	"github.com/google/osv-scanner/pkg/lockfile"
	"github.com/google/osv-scanner/pkg/models"
	"github.com/google/osv-scanner/pkg/osv"

	"github.com/go-git/go-billy/v5/osfs"
	"github.com/go-git/go-git/v5"
	"github.com/go-git/go-git/v5/plumbing/format/gitignore"
)

type ScannerActions struct {
	LockfilePaths        []string
	SBOMPaths            []string
	DirectoryPaths       []string
	GitCommits           []string
	Recursive            bool
	SkipGit              bool
	NoIgnore             bool
	DockerContainerNames []string
	ConfigOverridePath   string
	AllowEmpty           bool
}

// NoPackagesFoundErr for when no packages is found during a scan.
//
//nolint:errname,stylecheck // Would require version bump to change
var NoPackagesFoundErr = errors.New("no packages found in scan")

//nolint:errname,stylecheck // Would require version bump to change
var VulnerabilitiesFoundErr = errors.New("vulnerabilities found")

// scanDir walks through the given directory to try to find any relevant files
// These include:
//   - Any lockfiles with scanLockfile
//   - Any SBOM files with scanSBOMFile
//   - Any git repositories with scanGit
func scanDir(r *output.Reporter, query *osv.BatchedQuery, dir string, skipGit bool, recursive bool, useGitIgnore bool) error {
	var ignoreMatcher *gitIgnoreMatcher
	if useGitIgnore {
		var err error
		ignoreMatcher, err = parseGitIgnores(dir)
		if err != nil {
			r.PrintError(fmt.Sprintf("Unable to parse git ignores: %v", err))
			useGitIgnore = false
		}
	}

	root := true

	return filepath.WalkDir(dir, func(path string, info os.DirEntry, err error) error {
		if err != nil {
			r.PrintText(fmt.Sprintf("Failed to walk %s: %v\n", path, err))
			return err
		}

		path, err = filepath.Abs(path)
		if err != nil {
			r.PrintError(fmt.Sprintf("Failed to walk path %s\n", err))
			return err
		}

		if useGitIgnore {
			match, err := ignoreMatcher.match(path, info.IsDir())
			if err != nil {
				r.PrintText(fmt.Sprintf("Failed to resolve gitignore for %s: %v", path, err))
				// Don't skip if we can't parse now - potentially noisy for directories with lots of items
			} else if match {
				if info.IsDir() {
					return filepath.SkipDir
				}

				return nil
			}
		}

		if !skipGit && info.IsDir() && info.Name() == ".git" {
			err := scanGit(r, query, filepath.Dir(path)+"/")
			if err != nil {
				r.PrintText(fmt.Sprintf("scan failed for git repository, %s: %v\n", path, err))
				// Not fatal, so don't return and continue scanning other files
			}

			return filepath.SkipDir
		}

		if !info.IsDir() {
			if parser, _ := lockfile.FindParser(path, ""); parser != nil {
				err := scanLockfile(r, query, path, "")
				if err != nil {
					r.PrintError(fmt.Sprintf("Attempted to scan lockfile but failed: %s\n", path))
				}
			}
			// No need to check for error
			// If scan fails, it means it isn't a valid SBOM file,
			// so just move onto the next file
			_ = scanSBOMFile(r, query, path)
		}

		if !root && !recursive && info.IsDir() {
			return filepath.SkipDir
		}
		root = false

		return nil
	})
}

type gitIgnoreMatcher struct {
	matcher  gitignore.Matcher
	repoPath string
}

func parseGitIgnores(dir string) (*gitIgnoreMatcher, error) {
	// We need to parse .gitignore files from the root of the git repo to correctly identify ignored files
	// Defaults to current directory if dir is not in a repo or some other error
	// TODO: Won't parse ignores if dir is not in a git repo, and is not under the current directory (e.g ../path/to)
	fs := osfs.New(".")
	if repo, err := git.PlainOpenWithOptions(dir, &git.PlainOpenOptions{DetectDotGit: true}); err == nil {
		if tree, err := repo.Worktree(); err == nil {
			fs = tree.Filesystem
		}
	}

	patterns, err := gitignore.ReadPatterns(fs, []string{"."})
	if err != nil {
		return nil, err
	}
	matcher := gitignore.NewMatcher(patterns)
	path, err := filepath.Abs(fs.Root())
	if err != nil {
		return nil, err
	}

	return &gitIgnoreMatcher{matcher: matcher, repoPath: path}, nil
}

// gitIgnoreMatcher.match will return true if the file/directory matches a gitignore entry
// i.e. true if it should be ignored
func (m *gitIgnoreMatcher) match(absPath string, isDir bool) (bool, error) {
	pathInGit, err := filepath.Rel(m.repoPath, absPath)
	if err != nil {
		return false, err
	}
	// must prepend "." to paths because of how gitignore.ReadPatterns interprets paths
	pathInGitSep := append([]string{"."}, strings.Split(pathInGit, string(filepath.Separator))...)

	return m.matcher.Match(pathInGitSep, isDir), nil
}

// scanLockfile will load, identify, and parse the lockfile path passed in, and add the dependencies specified
// within to `query`
func scanLockfile(r *output.Reporter, query *osv.BatchedQuery, path string, parseAs string) error {
	var err error
	var parsedLockfile lockfile.Lockfile

	// special case for the APK parser because it has a very generic name while
	// living at a specific location, so it's not included in the map of parsers
	// used by lockfile.Parse to avoid false-positives when scanning projects
	if parseAs == "apk-installed" {
		parsedLockfile, err = lockfile.FromApkInstalled(path)
	} else {
		parsedLockfile, err = lockfile.Parse(path, parseAs)
	}

	if err != nil {
		return err
	}
	parsedAsComment := ""

	if parseAs != "" {
		parsedAsComment = fmt.Sprintf("as a %s ", parseAs)
	}

	r.PrintText(fmt.Sprintf("Scanned %s file %sand found %d packages\n", path, parsedAsComment, len(parsedLockfile.Packages)))

	for _, pkgDetail := range parsedLockfile.Packages {
		pkgDetailQuery := osv.MakePkgRequest(pkgDetail)
		pkgDetailQuery.Source = models.SourceInfo{
			Path: path,
			Type: "lockfile",
		}
		query.Queries = append(query.Queries, pkgDetailQuery)
	}

	return nil
}

// scanSBOMFile will load, identify, and parse the SBOM path passed in, and add the dependencies specified
// within to `query`
func scanSBOMFile(r *output.Reporter, query *osv.BatchedQuery, path string) error {
	file, err := os.Open(path)
	if err != nil {
		return err
	}
	defer file.Close()

	for _, provider := range sbom.Providers {
		if provider.Name() == "SPDX" &&
			!strings.Contains(strings.ToLower(filepath.Base(path)), ".spdx") {
			// All spdx files should have the .spdx in the filename, even if
			// it's not the extension:  https://spdx.github.io/spdx-spec/v2.3/conformance/
			// Skip if this isn't the case to avoid panics
			continue
		}
		count := 0
		err := provider.GetPackages(file, func(id sbom.Identifier) error {
			purlQuery := osv.MakePURLRequest(id.PURL)
			purlQuery.Source = models.SourceInfo{
				Path: path,
				Type: "sbom",
			}
			query.Queries = append(query.Queries, purlQuery)
			count++

			return nil
		})
		if err == nil {
			// Found the right format.
			r.PrintText(fmt.Sprintf("Scanned %s SBOM and found %d packages\n", provider.Name(), count))
			return nil
		}

		if errors.Is(err, sbom.ErrInvalidFormat) {
			continue
		}

		return err
	}

	return nil
}

func getCommitSHA(repoDir string) (string, error) {
<<<<<<< HEAD
	cmd := exec.Command("git", "-C", repoDir, "rev-parse", "HEAD")
	var out bytes.Buffer
	cmd.Stdout = &out

	err := cmd.Run()
=======
	repo, err := git.PlainOpen(repoDir)
>>>>>>> a2257632
	if err != nil {
		return "", err
	}
	head, err := repo.Head()
	if err != nil {
		return "", err
	}

	return head.Hash().String(), nil
}

// Scan git repository. Expects repoDir to end with /
func scanGit(r *output.Reporter, query *osv.BatchedQuery, repoDir string) error {
	commit, err := getCommitSHA(repoDir)
	if err != nil {
		return err
	}
	r.PrintText(fmt.Sprintf("Scanning %s at commit %s\n", repoDir, commit))

	return scanGitCommit(query, commit, repoDir)
}

func scanGitCommit(query *osv.BatchedQuery, commit string, source string) error {
	gitQuery := osv.MakeCommitRequest(commit)
	gitQuery.Source = models.SourceInfo{
		Path: source,
		Type: "git",
	}
	query.Queries = append(query.Queries, gitQuery)

	return nil
}

func scanDebianDocker(r *output.Reporter, query *osv.BatchedQuery, dockerImageName string) error {
	cmd := exec.Command("docker", "run", "--rm", "--entrypoint", "/usr/bin/dpkg-query", dockerImageName, "-f", "${Package}###${Version}\\n", "-W")
	stdout, err := cmd.StdoutPipe()
	if err != nil {
		r.PrintError(fmt.Sprintf("Failed to get stdout: %s\n", err))
		return err
	}
	err = cmd.Start()
	if err != nil {
		r.PrintError(fmt.Sprintf("Failed to start docker image: %s\n", err))
		return err
	}
	// TODO: Do error checking here
	//nolint:errcheck
	defer cmd.Wait()
	scanner := bufio.NewScanner(stdout)
	packages := 0
	for scanner.Scan() {
		text := scanner.Text()
		text = strings.TrimSpace(text)
		if len(text) == 0 {
			continue
		}
		splitText := strings.Split(text, "###")
		if len(splitText) != 2 {
			r.PrintError(fmt.Sprintf("Unexpected output from Debian container: \n\n%s\n", text))
			return fmt.Errorf("unexpected output from Debian container: \n\n%s", text)
		}
		pkgDetailsQuery := osv.MakePkgRequest(lockfile.PackageDetails{
			Name:    splitText[0],
			Version: splitText[1],
			// TODO(rexpan): Get and specify exact debian release version
			Ecosystem: "Debian",
		})
		pkgDetailsQuery.Source = models.SourceInfo{
			Path: dockerImageName,
			Type: "docker",
		}
		query.Queries = append(query.Queries, pkgDetailsQuery)
		packages += 1
	}
	r.PrintText(fmt.Sprintf("Scanned docker image with %d packages\n", packages))

	return nil
}

// Filters response according to config, returns number of responses removed
func filterResponse(r *output.Reporter, query osv.BatchedQuery, resp *osv.BatchedResponse, configManager *config.ConfigManager) int {
	hiddenVulns := map[string]config.IgnoreEntry{}

	for i, result := range resp.Results {
		var filteredVulns []osv.MinimalVulnerability
		configToUse := configManager.Get(r, query.Queries[i].Source.Path)
		for _, vuln := range result.Vulns {
			ignore, ignoreLine := configToUse.ShouldIgnore(vuln.ID)
			if ignore {
				hiddenVulns[vuln.ID] = ignoreLine
			} else {
				filteredVulns = append(filteredVulns, vuln)
			}
		}
		resp.Results[i].Vulns = filteredVulns
	}

	for id, ignoreLine := range hiddenVulns {
		r.PrintText(fmt.Sprintf("%s has been filtered out because: %s\n", id, ignoreLine.Reason))
	}

	return len(hiddenVulns)
}

func parseLockfilePath(lockfileElem string) (string, string) {
	if !strings.Contains(lockfileElem, ":") {
		lockfileElem = ":" + lockfileElem
	}

	splits := strings.SplitN(lockfileElem, ":", 2)

	return splits[0], splits[1]
}

// Perform osv scanner action, with optional reporter to output information
func DoScan(actions ScannerActions, r *output.Reporter) (models.VulnerabilityResults, error) {
	if r == nil {
		r = output.NewVoidReporter()
	}

	configManager := config.ConfigManager{
		DefaultConfig: config.Config{},
		ConfigMap:     make(map[string]config.Config),
	}

	var query osv.BatchedQuery

	if actions.ConfigOverridePath != "" {
		err := configManager.UseOverride(actions.ConfigOverridePath)
		if err != nil {
			r.PrintError(fmt.Sprintf("Failed to read config file: %s\n", err))
			return models.VulnerabilityResults{}, err
		}
	}

	for _, container := range actions.DockerContainerNames {
		// TODO: Automatically figure out what docker base image
		// and scan appropriately.
		_ = scanDebianDocker(r, &query, container)
	}

	for _, lockfileElem := range actions.LockfilePaths {
		parseAs, lockfilePath := parseLockfilePath(lockfileElem)
		lockfilePath, err := filepath.Abs(lockfilePath)
		if err != nil {
			r.PrintError(fmt.Sprintf("Failed to resolved path with error %s\n", err))
			return models.VulnerabilityResults{}, err
		}
		err = scanLockfile(r, &query, lockfilePath, parseAs)
		if err != nil {
			return models.VulnerabilityResults{}, err
		}
	}

	for _, sbomElem := range actions.SBOMPaths {
		sbomElem, err := filepath.Abs(sbomElem)
		if err != nil {
			return models.VulnerabilityResults{}, fmt.Errorf("failed to resolved path with error %w", err)
		}
		err = scanSBOMFile(r, &query, sbomElem)
		if err != nil {
			return models.VulnerabilityResults{}, err
		}
	}

	for _, commit := range actions.GitCommits {
		err := scanGitCommit(&query, commit, "HASH")
		if err != nil {
			return models.VulnerabilityResults{}, err
		}
	}

	for _, dir := range actions.DirectoryPaths {
		r.PrintText(fmt.Sprintf("Scanning dir %s\n", dir))
		err := scanDir(r, &query, dir, actions.SkipGit, actions.Recursive, !actions.NoIgnore)
		if err != nil {
			return models.VulnerabilityResults{}, err
		}
	}

	if len(query.Queries) == 0 {
		if actions.AllowEmpty {
			return models.VulnerabilityResults{}, nil
		}

		return models.VulnerabilityResults{}, NoPackagesFoundErr
	}

	resp, err := osv.MakeRequest(query)
	if err != nil {
		return models.VulnerabilityResults{}, fmt.Errorf("scan failed %w", err)
	}

	filtered := filterResponse(r, query, resp, &configManager)
	if filtered > 0 {
		r.PrintText(fmt.Sprintf("Filtered %d vulnerabilities from output\n", filtered))
	}

	hydratedResp, err := osv.Hydrate(resp)
	if err != nil {
		return models.VulnerabilityResults{}, fmt.Errorf("failed to hydrate OSV response: %w", err)
	}

	vulnerabilityResults := groupResponseBySource(r, query, hydratedResp)
	// if vulnerability exists it should return error
	if len(vulnerabilityResults.Results) > 0 {
		return vulnerabilityResults, VulnerabilitiesFoundErr
	}

	return vulnerabilityResults, nil
}<|MERGE_RESOLUTION|>--- conflicted
+++ resolved
@@ -244,15 +244,7 @@
 }
 
 func getCommitSHA(repoDir string) (string, error) {
-<<<<<<< HEAD
-	cmd := exec.Command("git", "-C", repoDir, "rev-parse", "HEAD")
-	var out bytes.Buffer
-	cmd.Stdout = &out
-
-	err := cmd.Run()
-=======
 	repo, err := git.PlainOpen(repoDir)
->>>>>>> a2257632
 	if err != nil {
 		return "", err
 	}
