--- conflicted
+++ resolved
@@ -1,29 +1,12 @@
 package osvscanner
 
 import (
-	"bufio"
 	"context"
-	"encoding/json"
 	"errors"
 	"fmt"
-	"net/http"
-	"os"
-	"os/exec"
-	"slices"
-	"strings"
 	"time"
 
-	"github.com/google/osv-scalibr/artifact/image/layerscanning/image"
 	"github.com/google/osv-scalibr/extractor"
-<<<<<<< HEAD
-	"github.com/google/osv-scalibr/extractor/filesystem"
-	"github.com/google/osv-scalibr/extractor/filesystem/language/golang/gobinary"
-	"github.com/google/osv-scalibr/extractor/filesystem/os/apk"
-	"github.com/google/osv-scalibr/extractor/filesystem/os/dpkg"
-	"github.com/google/osv-scalibr/extractor/filesystem/os/osrelease"
-	"github.com/google/osv-scalibr/log"
-=======
->>>>>>> a6d4ec81
 	"github.com/google/osv-scanner/internal/clients/clientimpl/licensematcher"
 	"github.com/google/osv-scanner/internal/clients/clientimpl/localmatcher"
 	"github.com/google/osv-scanner/internal/clients/clientimpl/osvmatcher"
@@ -36,20 +19,10 @@
 	"github.com/google/osv-scanner/internal/output"
 	"github.com/google/osv-scanner/internal/resolution/client"
 	"github.com/google/osv-scanner/internal/resolution/datasource"
-<<<<<<< HEAD
-	"github.com/google/osv-scanner/internal/scalibrextract/language/javascript/nodemodules"
-=======
->>>>>>> a6d4ec81
 	"github.com/google/osv-scanner/internal/version"
 	"github.com/google/osv-scanner/pkg/models"
 	"github.com/google/osv-scanner/pkg/reporter"
-	"github.com/opencontainers/go-digest"
 	"github.com/ossf/osv-schema/bindings/go/osvschema"
-<<<<<<< HEAD
-
-	scalibr "github.com/google/osv-scalibr"
-=======
->>>>>>> a6d4ec81
 )
 
 type ScannerActions struct {
@@ -86,18 +59,6 @@
 }
 
 type ExternalAccessors struct {
-<<<<<<< HEAD
-	VulnMatcher            clientinterfaces.VulnerabilityMatcher
-	LicenseMatcher         clientinterfaces.LicenseMatcher
-	MavenRegistryAPIClient *datasource.MavenRegistryAPIClient
-	OSVDevClient           *osvdev.OSVClient
-	DependencyClients      map[osvschema.Ecosystem]client.DependencyClient
-}
-
-// ErrNoPackagesFound for when no packages are found during a scan.
-var ErrNoPackagesFound = errors.New("no packages found in scan")
-
-=======
 	// Matchers
 	VulnMatcher    clientinterfaces.VulnerabilityMatcher
 	LicenseMatcher clientinterfaces.LicenseMatcher
@@ -116,7 +77,6 @@
 // ErrNoPackagesFound for when no packages are found during a scan.
 var ErrNoPackagesFound = errors.New("no packages found in scan")
 
->>>>>>> a6d4ec81
 // ErrVulnerabilitiesFound includes both vulnerabilities being found or license violations being found,
 // however, will not be raised if only uncalled vulnerabilities are found.
 var ErrVulnerabilitiesFound = errors.New("vulnerabilities found")
@@ -124,16 +84,6 @@
 // ErrAPIFailed describes errors related to querying API endpoints.
 var ErrAPIFailed = errors.New("API query failed")
 
-<<<<<<< HEAD
-func InitializeExternalAccessors(r reporter.Reporter, actions ScannerActions) (ExternalAccessors, error) {
-	externalAccessors := ExternalAccessors{
-		DependencyClients: map[osvschema.Ecosystem]client.DependencyClient{},
-	}
-
-	// --- Vulnerability Matcher ---
-	var err error
-	if actions.CompareOffline {
-=======
 func initializeExternalAccessors(r reporter.Reporter, actions ScannerActions) (ExternalAccessors, error) {
 	externalAccessors := ExternalAccessors{
 		DependencyClients: map[osvschema.Ecosystem]client.DependencyClient{},
@@ -144,7 +94,6 @@
 	// ------------
 	if actions.CompareOffline {
 		// --- Vulnerability Matcher ---
->>>>>>> a6d4ec81
 		externalAccessors.VulnMatcher, err = localmatcher.NewLocalMatcher(r, actions.LocalDBPath, "osv-scanner_scan/"+version.OSVVersion, actions.DownloadDatabases)
 		if err != nil {
 			return ExternalAccessors{}, err
@@ -153,32 +102,15 @@
 		return externalAccessors, nil
 	}
 
-<<<<<<< HEAD
-	// Not offline, so create accessors that require network access
-=======
 	// Online Mode
 	// -----------
 	// --- Vulnerability Matcher ---
->>>>>>> a6d4ec81
 	externalAccessors.VulnMatcher = &osvmatcher.OSVMatcher{
 		Client:              *osvdev.DefaultClient(),
 		InitialQueryTimeout: 5 * time.Minute,
 	}
 
 	// --- License Matcher ---
-<<<<<<< HEAD
-	depsdevapiclient, err := datasource.NewDepsDevAPIClient(depsdev.DepsdevAPI, "osv-scanner_scan/"+version.OSVVersion)
-	if err != nil {
-		return ExternalAccessors{}, err
-	}
-
-	if len(actions.ScanLicensesAllowlist) > 0 || actions.ScanLicensesSummary {
-		externalAccessors.LicenseMatcher = &licensematcher.DepsDevLicenseMatcher{
-			Client: depsdevapiclient,
-		}
-	}
-
-=======
 	if len(actions.ScanLicensesAllowlist) > 0 || actions.ScanLicensesSummary {
 		depsDevAPIClient, err := datasource.NewDepsDevAPIClient(depsdev.DepsdevAPI, "osv-scanner_scan/"+version.OSVVersion)
 		if err != nil {
@@ -195,15 +127,11 @@
 	externalAccessors.OSVDevClient = osvdev.DefaultClient()
 
 	// --- No Transitive Scanning ---
->>>>>>> a6d4ec81
 	if actions.TransitiveScanningActions.Disabled {
 		return externalAccessors, nil
 	}
 
-<<<<<<< HEAD
-=======
 	// --- Transitive Scanning Clients ---
->>>>>>> a6d4ec81
 	externalAccessors.MavenRegistryAPIClient, err = datasource.NewMavenRegistryAPIClient(datasource.MavenRegistry{
 		URL:             actions.TransitiveScanningActions.MavenRegistry,
 		ReleasesEnabled: true,
@@ -214,24 +142,36 @@
 	}
 
 	if !actions.TransitiveScanningActions.NativeDataSource {
-<<<<<<< HEAD
-		depsDevAPIClient, _ := client.NewDepsDevClient(depsdev.DepsdevAPI, "osv-scanner_scan/"+version.OSVVersion)
-		externalAccessors.DependencyClients[osvschema.EcosystemMaven] = depsDevAPIClient
+		externalAccessors.DependencyClients[osvschema.EcosystemMaven], err = client.NewDepsDevClient(depsdev.DepsdevAPI, "osv-scanner_scan/"+version.OSVVersion)
 	} else {
 		externalAccessors.DependencyClients[osvschema.EcosystemMaven], err = client.NewMavenRegistryClient(actions.TransitiveScanningActions.MavenRegistry)
-		if err != nil {
-			return ExternalAccessors{}, err
-		}
-	}
-
-	externalAccessors.OSVDevClient = osvdev.DefaultClient()
+	}
+
+	if err != nil {
+		return ExternalAccessors{}, err
+	}
 
 	return externalAccessors, nil
 }
 
-func DoContainerScan(actions ScannerActions, r reporter.Reporter) (models.VulnerabilityResults, error) {
+// Perform osv scanner action, with optional reporter to output information
+func DoScan(actions ScannerActions, r reporter.Reporter) (models.VulnerabilityResults, error) {
 	if r == nil {
 		r = &reporter.VoidReporter{}
+	}
+
+	// --- Sanity check flags ----
+	// TODO(v2): Move the logic of the offline flag changing other flags into here from the main.go/scan.go
+	if actions.CompareOffline {
+		actions.SkipGit = true
+
+		if len(actions.ScanLicensesAllowlist) > 0 || actions.ScanLicensesSummary {
+			return models.VulnerabilityResults{}, errors.New("cannot retrieve licenses locally")
+		}
+	}
+
+	if !actions.CompareOffline && actions.DownloadDatabases {
+		return models.VulnerabilityResults{}, errors.New("databases can only be downloaded when running in offline mode")
 	}
 
 	scanResult := results.ScanResults{
@@ -241,192 +181,35 @@
 		},
 	}
 
+	// --- Setup Config ---
+	if actions.ConfigOverridePath != "" {
+		err := scanResult.ConfigManager.UseOverride(r, actions.ConfigOverridePath)
+		if err != nil {
+			r.Errorf("Failed to read config file: %s\n", err)
+			return models.VulnerabilityResults{}, err
+		}
+	}
+
 	// --- Setup Accessors/Clients ---
-	accessors, err := InitializeExternalAccessors(r, actions)
-	if err != nil {
-		return models.VulnerabilityResults{}, fmt.Errorf("failed to initialize accessors: %v", err)
-	}
-
-	scanner := scalibr.New()
-
-	var img *image.Image
-	if actions.ScanOCIImage != "" {
-		img, err = image.FromTarball(actions.ScanOCIImage, image.DefaultConfig())
-		r.Infof("Scanning image %q\n", actions.ScanOCIImage)
-	} else if actions.DockerImageName != "" {
-		path, exportErr := exportDockerImage(r, actions.DockerImageName)
-		if exportErr != nil {
-			return models.VulnerabilityResults{}, exportErr
-		}
-		defer os.Remove(path)
-		img, err = image.FromTarball(path, image.DefaultConfig())
-		r.Infof("Scanning image %q\n", actions.DockerImageName)
-	}
+	accessors, err := initializeExternalAccessors(r, actions)
+	if err != nil {
+		return models.VulnerabilityResults{}, fmt.Errorf("failed to initialize accessors: %w", err)
+	}
+
+	// ----- Perform Scanning -----
+	packages, err := scan(r, accessors, actions)
 	if err != nil {
 		return models.VulnerabilityResults{}, err
 	}
-	defer img.CleanUp()
-
-	// Ignore error, as if this would error we would have failed the initial scan
-	chainLayers, _ := img.ChainLayers()
-	m, err := osrelease.GetOSRelease(chainLayers[len(chainLayers)-1].FS())
-	OS := "Unknown"
-	if err == nil {
-		OS = m["OSID"]
-	}
-
-	scalibrSR, err := scanner.ScanContainer(context.Background(), img, &scalibr.ScanConfig{
-		FilesystemExtractors: []filesystem.Extractor{
-			nodemodules.Extractor{},
-			apk.New(apk.DefaultConfig()),
-			gobinary.New(gobinary.DefaultConfig()),
-			// TODO: Add tests for debian containers
-			dpkg.New(dpkg.DefaultConfig()),
-		},
-	})
-
-	if err != nil {
-		return models.VulnerabilityResults{}, fmt.Errorf("failed to scan container image: %w", err)
-	}
-
-	if len(scalibrSR.Inventories) == 0 {
-		return models.VulnerabilityResults{}, ErrNoPackagesFound
-	}
-
-	scanResult.PackageScanResults = make([]imodels.PackageScanResult, len(scalibrSR.Inventories))
-	for i, inv := range scalibrSR.Inventories {
-		scanResult.PackageScanResults[i].PackageInfo = imodels.FromInventory(inv)
-		scanResult.PackageScanResults[i].LayerDetails = inv.LayerDetails
-	}
-
-	// --- Fill Image Metadata ---
-	{
-
-		layerMetadata := []models.LayerMetadata{}
-		for i, cl := range chainLayers {
-			layerMetadata = append(layerMetadata, models.LayerMetadata{
-				Index:   i,
-				DiffID:  cl.Layer().DiffID(),
-				Command: cl.Layer().Command(),
-				IsEmpty: cl.Layer().IsEmpty(),
-			})
-
-		}
-
-		scanResult.ImageMetadata = &models.ImageMetadata{
-			BaseImages: [][]models.BaseImageDetails{
-				// The base image at index 0 is a placeholder representing your image, so always empty
-				// This is the case even if your image is a base image, in that case no layers point to index 0
-				{},
-			},
-			OS:            OS,
-			LayerMetadata: layerMetadata,
-		}
-
-		var runningDigest digest.Digest
-		chainIDs := []digest.Digest{}
-
-		for _, cl := range chainLayers {
-			var diffDigest digest.Digest
-			if cl.Layer().DiffID() == "" {
-				chainIDs = append(chainIDs, "")
-				continue
-			}
-
-			diffDigest = digest.NewDigestFromEncoded(digest.SHA256, cl.Layer().DiffID())
-
-			if runningDigest == "" {
-				runningDigest = diffDigest
-			} else {
-				runningDigest = digest.FromBytes([]byte(runningDigest + " " + diffDigest))
-			}
-
-			chainIDs = append(chainIDs, runningDigest)
-		}
-
-		currentBaseImageIndex := 0
-		client := http.DefaultClient
-		for i, cid := range slices.Backward(chainIDs) {
-			if cid == "" {
-				scanResult.ImageMetadata.LayerMetadata[i].BaseImageIndex = currentBaseImageIndex
-				continue
-			}
-
-			resp, err := client.Get("https://api.deps.dev/v3alpha/querycontainerimages/" + cid.String())
-			if err != nil {
-				log.Errorf("API DEPS DEV ERROR: %s", err)
-				continue
-			}
-
-			if resp.StatusCode == http.StatusNotFound {
-				scanResult.ImageMetadata.LayerMetadata[i].BaseImageIndex = currentBaseImageIndex
-				continue
-			}
-
-			if resp.StatusCode != http.StatusOK {
-				log.Errorf("API DEPS DEV ERROR: %s", resp.Status)
-				continue
-			}
-
-			d := json.NewDecoder(resp.Body)
-
-			type baseImageEntry struct {
-				Repository string `json:"repository"`
-			}
-			type baseImageResults struct {
-				Results []baseImageEntry `json:"results"`
-			}
-
-			var results baseImageResults
-			err = d.Decode(&results)
-			if err != nil {
-				log.Errorf("API DEPS DEV ERROR: %s", err)
-				continue
-			}
-
-			// Found some base images!
-			baseImagePossibilities := []models.BaseImageDetails{}
-			for _, r := range results.Results {
-				baseImagePossibilities = append(baseImagePossibilities, models.BaseImageDetails{
-					Name: r.Repository,
-				})
-			}
-
-			slices.SortFunc(baseImagePossibilities, func(a, b models.BaseImageDetails) int {
-				return len(a.Name) - len(b.Name)
-			})
-
-			scanResult.ImageMetadata.BaseImages = append(scanResult.ImageMetadata.BaseImages, baseImagePossibilities)
-			currentBaseImageIndex += 1
-			// scanResult.ImageMetadata.LayerMetadata[i].BaseImageIndex = currentBaseImageIndex
-
-			// Backfill with heuristic
-
-			possibleFinalBaseImageCommands := []string{
-				"/bin/sh -c #(nop)  CMD",
-				"CMD",
-				"/bin/sh -c #(nop)  ENTRYPOINT",
-				"ENTRYPOINT",
-			}
-		BackfillLoop:
-			for i2 := i; i2 < len(scanResult.ImageMetadata.LayerMetadata); i2++ {
-				if !scanResult.ImageMetadata.LayerMetadata[i2].IsEmpty {
-					break
-				}
-				buildCommand := scanResult.ImageMetadata.LayerMetadata[i2].Command
-				scanResult.ImageMetadata.LayerMetadata[i2].BaseImageIndex = currentBaseImageIndex
-				for _, prefix := range possibleFinalBaseImageCommands {
-					if strings.HasPrefix(buildCommand, prefix) {
-						break BackfillLoop
-					}
-				}
-			}
-
-		}
-	}
+
+	scanResult.PackageScanResults = packages
 
 	// ----- Filtering -----
 	filterUnscannablePackages(r, &scanResult)
+	filterIgnoredPackages(r, &scanResult)
+
+	// ----- Custom Overrides -----
+	overrideGoVersion(r, &scanResult)
 
 	// --- Make Vulnerability Requests ---
 	if accessors.VulnMatcher != nil {
@@ -488,216 +271,6 @@
 	return results, nil
 }
 
-func exportDockerImage(r reporter.Reporter, dockerImageName string) (string, error) {
-	// Skip saving if the file is already a tar archive.
-	if strings.Contains(dockerImageName, ".tar") {
-		if _, err := os.Stat(dockerImageName); err == nil {
-			return dockerImageName, nil
-		}
-	}
-
-	tempImageFile, err := os.CreateTemp("", "docker-image-*.tar")
-	if err != nil {
-		r.Errorf("Failed to create temporary file: %s\n", err)
-		return "", err
-	}
-
-	err = tempImageFile.Close()
-	if err != nil {
-		return "", err
-	}
-
-	// Check if image exists locally, if not, pull from the cloud.
-	r.Infof("Checking if docker image (%q) exists locally...\n", dockerImageName)
-	cmd := exec.Command("docker", "images", "-q", dockerImageName)
-	output, err := cmd.Output()
-	if err != nil || string(output) == "" {
-		r.Infof("Image not found locally, pulling docker image (%q)...\n", dockerImageName)
-		err = runCommandLogError(r, "docker", "pull", "-q", dockerImageName)
-		if err != nil {
-			return "", fmt.Errorf("failed to pull container image: %w", err)
-		}
-	}
-
-	r.Infof("Saving docker image (%q) to temporary file...\n", dockerImageName)
-	err = runCommandLogError(r, "docker", "save", "-o", tempImageFile.Name(), dockerImageName)
-	if err != nil {
-		return "", err
-	}
-
-	return tempImageFile.Name(), nil
-}
-
-func runCommandLogError(r reporter.Reporter, name string, args ...string) error {
-	cmd := exec.Command(name, args...)
-
-	// Get stderr for debugging when docker fails
-	stderr, err := cmd.StderrPipe()
-	if err != nil {
-		r.Errorf("Failed to get stderr: %s\n", err)
-		return err
-	}
-
-	err = cmd.Start()
-	if err != nil {
-		r.Errorf("Failed to run docker command (%q): %s\n", cmd.String(), err)
-		return err
-	}
-	// This has to be captured before cmd.Wait() is called, as cmd.Wait() closes the stderr pipe.
-	var stderrLines []string
-	scanner := bufio.NewScanner(stderr)
-	for scanner.Scan() {
-		stderrLines = append(stderrLines, scanner.Text())
-	}
-
-	err = cmd.Wait()
-	if err != nil {
-		r.Errorf("Docker command exited with code (%q): %d\nSTDERR:\n", cmd.String(), cmd.ProcessState.ExitCode())
-		for _, line := range stderrLines {
-			r.Errorf("> %s\n", line)
-		}
-
-		return errors.New("failed to run docker command")
-	}
-
-	return nil
-=======
-		externalAccessors.DependencyClients[osvschema.EcosystemMaven], err = client.NewDepsDevClient(depsdev.DepsdevAPI, "osv-scanner_scan/"+version.OSVVersion)
-	} else {
-		externalAccessors.DependencyClients[osvschema.EcosystemMaven], err = client.NewMavenRegistryClient(actions.TransitiveScanningActions.MavenRegistry)
-	}
-
-	if err != nil {
-		return ExternalAccessors{}, err
-	}
-
-	return externalAccessors, nil
->>>>>>> a6d4ec81
-}
-
-// Perform osv scanner action, with optional reporter to output information
-func DoScan(actions ScannerActions, r reporter.Reporter) (models.VulnerabilityResults, error) {
-	if r == nil {
-		r = &reporter.VoidReporter{}
-	}
-
-	// --- Sanity check flags ----
-	// TODO(v2): Move the logic of the offline flag changing other flags into here from the main.go/scan.go
-	if actions.CompareOffline {
-		actions.SkipGit = true
-
-		if len(actions.ScanLicensesAllowlist) > 0 || actions.ScanLicensesSummary {
-			return models.VulnerabilityResults{}, errors.New("cannot retrieve licenses locally")
-		}
-	}
-
-	if !actions.CompareOffline && actions.DownloadDatabases {
-		return models.VulnerabilityResults{}, errors.New("databases can only be downloaded when running in offline mode")
-	}
-
-	scanResult := results.ScanResults{
-		ConfigManager: config.Manager{
-			DefaultConfig: config.Config{},
-			ConfigMap:     make(map[string]config.Config),
-		},
-	}
-
-	// --- Setup Config ---
-	if actions.ConfigOverridePath != "" {
-		err := scanResult.ConfigManager.UseOverride(r, actions.ConfigOverridePath)
-		if err != nil {
-			r.Errorf("Failed to read config file: %s\n", err)
-			return models.VulnerabilityResults{}, err
-		}
-	}
-
-	// --- Setup Accessors/Clients ---
-<<<<<<< HEAD
-	accessors, err := InitializeExternalAccessors(r, actions)
-	if err != nil {
-		return models.VulnerabilityResults{}, fmt.Errorf("failed to initialize accessors: %v", err)
-=======
-	accessors, err := initializeExternalAccessors(r, actions)
-	if err != nil {
-		return models.VulnerabilityResults{}, fmt.Errorf("failed to initialize accessors: %w", err)
->>>>>>> a6d4ec81
-	}
-
-	// ----- Perform Scanning -----
-	packages, err := scan(r, accessors, actions)
-	if err != nil {
-		return models.VulnerabilityResults{}, err
-	}
-
-	scanResult.PackageScanResults = packages
-
-	// ----- Filtering -----
-	filterUnscannablePackages(r, &scanResult)
-	filterIgnoredPackages(r, &scanResult)
-
-	// ----- Custom Overrides -----
-	overrideGoVersion(r, &scanResult)
-
-	// --- Make Vulnerability Requests ---
-	if accessors.VulnMatcher != nil {
-		err = makeVulnRequestWithMatcher(r, scanResult.PackageScanResults, accessors.VulnMatcher)
-		if err != nil {
-			return models.VulnerabilityResults{}, err
-		}
-	}
-
-	// --- Make License Requests ---
-	if accessors.LicenseMatcher != nil {
-		err = accessors.LicenseMatcher.MatchLicenses(context.Background(), scanResult.PackageScanResults)
-		if err != nil {
-			return models.VulnerabilityResults{}, err
-		}
-	}
-
-	results := buildVulnerabilityResults(r, actions, &scanResult)
-
-	filtered := filterResults(r, &results, &scanResult.ConfigManager, actions.ShowAllPackages)
-	if filtered > 0 {
-		r.Infof(
-			"Filtered %d %s from output\n",
-			filtered,
-			output.Form(filtered, "vulnerability", "vulnerabilities"),
-		)
-	}
-
-	if len(results.Results) > 0 {
-		// Determine the correct error to return.
-
-		// TODO(v2): in the next breaking release of osv-scanner, consider
-		// returning a ScanError instead of an error.
-		var vuln bool
-		onlyUncalledVuln := true
-		var licenseViolation bool
-		for _, vf := range results.Flatten() {
-			if vf.Vulnerability.ID != "" {
-				vuln = true
-				if vf.GroupInfo.IsCalled() {
-					onlyUncalledVuln = false
-				}
-			}
-			if len(vf.LicenseViolations) > 0 {
-				licenseViolation = true
-			}
-		}
-		onlyUncalledVuln = onlyUncalledVuln && vuln
-		licenseViolation = licenseViolation && len(actions.ScanLicensesAllowlist) > 0
-
-		if (!vuln || onlyUncalledVuln) && !licenseViolation {
-			// There is no error.
-			return results, nil
-		}
-
-		return results, ErrVulnerabilitiesFound
-	}
-
-	return results, nil
-}
-
 // TODO(V2): Add context
 func makeVulnRequestWithMatcher(
 	r reporter.Reporter,
