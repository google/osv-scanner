--- conflicted
+++ resolved
@@ -177,10 +177,6 @@
 	if err != nil {
 		return err
 	}
-<<<<<<< HEAD
-
-	r.PrintText(fmt.Sprintf("Scanned %s file and found %d packages\n", path, len(parsedLockfile.Packages)))
-=======
 	parsedAsComment := ""
 
 	if parseAs != "" {
@@ -188,7 +184,6 @@
 	}
 
 	r.PrintText(fmt.Sprintf("Scanned %s file %sand found %d packages\n", path, parsedAsComment, len(parsedLockfile.Packages)))
->>>>>>> a2257632
 
 	for _, pkgDetail := range parsedLockfile.Packages {
 		pkgDetailQuery := osv.MakePkgRequest(pkgDetail)
