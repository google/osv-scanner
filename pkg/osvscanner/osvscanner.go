package osvscanner

import (
	"bufio"
	"context"
	"encoding/json"
	"errors"
	"fmt"
	"net/http"
	"os"
	"os/exec"
<<<<<<< HEAD
=======
	"slices"
>>>>>>> d37eb736
	"strings"
	"time"

	"github.com/google/osv-scalibr/artifact/image/layerscanning/image"
	"github.com/google/osv-scalibr/extractor"
	"github.com/google/osv-scalibr/extractor/filesystem"
	"github.com/google/osv-scalibr/extractor/filesystem/language/golang/gobinary"
	"github.com/google/osv-scalibr/extractor/filesystem/os/apk"
	"github.com/google/osv-scalibr/extractor/filesystem/os/dpkg"
	"github.com/google/osv-scalibr/extractor/filesystem/os/osrelease"
	"github.com/google/osv-scalibr/log"
	"github.com/google/osv-scanner/internal/clients/clientimpl/localmatcher"
	"github.com/google/osv-scanner/internal/clients/clientimpl/osvmatcher"
	"github.com/google/osv-scanner/internal/clients/clientinterfaces"
	"github.com/google/osv-scanner/internal/config"
	"github.com/google/osv-scanner/internal/depsdev"
	"github.com/google/osv-scanner/internal/imodels"
	"github.com/google/osv-scanner/internal/imodels/results"
	"github.com/google/osv-scanner/internal/osvdev"
	"github.com/google/osv-scanner/internal/output"
	"github.com/google/osv-scanner/internal/scalibrextract/language/javascript/nodemodules"
	"github.com/google/osv-scanner/pkg/models"
	"github.com/google/osv-scanner/pkg/reporter"
	"github.com/opencontainers/go-digest"
	"github.com/ossf/osv-schema/bindings/go/osvschema"

	scalibr "github.com/google/osv-scalibr"

	depsdevpb "deps.dev/api/v3"
)

type ScannerActions struct {
	LockfilePaths      []string
	SBOMPaths          []string
	DirectoryPaths     []string
	GitCommits         []string
	Recursive          bool
	SkipGit            bool
	NoIgnore           bool
	DockerImageName    string
	ConfigOverridePath string
	CallAnalysisStates map[string]bool

	ExperimentalScannerActions
}

type ExperimentalScannerActions struct {
	CompareOffline        bool
	DownloadDatabases     bool
	ShowAllPackages       bool
	ScanLicensesSummary   bool
	ScanLicensesAllowlist []string
	ScanOCIImage          string

	LocalDBPath string
	TransitiveScanningActions
}

type TransitiveScanningActions struct {
	Disabled         bool
	NativeDataSource bool
	MavenRegistry    string
}

// NoPackagesFoundErr for when no packages are found during a scan.
//
//nolint:errname,stylecheck,revive // Would require version major bump to change
var NoPackagesFoundErr = errors.New("no packages found in scan")

// VulnerabilitiesFoundErr includes both vulnerabilities being found or license violations being found,
// however, will not be raised if only uncalled vulnerabilities are found.
//
//nolint:errname,stylecheck,revive // Would require version major bump to change
var VulnerabilitiesFoundErr = errors.New("vulnerabilities found")

// Deprecated: This error is no longer returned, check the results to determine if this is the case
//
//nolint:errname,stylecheck,revive // Would require version bump to change
var OnlyUncalledVulnerabilitiesFoundErr = errors.New("only uncalled vulnerabilities found")

// ErrAPIFailed describes errors related to querying API endpoints.
var ErrAPIFailed = errors.New("API query failed")

func DoContainerScan(actions ScannerActions, r reporter.Reporter) (models.VulnerabilityResults, error) {
	if r == nil {
		r = &reporter.VoidReporter{}
	}

	scanResult := results.ScanResults{
		ConfigManager: config.Manager{
			DefaultConfig: config.Config{},
			ConfigMap:     make(map[string]config.Config),
		},
	}

	scanner := scalibr.New()

	var img *image.Image
	var err error
	if actions.ScanOCIImage != "" {
		img, err = image.FromTarball(actions.ScanOCIImage, image.DefaultConfig())
		r.Infof("Scanning image %q\n", actions.ScanOCIImage)
	} else if actions.DockerImageName != "" {
		path, exportErr := exportDockerImage(r, actions.DockerImageName)
		if exportErr != nil {
			return models.VulnerabilityResults{}, exportErr
		}
		defer os.Remove(path)
		img, err = image.FromTarball(path, image.DefaultConfig())
		r.Infof("Scanning image %q\n", actions.DockerImageName)
	}
	if err != nil {
		return models.VulnerabilityResults{}, err
	}
	defer img.CleanUp()

	scalibrSR, err := scanner.ScanContainer(context.Background(), img, &scalibr.ScanConfig{
		FilesystemExtractors: []filesystem.Extractor{
			nodemodules.Extractor{},
			apk.New(apk.DefaultConfig()),
			gobinary.New(gobinary.DefaultConfig()),
			// TODO: Add tests for debian containers
			dpkg.New(dpkg.DefaultConfig()),
		},
	})

	if err != nil {
		return models.VulnerabilityResults{}, fmt.Errorf("failed to scan container image: %w", err)
	}

	if len(scalibrSR.Inventories) == 0 {
		return models.VulnerabilityResults{}, NoPackagesFoundErr
	}

	scanResult.PackageScanResults = make([]imodels.PackageScanResult, len(scalibrSR.Inventories))
	for i, inv := range scalibrSR.Inventories {
		scanResult.PackageScanResults[i].PackageInfo = imodels.FromInventory(inv)
		scanResult.PackageScanResults[i].LayerDetails = inv.LayerDetails
	}

	// --- Fill Image Metadata ---
	{
		// Ignore error, as if this would error we would have failed the initial scan
		chainLayers, _ := img.ChainLayers()
		m, err := osrelease.GetOSRelease(chainLayers[len(chainLayers)-1].FS())
		OS := "Unknown"
		if err != nil {
			OS = m["OSID"]
		}

		layerMetadata := []models.LayerMetadata{}
		for _, cl := range chainLayers {
			layerMetadata = append(layerMetadata, models.LayerMetadata{
				DiffID:  cl.Layer().DiffID(),
				Command: cl.Layer().Command(),
				IsEmpty: cl.Layer().IsEmpty(),
			})

		}

		scanResult.ImageMetadata = &models.ImageMetadata{
			BaseImages: [][]models.BaseImageDetails{
				// The base image at index 0 is a placeholder representing your image, so always empty
				// This is the case even if your image is a base image, in that case no layers point to index 0
				{},
			},
			OS:            OS,
			LayerMetadata: layerMetadata,
		}

		var runningDigest digest.Digest
		chainIDs := []digest.Digest{}

		for i, cl := range chainLayers {
			var diffDigest digest.Digest
			if cl.Layer().DiffID() == "" {
				chainIDs = append(chainIDs, "")
				continue
			}

			diffDigest = digest.NewDigestFromEncoded(digest.SHA256, cl.Layer().DiffID())

			if i == 0 {
				runningDigest = diffDigest
			} else {
				runningDigest = digest.FromBytes([]byte(runningDigest + " " + diffDigest))
			}

			chainIDs = append(chainIDs, runningDigest)
		}

		currentBaseImageIndex := 0
		client := http.DefaultClient
		for i, cid := range slices.Backward(chainIDs) {
			if cid == "" {
				scanResult.ImageMetadata.LayerMetadata[i].BaseImageIndex = currentBaseImageIndex
				continue
			}

			resp, err := client.Get("https://api.deps.dev/v3alpha/querycontainerimages/" + cid.String())
			if err != nil {
				log.Errorf("API DEPS DEV ERROR: %s", err)
				continue
			}

			if resp.StatusCode == http.StatusNotFound {
				scanResult.ImageMetadata.LayerMetadata[i].BaseImageIndex = currentBaseImageIndex
				continue
			}

			if resp.StatusCode != http.StatusOK {
				log.Errorf("API DEPS DEV ERROR: %s", resp.Status)
				continue
			}

			d := json.NewDecoder(resp.Body)

			type baseImageEntry struct {
				Repository string `json:"repository"`
			}
			type baseImageResults struct {
				Results []baseImageEntry `json:"results"`
			}

			var results baseImageResults
			err = d.Decode(&results)
			if err != nil {
				log.Errorf("API DEPS DEV ERROR: %s", err)
				continue
			}

			// Found some base images!
			baseImagePossibilities := []models.BaseImageDetails{}
			for _, r := range results.Results {
				baseImagePossibilities = append(baseImagePossibilities, models.BaseImageDetails{
					Name: r.Repository,
				})
			}

			slices.SortFunc(baseImagePossibilities, func(a, b models.BaseImageDetails) int {
				return len(a.Name) - len(b.Name)
			})

			scanResult.ImageMetadata.BaseImages = append(scanResult.ImageMetadata.BaseImages, baseImagePossibilities)
			currentBaseImageIndex += 1
			// scanResult.ImageMetadata.LayerMetadata[i].BaseImageIndex = currentBaseImageIndex

			// Backfill with heuristic

			possibleFinalBaseImageCommands := []string{
				"/bin/sh -c #(nop)  CMD",
				"CMD",
				"/bin/sh -c #(nop)  ENTRYPOINT",
				"ENTRYPOINT",
			}
		BackfillLoop:
			for i2 := i; i2 < len(scanResult.ImageMetadata.LayerMetadata); i2++ {
				if !scanResult.ImageMetadata.LayerMetadata[i2].IsEmpty {
					break
				}
				buildCommand := scanResult.ImageMetadata.LayerMetadata[i2].Command
				scanResult.ImageMetadata.LayerMetadata[i2].BaseImageIndex = currentBaseImageIndex
				for _, prefix := range possibleFinalBaseImageCommands {
					if strings.HasPrefix(buildCommand, prefix) {
						break BackfillLoop
					}
				}
			}

		}
	}

	// ----- Filtering -----
	filterUnscannablePackages(r, &scanResult)

	// --- Make Vulnerability Requests ---
	{
		var matcher clientinterfaces.VulnerabilityMatcher
		var err error
		if actions.CompareOffline {
			matcher, err = localmatcher.NewLocalMatcher(r, actions.LocalDBPath, actions.DownloadDatabases)
			if err != nil {
				return models.VulnerabilityResults{}, err
			}
		} else {
			matcher = &osvmatcher.OSVMatcher{
				Client:              *osvdev.DefaultClient(),
				InitialQueryTimeout: 5 * time.Minute,
			}
		}

		err = makeRequestWithMatcher(r, scanResult.PackageScanResults, matcher)
		if err != nil {
			return models.VulnerabilityResults{}, err
		}
	}

	if len(actions.ScanLicensesAllowlist) > 0 || actions.ScanLicensesSummary {
		err = makeLicensesRequests(scanResult.PackageScanResults)
		if err != nil {
			return models.VulnerabilityResults{}, err
		}
	}

	if len(actions.ScanLicensesAllowlist) > 0 || actions.ScanLicensesSummary {
		err = makeLicensesRequests(scanResult.PackageScanResults)
		if err != nil {
			return models.VulnerabilityResults{}, err
		}
	}

	results := buildVulnerabilityResults(r, actions, &scanResult)

	filtered := filterResults(r, &results, &scanResult.ConfigManager, actions.ShowAllPackages)
	if filtered > 0 {
		r.Infof(
			"Filtered %d %s from output\n",
			filtered,
			output.Form(filtered, "vulnerability", "vulnerabilities"),
		)
	}

	if len(results.Results) > 0 {
		// Determine the correct error to return.

		// TODO(v2): in the next breaking release of osv-scanner, consider
		// returning a ScanError instead of an error.
		var vuln bool
		onlyUncalledVuln := true
		var licenseViolation bool
		for _, vf := range results.Flatten() {
			if vf.Vulnerability.ID != "" {
				vuln = true
				if vf.GroupInfo.IsCalled() {
					onlyUncalledVuln = false
				}
			}
			if len(vf.LicenseViolations) > 0 {
				licenseViolation = true
			}
		}
		onlyUncalledVuln = onlyUncalledVuln && vuln
		licenseViolation = licenseViolation && len(actions.ScanLicensesAllowlist) > 0

		if (!vuln || onlyUncalledVuln) && !licenseViolation {
			// There is no error.
			return results, nil
		}

		return results, VulnerabilitiesFoundErr
	}

	return results, nil
}

func exportDockerImage(r reporter.Reporter, dockerImageName string) (string, error) {
	// Skip saving if the file is already a tar archive.
	if strings.Contains(dockerImageName, ".tar") {
		if _, err := os.Stat(dockerImageName); err == nil {
			return dockerImageName, nil
		}
	}

	tempImageFile, err := os.CreateTemp("", "docker-image-*.tar")
	if err != nil {
		r.Errorf("Failed to create temporary file: %s\n", err)
		return "", err
	}

	err = tempImageFile.Close()
	if err != nil {
		return "", err
	}

	// Check if image exists locally, if not, pull from the cloud.
	r.Infof("Checking if docker image (%q) exists locally...\n", dockerImageName)
	cmd := exec.Command("docker", "images", "-q", dockerImageName)
	output, err := cmd.Output()
	if err != nil || string(output) == "" {
		r.Infof("Image not found locally, pulling docker image (%q)...\n", dockerImageName)
		err = runCommandLogError(r, "docker", "pull", "-q", dockerImageName)
		if err != nil {
			return "", fmt.Errorf("failed to pull container image: %w", err)
		}
	}

	r.Infof("Saving docker image (%q) to temporary file...\n", dockerImageName)
	err = runCommandLogError(r, "docker", "save", "-o", tempImageFile.Name(), dockerImageName)
	if err != nil {
		return "", err
	}

	return tempImageFile.Name(), nil
}

func runCommandLogError(r reporter.Reporter, name string, args ...string) error {
	cmd := exec.Command(name, args...)

	// Get stderr for debugging when docker fails
	stderr, err := cmd.StderrPipe()
	if err != nil {
		r.Errorf("Failed to get stderr: %s\n", err)
		return err
	}

	err = cmd.Start()
	if err != nil {
		r.Errorf("Failed to run docker command (%q): %s\n", cmd.String(), err)
		return err
	}
	// This has to be captured before cmd.Wait() is called, as cmd.Wait() closes the stderr pipe.
	var stderrLines []string
	scanner := bufio.NewScanner(stderr)
	for scanner.Scan() {
		stderrLines = append(stderrLines, scanner.Text())
	}

	err = cmd.Wait()
	if err != nil {
		r.Errorf("Docker command exited with code (%q): %d\nSTDERR:\n", cmd.String(), cmd.ProcessState.ExitCode())
		for _, line := range stderrLines {
			r.Errorf("> %s\n", line)
		}

		return errors.New("failed to run docker command")
	}

	return nil
}

// Perform osv scanner action, with optional reporter to output information
func DoScan(actions ScannerActions, r reporter.Reporter) (models.VulnerabilityResults, error) {
	if r == nil {
		r = &reporter.VoidReporter{}
	}

	// TODO(v2): Move the logic of the offline flag moving other flags into here.
	if actions.CompareOffline {
		actions.SkipGit = true

		if len(actions.ScanLicensesAllowlist) > 0 || actions.ScanLicensesSummary {
			return models.VulnerabilityResults{}, errors.New("cannot retrieve licenses locally")
		}
	}

	if !actions.CompareOffline && actions.DownloadDatabases {
		return models.VulnerabilityResults{}, errors.New("databases can only be downloaded when running in offline mode")
	}

	scanResult := results.ScanResults{
		ConfigManager: config.Manager{
			DefaultConfig: config.Config{},
			ConfigMap:     make(map[string]config.Config),
		},
	}

	if actions.ConfigOverridePath != "" {
		err := scanResult.ConfigManager.UseOverride(r, actions.ConfigOverridePath)
		if err != nil {
			r.Errorf("Failed to read config file: %s\n", err)
			return models.VulnerabilityResults{}, err
		}
	}

	// ----- Perform Scanning -----
	packages, err := scan(r, actions)
	if err != nil {
		return models.VulnerabilityResults{}, err
	}

	scanResult.PackageScanResults = packages

	// ----- Filtering -----
	filterUnscannablePackages(r, &scanResult)
	filterIgnoredPackages(r, &scanResult)

	// ----- Custom Overrides -----
	overrideGoVersion(r, &scanResult)

	// --- Make Vulnerability Requests ---
	{
		var matcher clientinterfaces.VulnerabilityMatcher
		var err error
		if actions.CompareOffline {
			matcher, err = localmatcher.NewLocalMatcher(r, actions.LocalDBPath, actions.DownloadDatabases)
			if err != nil {
				return models.VulnerabilityResults{}, err
			}
		} else {
			matcher = &osvmatcher.OSVMatcher{
				Client:              *osvdev.DefaultClient(),
				InitialQueryTimeout: 5 * time.Minute,
			}
		}

		err = makeRequestWithMatcher(r, scanResult.PackageScanResults, matcher)
		if err != nil {
			return models.VulnerabilityResults{}, err
		}
	}

	if len(actions.ScanLicensesAllowlist) > 0 || actions.ScanLicensesSummary {
		err = makeLicensesRequests(scanResult.PackageScanResults)
		if err != nil {
			return models.VulnerabilityResults{}, err
		}
	}

	results := buildVulnerabilityResults(r, actions, &scanResult)

	filtered := filterResults(r, &results, &scanResult.ConfigManager, actions.ShowAllPackages)
	if filtered > 0 {
		r.Infof(
			"Filtered %d %s from output\n",
			filtered,
			output.Form(filtered, "vulnerability", "vulnerabilities"),
		)
	}

	if len(results.Results) > 0 {
		// Determine the correct error to return.

		// TODO(v2): in the next breaking release of osv-scanner, consider
		// returning a ScanError instead of an error.
		var vuln bool
		onlyUncalledVuln := true
		var licenseViolation bool
		for _, vf := range results.Flatten() {
			if vf.Vulnerability.ID != "" {
				vuln = true
				if vf.GroupInfo.IsCalled() {
					onlyUncalledVuln = false
				}
			}
			if len(vf.LicenseViolations) > 0 {
				licenseViolation = true
			}
		}
		onlyUncalledVuln = onlyUncalledVuln && vuln
		licenseViolation = licenseViolation && len(actions.ScanLicensesAllowlist) > 0

		if (!vuln || onlyUncalledVuln) && !licenseViolation {
			// There is no error.
			return results, nil
		}

		return results, VulnerabilitiesFoundErr
	}

	return results, nil
}

// TODO(V2): Add context
func makeRequestWithMatcher(
	r reporter.Reporter,
	packages []imodels.PackageScanResult,
	matcher clientinterfaces.VulnerabilityMatcher) error {
	invs := make([]*extractor.Inventory, 0, len(packages))
	for _, pkgs := range packages {
		invs = append(invs, pkgs.PackageInfo.Inventory)
	}

	res, err := matcher.MatchVulnerabilities(context.Background(), invs)
	if err != nil {
		// TODO: Handle error here
		r.Errorf("error when retrieving vulns: %v", err)
		if res == nil {
			return err
		}
	}

	for i, vulns := range res {
		packages[i].Vulnerabilities = vulns
	}

	return nil
}

// TODO(V2): Replace with client
func makeLicensesRequests(packages []imodels.PackageScanResult) error {
	queries := make([]*depsdevpb.GetVersionRequest, len(packages))
	for i, psr := range packages {
		pkg := psr.PackageInfo
		system, ok := depsdev.System[psr.PackageInfo.Ecosystem().Ecosystem]
		if !ok || pkg.Name() == "" || pkg.Version() == "" {
			continue
		}
		queries[i] = depsdev.VersionQuery(system, pkg.Name(), pkg.Version())
	}
	licenses, err := depsdev.MakeVersionRequests(queries)
	if err != nil {
		return fmt.Errorf("%w: deps.dev query failed: %w", ErrAPIFailed, err)
	}

	for i, license := range licenses {
		packages[i].Licenses = license
	}

	return nil
}

// Overrides Go version using osv-scanner.toml
func overrideGoVersion(r reporter.Reporter, scanResults *results.ScanResults) {
	for i, psr := range scanResults.PackageScanResults {
		pkg := psr.PackageInfo
		if pkg.Name() == "stdlib" && pkg.Ecosystem().Ecosystem == osvschema.EcosystemGo {
			configToUse := scanResults.ConfigManager.Get(r, pkg.Location())
			if configToUse.GoVersionOverride != "" {
				scanResults.PackageScanResults[i].PackageInfo.Inventory.Version = configToUse.GoVersionOverride
			}

			continue
		}
	}
}<|MERGE_RESOLUTION|>--- conflicted
+++ resolved
@@ -9,10 +9,7 @@
 	"net/http"
 	"os"
 	"os/exec"
-<<<<<<< HEAD
-=======
 	"slices"
->>>>>>> d37eb736
 	"strings"
 	"time"
 
