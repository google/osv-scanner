package osvscanner

import (
	"bufio"
	"context"
	"encoding/json"
	"errors"
	"fmt"
	"net/http"
	"os"
	"os/exec"
	"slices"
	"strings"
	"time"

	"github.com/google/osv-scalibr/artifact/image/layerscanning/image"
	"github.com/google/osv-scalibr/extractor"
<<<<<<< HEAD
	"github.com/google/osv-scalibr/extractor/filesystem"
	"github.com/google/osv-scalibr/extractor/filesystem/language/golang/gobinary"
	"github.com/google/osv-scalibr/extractor/filesystem/os/apk"
	"github.com/google/osv-scalibr/extractor/filesystem/os/dpkg"
	"github.com/google/osv-scalibr/extractor/filesystem/os/osrelease"
	"github.com/google/osv-scalibr/log"
=======
	"github.com/google/osv-scanner/internal/clients/clientimpl/licensematcher"
>>>>>>> aaba95bd
	"github.com/google/osv-scanner/internal/clients/clientimpl/localmatcher"
	"github.com/google/osv-scanner/internal/clients/clientimpl/osvmatcher"
	"github.com/google/osv-scanner/internal/clients/clientinterfaces"
	"github.com/google/osv-scanner/internal/config"
	"github.com/google/osv-scanner/internal/depsdev"
	"github.com/google/osv-scanner/internal/imodels"
	"github.com/google/osv-scanner/internal/imodels/results"
	"github.com/google/osv-scanner/internal/osvdev"
	"github.com/google/osv-scanner/internal/output"
<<<<<<< HEAD
	"github.com/google/osv-scanner/internal/scalibrextract/language/javascript/nodemodules"
=======
	"github.com/google/osv-scanner/internal/resolution/client"
	"github.com/google/osv-scanner/internal/resolution/datasource"
	"github.com/google/osv-scanner/internal/version"
>>>>>>> aaba95bd
	"github.com/google/osv-scanner/pkg/models"
	"github.com/google/osv-scanner/pkg/reporter"
	"github.com/opencontainers/go-digest"
	"github.com/ossf/osv-schema/bindings/go/osvschema"
<<<<<<< HEAD

	scalibr "github.com/google/osv-scalibr"

	depsdevpb "deps.dev/api/v3"
=======
>>>>>>> aaba95bd
)

type ScannerActions struct {
	LockfilePaths      []string
	SBOMPaths          []string
	DirectoryPaths     []string
	GitCommits         []string
	Recursive          bool
	SkipGit            bool
	NoIgnore           bool
	DockerImageName    string
	ConfigOverridePath string
	CallAnalysisStates map[string]bool

	ExperimentalScannerActions
}

type ExperimentalScannerActions struct {
	CompareOffline        bool
	DownloadDatabases     bool
	ShowAllPackages       bool
	ScanLicensesSummary   bool
	ScanLicensesAllowlist []string
	ScanOCIImage          string

	LocalDBPath string
	TransitiveScanningActions
}

type TransitiveScanningActions struct {
	Disabled         bool
	NativeDataSource bool
	MavenRegistry    string
}

type ExternalAccessors struct {
	VulnMatcher            clientinterfaces.VulnerabilityMatcher
	LicenseMatcher         clientinterfaces.LicenseMatcher
	MavenRegistryAPIClient *datasource.MavenRegistryAPIClient
	OSVDevClient           *osvdev.OSVClient
	DependencyClients      map[osvschema.Ecosystem]client.DependencyClient
}

// ErrNoPackagesFound for when no packages are found during a scan.
var ErrNoPackagesFound = errors.New("no packages found in scan")

// ErrVulnerabilitiesFound includes both vulnerabilities being found or license violations being found,
// however, will not be raised if only uncalled vulnerabilities are found.
var ErrVulnerabilitiesFound = errors.New("vulnerabilities found")

// ErrAPIFailed describes errors related to querying API endpoints.
var ErrAPIFailed = errors.New("API query failed")

<<<<<<< HEAD
func DoContainerScan(actions ScannerActions, r reporter.Reporter) (models.VulnerabilityResults, error) {
	if r == nil {
		r = &reporter.VoidReporter{}
	}

	scanResult := results.ScanResults{
		ConfigManager: config.Manager{
			DefaultConfig: config.Config{},
			ConfigMap:     make(map[string]config.Config),
		},
	}

	scanner := scalibr.New()

	var img *image.Image
	var err error
	if actions.ScanOCIImage != "" {
		img, err = image.FromTarball(actions.ScanOCIImage, image.DefaultConfig())
		r.Infof("Scanning image %q\n", actions.ScanOCIImage)
	} else if actions.DockerImageName != "" {
		path, exportErr := exportDockerImage(r, actions.DockerImageName)
		if exportErr != nil {
			return models.VulnerabilityResults{}, exportErr
		}
		defer os.Remove(path)
		img, err = image.FromTarball(path, image.DefaultConfig())
		r.Infof("Scanning image %q\n", actions.DockerImageName)
	}
	if err != nil {
		return models.VulnerabilityResults{}, err
	}
	defer img.CleanUp()

	// Ignore error, as if this would error we would have failed the initial scan
	chainLayers, _ := img.ChainLayers()
	m, err := osrelease.GetOSRelease(chainLayers[len(chainLayers)-1].FS())
	OS := "Unknown"
	if err == nil {
		OS = m["OSID"]
	}

	scalibrSR, err := scanner.ScanContainer(context.Background(), img, &scalibr.ScanConfig{
		FilesystemExtractors: []filesystem.Extractor{
			nodemodules.Extractor{},
			apk.New(apk.DefaultConfig()),
			gobinary.New(gobinary.DefaultConfig()),
			// TODO: Add tests for debian containers
			dpkg.New(dpkg.DefaultConfig()),
		},
	})

	if err != nil {
		return models.VulnerabilityResults{}, fmt.Errorf("failed to scan container image: %w", err)
	}

	if len(scalibrSR.Inventories) == 0 {
		return models.VulnerabilityResults{}, NoPackagesFoundErr
	}

	scanResult.PackageScanResults = make([]imodels.PackageScanResult, len(scalibrSR.Inventories))
	for i, inv := range scalibrSR.Inventories {
		scanResult.PackageScanResults[i].PackageInfo = imodels.FromInventory(inv)
		scanResult.PackageScanResults[i].LayerDetails = inv.LayerDetails
	}

	// --- Fill Image Metadata ---
	{

		layerMetadata := []models.LayerMetadata{}
		for i, cl := range chainLayers {
			layerMetadata = append(layerMetadata, models.LayerMetadata{
				Index:   i,
				DiffID:  cl.Layer().DiffID(),
				Command: cl.Layer().Command(),
				IsEmpty: cl.Layer().IsEmpty(),
			})

		}

		scanResult.ImageMetadata = &models.ImageMetadata{
			BaseImages: [][]models.BaseImageDetails{
				// The base image at index 0 is a placeholder representing your image, so always empty
				// This is the case even if your image is a base image, in that case no layers point to index 0
				{},
			},
			OS:            OS,
			LayerMetadata: layerMetadata,
		}

		var runningDigest digest.Digest
		chainIDs := []digest.Digest{}

		for _, cl := range chainLayers {
			var diffDigest digest.Digest
			if cl.Layer().DiffID() == "" {
				chainIDs = append(chainIDs, "")
				continue
			}

			diffDigest = digest.NewDigestFromEncoded(digest.SHA256, cl.Layer().DiffID())

			if runningDigest == "" {
				runningDigest = diffDigest
			} else {
				runningDigest = digest.FromBytes([]byte(runningDigest + " " + diffDigest))
			}

			chainIDs = append(chainIDs, runningDigest)
		}

		currentBaseImageIndex := 0
		client := http.DefaultClient
		for i, cid := range slices.Backward(chainIDs) {
			if cid == "" {
				scanResult.ImageMetadata.LayerMetadata[i].BaseImageIndex = currentBaseImageIndex
				continue
			}

			resp, err := client.Get("https://api.deps.dev/v3alpha/querycontainerimages/" + cid.String())
			if err != nil {
				log.Errorf("API DEPS DEV ERROR: %s", err)
				continue
			}

			if resp.StatusCode == http.StatusNotFound {
				scanResult.ImageMetadata.LayerMetadata[i].BaseImageIndex = currentBaseImageIndex
				continue
			}

			if resp.StatusCode != http.StatusOK {
				log.Errorf("API DEPS DEV ERROR: %s", resp.Status)
				continue
			}

			d := json.NewDecoder(resp.Body)

			type baseImageEntry struct {
				Repository string `json:"repository"`
			}
			type baseImageResults struct {
				Results []baseImageEntry `json:"results"`
			}

			var results baseImageResults
			err = d.Decode(&results)
			if err != nil {
				log.Errorf("API DEPS DEV ERROR: %s", err)
				continue
			}

			// Found some base images!
			baseImagePossibilities := []models.BaseImageDetails{}
			for _, r := range results.Results {
				baseImagePossibilities = append(baseImagePossibilities, models.BaseImageDetails{
					Name: r.Repository,
				})
			}

			slices.SortFunc(baseImagePossibilities, func(a, b models.BaseImageDetails) int {
				return len(a.Name) - len(b.Name)
			})

			scanResult.ImageMetadata.BaseImages = append(scanResult.ImageMetadata.BaseImages, baseImagePossibilities)
			currentBaseImageIndex += 1
			// scanResult.ImageMetadata.LayerMetadata[i].BaseImageIndex = currentBaseImageIndex

			// Backfill with heuristic

			possibleFinalBaseImageCommands := []string{
				"/bin/sh -c #(nop)  CMD",
				"CMD",
				"/bin/sh -c #(nop)  ENTRYPOINT",
				"ENTRYPOINT",
			}
		BackfillLoop:
			for i2 := i; i2 < len(scanResult.ImageMetadata.LayerMetadata); i2++ {
				if !scanResult.ImageMetadata.LayerMetadata[i2].IsEmpty {
					break
				}
				buildCommand := scanResult.ImageMetadata.LayerMetadata[i2].Command
				scanResult.ImageMetadata.LayerMetadata[i2].BaseImageIndex = currentBaseImageIndex
				for _, prefix := range possibleFinalBaseImageCommands {
					if strings.HasPrefix(buildCommand, prefix) {
						break BackfillLoop
					}
				}
			}

		}
	}

	// ----- Filtering -----
	filterUnscannablePackages(r, &scanResult)

	// --- Make Vulnerability Requests ---
	{
		var matcher clientinterfaces.VulnerabilityMatcher
		var err error
		if actions.CompareOffline {
			matcher, err = localmatcher.NewLocalMatcher(r, actions.LocalDBPath, actions.DownloadDatabases)
			if err != nil {
				return models.VulnerabilityResults{}, err
			}
		} else {
			matcher = &osvmatcher.OSVMatcher{
				Client:              *osvdev.DefaultClient(),
				InitialQueryTimeout: 5 * time.Minute,
			}
		}

		err = makeRequestWithMatcher(r, scanResult.PackageScanResults, matcher)
		if err != nil {
			return models.VulnerabilityResults{}, err
		}
	}

	if len(actions.ScanLicensesAllowlist) > 0 || actions.ScanLicensesSummary {
		err = makeLicensesRequests(scanResult.PackageScanResults)
		if err != nil {
			return models.VulnerabilityResults{}, err
		}
	}

	if len(actions.ScanLicensesAllowlist) > 0 || actions.ScanLicensesSummary {
		err = makeLicensesRequests(scanResult.PackageScanResults)
		if err != nil {
			return models.VulnerabilityResults{}, err
		}
	}

	results := buildVulnerabilityResults(r, actions, &scanResult)

	filtered := filterResults(r, &results, &scanResult.ConfigManager, actions.ShowAllPackages)
	if filtered > 0 {
		r.Infof(
			"Filtered %d %s from output\n",
			filtered,
			output.Form(filtered, "vulnerability", "vulnerabilities"),
		)
	}

	if len(results.Results) > 0 {
		// Determine the correct error to return.

		// TODO(v2): in the next breaking release of osv-scanner, consider
		// returning a ScanError instead of an error.
		var vuln bool
		onlyUncalledVuln := true
		var licenseViolation bool
		for _, vf := range results.Flatten() {
			if vf.Vulnerability.ID != "" {
				vuln = true
				if vf.GroupInfo.IsCalled() {
					onlyUncalledVuln = false
				}
			}
			if len(vf.LicenseViolations) > 0 {
				licenseViolation = true
			}
		}
		onlyUncalledVuln = onlyUncalledVuln && vuln
		licenseViolation = licenseViolation && len(actions.ScanLicensesAllowlist) > 0

		if (!vuln || onlyUncalledVuln) && !licenseViolation {
			// There is no error.
			return results, nil
		}

		return results, VulnerabilitiesFoundErr
	}

	return results, nil
}

func exportDockerImage(r reporter.Reporter, dockerImageName string) (string, error) {
	// Skip saving if the file is already a tar archive.
	if strings.Contains(dockerImageName, ".tar") {
		if _, err := os.Stat(dockerImageName); err == nil {
			return dockerImageName, nil
		}
	}

	tempImageFile, err := os.CreateTemp("", "docker-image-*.tar")
	if err != nil {
		r.Errorf("Failed to create temporary file: %s\n", err)
		return "", err
	}

	err = tempImageFile.Close()
	if err != nil {
		return "", err
	}

	// Check if image exists locally, if not, pull from the cloud.
	r.Infof("Checking if docker image (%q) exists locally...\n", dockerImageName)
	cmd := exec.Command("docker", "images", "-q", dockerImageName)
	output, err := cmd.Output()
	if err != nil || string(output) == "" {
		r.Infof("Image not found locally, pulling docker image (%q)...\n", dockerImageName)
		err = runCommandLogError(r, "docker", "pull", "-q", dockerImageName)
		if err != nil {
			return "", fmt.Errorf("failed to pull container image: %w", err)
		}
	}

	r.Infof("Saving docker image (%q) to temporary file...\n", dockerImageName)
	err = runCommandLogError(r, "docker", "save", "-o", tempImageFile.Name(), dockerImageName)
	if err != nil {
		return "", err
	}

	return tempImageFile.Name(), nil
}

func runCommandLogError(r reporter.Reporter, name string, args ...string) error {
	cmd := exec.Command(name, args...)

	// Get stderr for debugging when docker fails
	stderr, err := cmd.StderrPipe()
	if err != nil {
		r.Errorf("Failed to get stderr: %s\n", err)
		return err
	}

	err = cmd.Start()
	if err != nil {
		r.Errorf("Failed to run docker command (%q): %s\n", cmd.String(), err)
		return err
	}
	// This has to be captured before cmd.Wait() is called, as cmd.Wait() closes the stderr pipe.
	var stderrLines []string
	scanner := bufio.NewScanner(stderr)
	for scanner.Scan() {
		stderrLines = append(stderrLines, scanner.Text())
	}

	err = cmd.Wait()
	if err != nil {
		r.Errorf("Docker command exited with code (%q): %d\nSTDERR:\n", cmd.String(), cmd.ProcessState.ExitCode())
		for _, line := range stderrLines {
			r.Errorf("> %s\n", line)
		}

		return errors.New("failed to run docker command")
	}

	return nil
=======
func InitializeExternalAccessors(r reporter.Reporter, actions ScannerActions) (ExternalAccessors, error) {
	externalAccessors := ExternalAccessors{
		DependencyClients: map[osvschema.Ecosystem]client.DependencyClient{},
	}

	// --- Vulnerability Matcher ---
	var err error
	if actions.CompareOffline {
		externalAccessors.VulnMatcher, err = localmatcher.NewLocalMatcher(r, actions.LocalDBPath, "osv-scanner_scan/"+version.OSVVersion, actions.DownloadDatabases)
		if err != nil {
			return ExternalAccessors{}, err
		}

		return externalAccessors, nil
	}

	// Not offline, so create accessors that require network access
	externalAccessors.VulnMatcher = &osvmatcher.OSVMatcher{
		Client:              *osvdev.DefaultClient(),
		InitialQueryTimeout: 5 * time.Minute,
	}

	// --- License Matcher ---
	depsdevapiclient, err := datasource.NewDepsDevAPIClient(depsdev.DepsdevAPI, "osv-scanner_scan/"+version.OSVVersion)
	if err != nil {
		return ExternalAccessors{}, err
	}

	externalAccessors.LicenseMatcher = &licensematcher.DepsDevLicenseMatcher{
		Client: depsdevapiclient,
	}

	if actions.TransitiveScanningActions.Disabled {
		return externalAccessors, nil
	}

	externalAccessors.MavenRegistryAPIClient, err = datasource.NewMavenRegistryAPIClient(datasource.MavenRegistry{
		URL:             actions.TransitiveScanningActions.MavenRegistry,
		ReleasesEnabled: true,
	})

	if err != nil {
		return ExternalAccessors{}, err
	}

	if !actions.TransitiveScanningActions.NativeDataSource {
		depsDevAPIClient, _ := client.NewDepsDevClient(depsdev.DepsdevAPI, "osv-scanner_scan/"+version.OSVVersion)
		externalAccessors.DependencyClients[osvschema.EcosystemMaven] = depsDevAPIClient
	} else {
		externalAccessors.DependencyClients[osvschema.EcosystemMaven], err = client.NewMavenRegistryClient(actions.TransitiveScanningActions.MavenRegistry)
		if err != nil {
			return ExternalAccessors{}, err
		}
	}

	externalAccessors.OSVDevClient = osvdev.DefaultClient()

	return externalAccessors, nil
>>>>>>> aaba95bd
}

// Perform osv scanner action, with optional reporter to output information
func DoScan(actions ScannerActions, r reporter.Reporter) (models.VulnerabilityResults, error) {
	if r == nil {
		r = &reporter.VoidReporter{}
	}

	// --- Sanity check flags ----
	// TODO(v2): Move the logic of the offline flag changing other flags into here from the main.go/scan.go
	if actions.CompareOffline {
		actions.SkipGit = true

		if len(actions.ScanLicensesAllowlist) > 0 || actions.ScanLicensesSummary {
			return models.VulnerabilityResults{}, errors.New("cannot retrieve licenses locally")
		}
	}

	if !actions.CompareOffline && actions.DownloadDatabases {
		return models.VulnerabilityResults{}, errors.New("databases can only be downloaded when running in offline mode")
	}

	scanResult := results.ScanResults{
		ConfigManager: config.Manager{
			DefaultConfig: config.Config{},
			ConfigMap:     make(map[string]config.Config),
		},
	}

	// --- Setup Config ---
	if actions.ConfigOverridePath != "" {
		err := scanResult.ConfigManager.UseOverride(r, actions.ConfigOverridePath)
		if err != nil {
			r.Errorf("Failed to read config file: %s\n", err)
			return models.VulnerabilityResults{}, err
		}
	}

	// --- Setup Accessors/Clients ---
	accessors, err := InitializeExternalAccessors(r, actions)
	if err != nil {
		return models.VulnerabilityResults{}, fmt.Errorf("failed to initialize accessors: %v", err)
	}

	// ----- Perform Scanning -----
	packages, err := scan(r, accessors, actions)
	if err != nil {
		return models.VulnerabilityResults{}, err
	}

	scanResult.PackageScanResults = packages

	// ----- Filtering -----
	filterUnscannablePackages(r, &scanResult)
	filterIgnoredPackages(r, &scanResult)

	// ----- Custom Overrides -----
	overrideGoVersion(r, &scanResult)

	// --- Make Vulnerability Requests ---
	if accessors.VulnMatcher != nil {
		err = makeVulnRequestWithMatcher(r, scanResult.PackageScanResults, accessors.VulnMatcher)
		if err != nil {
			return models.VulnerabilityResults{}, err
		}
	}

	// --- Make License Requests ---
	if accessors.LicenseMatcher != nil && len(actions.ScanLicensesAllowlist) > 0 || actions.ScanLicensesSummary {
		err = accessors.LicenseMatcher.MatchLicenses(context.Background(), scanResult.PackageScanResults)
		if err != nil {
			return models.VulnerabilityResults{}, err
		}
	}

	results := buildVulnerabilityResults(r, actions, &scanResult)

	filtered := filterResults(r, &results, &scanResult.ConfigManager, actions.ShowAllPackages)
	if filtered > 0 {
		r.Infof(
			"Filtered %d %s from output\n",
			filtered,
			output.Form(filtered, "vulnerability", "vulnerabilities"),
		)
	}

	if len(results.Results) > 0 {
		// Determine the correct error to return.

		// TODO(v2): in the next breaking release of osv-scanner, consider
		// returning a ScanError instead of an error.
		var vuln bool
		onlyUncalledVuln := true
		var licenseViolation bool
		for _, vf := range results.Flatten() {
			if vf.Vulnerability.ID != "" {
				vuln = true
				if vf.GroupInfo.IsCalled() {
					onlyUncalledVuln = false
				}
			}
			if len(vf.LicenseViolations) > 0 {
				licenseViolation = true
			}
		}
		onlyUncalledVuln = onlyUncalledVuln && vuln
		licenseViolation = licenseViolation && len(actions.ScanLicensesAllowlist) > 0

		if (!vuln || onlyUncalledVuln) && !licenseViolation {
			// There is no error.
			return results, nil
		}

		return results, ErrVulnerabilitiesFound
	}

	return results, nil
}

// TODO(V2): Add context
func makeVulnRequestWithMatcher(
	r reporter.Reporter,
	packages []imodels.PackageScanResult,
	matcher clientinterfaces.VulnerabilityMatcher) error {
	invs := make([]*extractor.Inventory, 0, len(packages))
	for _, pkgs := range packages {
		invs = append(invs, pkgs.PackageInfo.Inventory)
	}

	res, err := matcher.MatchVulnerabilities(context.Background(), invs)
	if err != nil {
		r.Errorf("error when retrieving vulns: %v", err)
		if res == nil {
			return err
		}
	}

	for i, vulns := range res {
		packages[i].Vulnerabilities = vulns
	}

	return nil
}

// Overrides Go version using osv-scanner.toml
func overrideGoVersion(r reporter.Reporter, scanResults *results.ScanResults) {
	for i, psr := range scanResults.PackageScanResults {
		pkg := psr.PackageInfo
		if pkg.Name() == "stdlib" && pkg.Ecosystem().Ecosystem == osvschema.EcosystemGo {
			configToUse := scanResults.ConfigManager.Get(r, pkg.Location())
			if configToUse.GoVersionOverride != "" {
				scanResults.PackageScanResults[i].PackageInfo.Inventory.Version = configToUse.GoVersionOverride
			}

			continue
		}
	}
}<|MERGE_RESOLUTION|>--- conflicted
+++ resolved
@@ -15,16 +15,13 @@
 
 	"github.com/google/osv-scalibr/artifact/image/layerscanning/image"
 	"github.com/google/osv-scalibr/extractor"
-<<<<<<< HEAD
 	"github.com/google/osv-scalibr/extractor/filesystem"
 	"github.com/google/osv-scalibr/extractor/filesystem/language/golang/gobinary"
 	"github.com/google/osv-scalibr/extractor/filesystem/os/apk"
 	"github.com/google/osv-scalibr/extractor/filesystem/os/dpkg"
 	"github.com/google/osv-scalibr/extractor/filesystem/os/osrelease"
 	"github.com/google/osv-scalibr/log"
-=======
 	"github.com/google/osv-scanner/internal/clients/clientimpl/licensematcher"
->>>>>>> aaba95bd
 	"github.com/google/osv-scanner/internal/clients/clientimpl/localmatcher"
 	"github.com/google/osv-scanner/internal/clients/clientimpl/osvmatcher"
 	"github.com/google/osv-scanner/internal/clients/clientinterfaces"
@@ -34,24 +31,16 @@
 	"github.com/google/osv-scanner/internal/imodels/results"
 	"github.com/google/osv-scanner/internal/osvdev"
 	"github.com/google/osv-scanner/internal/output"
-<<<<<<< HEAD
-	"github.com/google/osv-scanner/internal/scalibrextract/language/javascript/nodemodules"
-=======
 	"github.com/google/osv-scanner/internal/resolution/client"
 	"github.com/google/osv-scanner/internal/resolution/datasource"
+	"github.com/google/osv-scanner/internal/scalibrextract/language/javascript/nodemodules"
 	"github.com/google/osv-scanner/internal/version"
->>>>>>> aaba95bd
 	"github.com/google/osv-scanner/pkg/models"
 	"github.com/google/osv-scanner/pkg/reporter"
 	"github.com/opencontainers/go-digest"
 	"github.com/ossf/osv-schema/bindings/go/osvschema"
-<<<<<<< HEAD
 
 	scalibr "github.com/google/osv-scalibr"
-
-	depsdevpb "deps.dev/api/v3"
-=======
->>>>>>> aaba95bd
 )
 
 type ScannerActions struct {
@@ -105,7 +94,66 @@
 // ErrAPIFailed describes errors related to querying API endpoints.
 var ErrAPIFailed = errors.New("API query failed")
 
-<<<<<<< HEAD
+func InitializeExternalAccessors(r reporter.Reporter, actions ScannerActions) (ExternalAccessors, error) {
+	externalAccessors := ExternalAccessors{
+		DependencyClients: map[osvschema.Ecosystem]client.DependencyClient{},
+	}
+
+	// --- Vulnerability Matcher ---
+	var err error
+	if actions.CompareOffline {
+		externalAccessors.VulnMatcher, err = localmatcher.NewLocalMatcher(r, actions.LocalDBPath, "osv-scanner_scan/"+version.OSVVersion, actions.DownloadDatabases)
+		if err != nil {
+			return ExternalAccessors{}, err
+		}
+
+		return externalAccessors, nil
+	}
+
+	// Not offline, so create accessors that require network access
+	externalAccessors.VulnMatcher = &osvmatcher.OSVMatcher{
+		Client:              *osvdev.DefaultClient(),
+		InitialQueryTimeout: 5 * time.Minute,
+	}
+
+	// --- License Matcher ---
+	depsdevapiclient, err := datasource.NewDepsDevAPIClient(depsdev.DepsdevAPI, "osv-scanner_scan/"+version.OSVVersion)
+	if err != nil {
+		return ExternalAccessors{}, err
+	}
+
+	externalAccessors.LicenseMatcher = &licensematcher.DepsDevLicenseMatcher{
+		Client: depsdevapiclient,
+	}
+
+	if actions.TransitiveScanningActions.Disabled {
+		return externalAccessors, nil
+	}
+
+	externalAccessors.MavenRegistryAPIClient, err = datasource.NewMavenRegistryAPIClient(datasource.MavenRegistry{
+		URL:             actions.TransitiveScanningActions.MavenRegistry,
+		ReleasesEnabled: true,
+	})
+
+	if err != nil {
+		return ExternalAccessors{}, err
+	}
+
+	if !actions.TransitiveScanningActions.NativeDataSource {
+		depsDevAPIClient, _ := client.NewDepsDevClient(depsdev.DepsdevAPI, "osv-scanner_scan/"+version.OSVVersion)
+		externalAccessors.DependencyClients[osvschema.EcosystemMaven] = depsDevAPIClient
+	} else {
+		externalAccessors.DependencyClients[osvschema.EcosystemMaven], err = client.NewMavenRegistryClient(actions.TransitiveScanningActions.MavenRegistry)
+		if err != nil {
+			return ExternalAccessors{}, err
+		}
+	}
+
+	externalAccessors.OSVDevClient = osvdev.DefaultClient()
+
+	return externalAccessors, nil
+}
+
 func DoContainerScan(actions ScannerActions, r reporter.Reporter) (models.VulnerabilityResults, error) {
 	if r == nil {
 		r = &reporter.VoidReporter{}
@@ -453,66 +501,6 @@
 	}
 
 	return nil
-=======
-func InitializeExternalAccessors(r reporter.Reporter, actions ScannerActions) (ExternalAccessors, error) {
-	externalAccessors := ExternalAccessors{
-		DependencyClients: map[osvschema.Ecosystem]client.DependencyClient{},
-	}
-
-	// --- Vulnerability Matcher ---
-	var err error
-	if actions.CompareOffline {
-		externalAccessors.VulnMatcher, err = localmatcher.NewLocalMatcher(r, actions.LocalDBPath, "osv-scanner_scan/"+version.OSVVersion, actions.DownloadDatabases)
-		if err != nil {
-			return ExternalAccessors{}, err
-		}
-
-		return externalAccessors, nil
-	}
-
-	// Not offline, so create accessors that require network access
-	externalAccessors.VulnMatcher = &osvmatcher.OSVMatcher{
-		Client:              *osvdev.DefaultClient(),
-		InitialQueryTimeout: 5 * time.Minute,
-	}
-
-	// --- License Matcher ---
-	depsdevapiclient, err := datasource.NewDepsDevAPIClient(depsdev.DepsdevAPI, "osv-scanner_scan/"+version.OSVVersion)
-	if err != nil {
-		return ExternalAccessors{}, err
-	}
-
-	externalAccessors.LicenseMatcher = &licensematcher.DepsDevLicenseMatcher{
-		Client: depsdevapiclient,
-	}
-
-	if actions.TransitiveScanningActions.Disabled {
-		return externalAccessors, nil
-	}
-
-	externalAccessors.MavenRegistryAPIClient, err = datasource.NewMavenRegistryAPIClient(datasource.MavenRegistry{
-		URL:             actions.TransitiveScanningActions.MavenRegistry,
-		ReleasesEnabled: true,
-	})
-
-	if err != nil {
-		return ExternalAccessors{}, err
-	}
-
-	if !actions.TransitiveScanningActions.NativeDataSource {
-		depsDevAPIClient, _ := client.NewDepsDevClient(depsdev.DepsdevAPI, "osv-scanner_scan/"+version.OSVVersion)
-		externalAccessors.DependencyClients[osvschema.EcosystemMaven] = depsDevAPIClient
-	} else {
-		externalAccessors.DependencyClients[osvschema.EcosystemMaven], err = client.NewMavenRegistryClient(actions.TransitiveScanningActions.MavenRegistry)
-		if err != nil {
-			return ExternalAccessors{}, err
-		}
-	}
-
-	externalAccessors.OSVDevClient = osvdev.DefaultClient()
-
-	return externalAccessors, nil
->>>>>>> aaba95bd
 }
 
 // Perform osv scanner action, with optional reporter to output information
