--- conflicted
+++ resolved
@@ -334,20 +334,6 @@
 		}
 	}()
 
-<<<<<<< HEAD
-	detectors := scalibrplugin.ResolveEnabledDetectors(actions.DetectorsEnabled, actions.DetectorsDisabled)
-
-	plugins := make([]plugin.Plugin, 0, len(filesystemExtractors)+len(detectors))
-	for _, ext := range filesystemExtractors {
-		plugins = append(plugins, ext.(plugin.Plugin))
-	}
-
-	for _, det := range detectors {
-		plugins = append(plugins, det.(plugin.Plugin))
-	}
-
-=======
->>>>>>> a8c97f34
 	capabilities := &plugin.Capabilities{
 		DirectFS:      true,
 		RunningSystem: false,
