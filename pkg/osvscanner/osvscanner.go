--- conflicted
+++ resolved
@@ -87,11 +87,9 @@
 //   - Any lockfiles with scanLockfile
 //   - Any SBOM files with scanSBOMFile
 //   - Any git repositories with scanGit
-<<<<<<< HEAD
-func scanDir(r reporter.Reporter, query *osv.BatchedQuery, dir string, skipGit bool, recursive bool, useGitIgnore bool, compareOffline bool) error {
-=======
-func scanDir(r reporter.Reporter, dir string, skipGit bool, recursive bool, useGitIgnore bool) ([]scannedPackage, error) {
->>>>>>> ac2897cf
+
+
+func scanDir(r reporter.Reporter, query *osv.BatchedQuery, dir string, skipGit bool, recursive bool, useGitIgnore bool, compareOffline bool) ([]scannedPackage, error) {
 	var ignoreMatcher *gitIgnoreMatcher
 	if useGitIgnore {
 		var err error
@@ -754,11 +752,7 @@
 
 	for _, dir := range actions.DirectoryPaths {
 		r.PrintText(fmt.Sprintf("Scanning dir %s\n", dir))
-<<<<<<< HEAD
-		err := scanDir(r, &query, dir, actions.SkipGit, actions.Recursive, !actions.NoIgnore, actions.CompareOffline)
-=======
-		pkgs, err := scanDir(r, dir, actions.SkipGit, actions.Recursive, !actions.NoIgnore)
->>>>>>> ac2897cf
+    pkgs, err := scanDir(r, dir, actions.SkipGit, actions.Recursive, !actions.NoIgnore, actions.CompareOffline)
 		if err != nil {
 			return models.VulnerabilityResults{}, err
 		}
