--- conflicted
+++ resolved
@@ -211,97 +211,6 @@
 	return &gitIgnoreMatcher{matcher: matcher, repoPath: repopath}, nil
 }
 
-<<<<<<< HEAD
-=======
-func queryDetermineVersions(repoDir string) (*osv.DetermineVersionResponse, error) {
-	fileExts := []string{
-		".hpp",
-		".h",
-		".hh",
-		".cc",
-		".c",
-		".cpp",
-	}
-
-	var hashes []osv.DetermineVersionHash
-	if err := filepath.Walk(repoDir, func(p string, info fs.FileInfo, err error) error {
-		if info.IsDir() {
-			if _, err := os.Stat(filepath.Join(p, ".git")); err == nil {
-				// Found a git repo, stop here as otherwise we may get duplicated
-				// results with our regular git commit scanning.
-				return filepath.SkipDir
-			}
-			if _, ok := vendoredLibNames[strings.ToLower(info.Name())]; ok {
-				// Ignore nested vendored libraries, as they can cause bad matches.
-				return filepath.SkipDir
-			}
-
-			return nil
-		}
-		for _, ext := range fileExts {
-			if filepath.Ext(p) == ext {
-				buf, err := os.ReadFile(p)
-				if err != nil {
-					return err
-				}
-				hash := md5.Sum(buf) //nolint:gosec
-				hashes = append(hashes, osv.DetermineVersionHash{
-					Path: strings.ReplaceAll(p, repoDir, ""),
-					Hash: hash[:],
-				})
-				if len(hashes) > maxDetermineVersionFiles {
-					return errors.New("too many files to hash")
-				}
-			}
-		}
-
-		return nil
-	}); err != nil {
-		return nil, fmt.Errorf("failed during hashing: %w", err)
-	}
-
-	result, err := osv.MakeDetermineVersionRequest(filepath.Base(repoDir), hashes)
-	if err != nil {
-		return nil, fmt.Errorf("failed to determine versions: %w", err)
-	}
-
-	return result, nil
-}
-
-func scanDirWithVendoredLibs(r reporter.Reporter, path string) ([]scannedPackage, error) {
-	r.Infof("Scanning directory for vendored libs: %s\n", path)
-	entries, err := os.ReadDir(path)
-	if err != nil {
-		return nil, err
-	}
-
-	var packages []scannedPackage
-	for _, entry := range entries {
-		if !entry.IsDir() {
-			continue
-		}
-
-		libPath := filepath.Join(path, entry.Name())
-
-		r.Infof("Scanning potential vendored dir: %s\n", libPath)
-		// TODO: make this a goroutine to parallelise this operation
-		results, err := queryDetermineVersions(libPath)
-		if err != nil {
-			r.Infof("Error scanning sub-directory '%s' with error: %v", libPath, err)
-			continue
-		}
-
-		if len(results.Matches) > 0 && results.Matches[0].Score > determineVersionThreshold {
-			match := results.Matches[0]
-			r.Infof("Identified %s as %s at %s.\n", libPath, match.RepoInfo.Address, match.RepoInfo.Commit)
-			packages = append(packages, createCommitQueryPackage(match.RepoInfo.Commit, libPath))
-		}
-	}
-
-	return packages, nil
-}
-
->>>>>>> c75d0564
 // gitIgnoreMatcher.match will return true if the file/directory matches a gitignore entry
 // i.e. true if it should be ignored
 func (m *gitIgnoreMatcher) match(absPath string, isDir bool) (bool, error) {
