package osvscanner

import (
	"bufio"
	"crypto/md5" //nolint:gosec
	"errors"
	"fmt"
	"io/fs"
	"os"
	"os/exec"
	"path"
	"path/filepath"
	"strings"

	"github.com/google/osv-scanner/internal/local"
	"github.com/google/osv-scanner/internal/output"
	"github.com/google/osv-scanner/internal/sbom"
	"github.com/google/osv-scanner/pkg/config"
	"github.com/google/osv-scanner/pkg/depsdev"
	"github.com/google/osv-scanner/pkg/lockfile"
	"github.com/google/osv-scanner/pkg/models"
	"github.com/google/osv-scanner/pkg/osv"
	"github.com/google/osv-scanner/pkg/reporter"

	depsdevpb "deps.dev/api/v3alpha"
	"github.com/go-git/go-billy/v5"
	"github.com/go-git/go-billy/v5/osfs"
	"github.com/go-git/go-git/v5"
	"github.com/go-git/go-git/v5/plumbing/format/gitignore"
)

type ScannerActions struct {
	LockfilePaths        []string
	SBOMPaths            []string
	DirectoryPaths       []string
	GitCommits           []string
	Recursive            bool
	SkipGit              bool
	NoIgnore             bool
	DockerContainerNames []string
	ConfigOverridePath   string
	CallAnalysisStates   map[string]bool

	ExperimentalScannerActions
}

type ExperimentalScannerActions struct {
	CompareLocally        bool
	CompareOffline        bool
	ShowAllPackages       bool
<<<<<<< HEAD
	ScanLicenses          bool
	OnlyPackages          bool
=======
	ScanLicensesSummary   bool
>>>>>>> c6980600
	ScanLicensesAllowlist []string

	LocalDBPath string
}

// NoPackagesFoundErr for when no packages are found during a scan.
//
//nolint:errname,stylecheck // Would require version major bump to change
var NoPackagesFoundErr = errors.New("no packages found in scan")

// VulnerabilitiesFoundErr includes both vulnerabilities being found or license violations being found,
// however, will not be raised if only uncalled vulnerabilities are found.
//
//nolint:errname,stylecheck // Would require version major bump to change
var VulnerabilitiesFoundErr = errors.New("vulnerabilities found")

// Deprecated: This error is no longer returned, check the results to determine if this is the case
//
//nolint:errname,stylecheck // Would require version bump to change
var OnlyUncalledVulnerabilitiesFoundErr = errors.New("only uncalled vulnerabilities found")

var (
	vendoredLibNames = map[string]struct{}{
		"3rdparty":    {},
		"dep":         {},
		"deps":        {},
		"thirdparty":  {},
		"third-party": {},
		"third_party": {},
		"libs":        {},
		"external":    {},
		"externals":   {},
		"vendor":      {},
		"vendored":    {},
	}
)

const (
	// This value may need to be tweaked, or be provided as a configurable flag.
	determineVersionThreshold = 0.15
	maxDetermineVersionFiles  = 10000
)

// scanDir walks through the given directory to try to find any relevant files
// These include:
//   - Any lockfiles with scanLockfile
//   - Any SBOM files with scanSBOMFile
//   - Any git repositories with scanGit
func scanDir(r reporter.Reporter, dir string, skipGit bool, recursive bool, useGitIgnore bool, compareOffline bool) ([]scannedPackage, error) {
	var ignoreMatcher *gitIgnoreMatcher
	if useGitIgnore {
		var err error
		ignoreMatcher, err = parseGitIgnores(dir)
		if err != nil {
			r.PrintErrorf("Unable to parse git ignores: %v\n", err)
			useGitIgnore = false
		}
	}

	root := true

	var scannedPackages []scannedPackage

	return scannedPackages, filepath.WalkDir(dir, func(path string, info os.DirEntry, err error) error {
		if err != nil {
			r.PrintTextf("Failed to walk %s: %v\n", path, err)
			return err
		}

		path, err = filepath.Abs(path)
		if err != nil {
			r.PrintErrorf("Failed to walk path %s\n", err)
			return err
		}

		if useGitIgnore {
			match, err := ignoreMatcher.match(path, info.IsDir())
			if err != nil {
				r.PrintTextf("Failed to resolve gitignore for %s: %v\n", path, err)
				// Don't skip if we can't parse now - potentially noisy for directories with lots of items
			} else if match {
				if root { // Don't silently skip if the argument file was ignored.
					r.PrintErrorf("%s was not scanned because it is excluded by a .gitignore file. Use --no-ignore to scan it.\n", path)
				}
				if info.IsDir() {
					return filepath.SkipDir
				}

				return nil
			}
		}

		if !skipGit && info.IsDir() && info.Name() == ".git" {
			pkgs, err := scanGit(r, filepath.Dir(path)+"/")
			if err != nil {
				r.PrintTextf("scan failed for git repository, %s: %v\n", path, err)
				// Not fatal, so don't return and continue scanning other files
			}
			scannedPackages = append(scannedPackages, pkgs...)

			return filepath.SkipDir
		}

		if !info.IsDir() {
			if extractor, _ := lockfile.FindExtractor(path, ""); extractor != nil {
				pkgs, err := scanLockfile(r, path, "")
				if err != nil {
					r.PrintErrorf("Attempted to scan lockfile but failed: %s\n", path)
				}
				scannedPackages = append(scannedPackages, pkgs...)
			}
			// No need to check for error
			// If scan fails, it means it isn't a valid SBOM file,
			// so just move onto the next file
			pkgs, _ := scanSBOMFile(r, path, true)
			scannedPackages = append(scannedPackages, pkgs...)
		}

		if info.IsDir() && !compareOffline {
			if _, ok := vendoredLibNames[strings.ToLower(filepath.Base(path))]; ok {
				pkgs, err := scanDirWithVendoredLibs(r, path)
				if err != nil {
					r.PrintTextf("scan failed for dir containing vendored libs %s: %v\n", path, err)
				}
				scannedPackages = append(scannedPackages, pkgs...)
			}
		}

		if !root && !recursive && info.IsDir() {
			return filepath.SkipDir
		}
		root = false

		return nil
	})
}

type gitIgnoreMatcher struct {
	matcher  gitignore.Matcher
	repoPath string
}

func parseGitIgnores(path string) (*gitIgnoreMatcher, error) {
	// We need to parse .gitignore files from the root of the git repo to correctly identify ignored files
	var fs billy.Filesystem

	// Default to path (or directory containing path if it's a file) is not in a repo or some other error
	finfo, err := os.Stat(path)
	if err != nil {
		return nil, err
	}
	if finfo.IsDir() {
		fs = osfs.New(path)
	} else {
		fs = osfs.New(filepath.Dir(path))
	}

	if repo, err := git.PlainOpenWithOptions(path, &git.PlainOpenOptions{DetectDotGit: true}); err == nil {
		if tree, err := repo.Worktree(); err == nil {
			fs = tree.Filesystem
		}
	}

	patterns, err := gitignore.ReadPatterns(fs, []string{"."})
	if err != nil {
		return nil, err
	}
	matcher := gitignore.NewMatcher(patterns)
	repopath, err := filepath.Abs(fs.Root())
	if err != nil {
		return nil, err
	}

	return &gitIgnoreMatcher{matcher: matcher, repoPath: repopath}, nil
}

func queryDetermineVersions(repoDir string) (*osv.DetermineVersionResponse, error) {
	fileExts := []string{
		".hpp",
		".h",
		".hh",
		".cc",
		".c",
		".cpp",
	}

	var hashes []osv.DetermineVersionHash
	if err := filepath.Walk(repoDir, func(p string, info fs.FileInfo, err error) error {
		if info.IsDir() {
			if _, err := os.Stat(filepath.Join(p, ".git")); err == nil {
				// Found a git repo, stop here as otherwise we may get duplicated
				// results with our regular git commit scanning.
				return filepath.SkipDir
			}
			if _, ok := vendoredLibNames[strings.ToLower(info.Name())]; ok {
				// Ignore nested vendored libraries, as they can cause bad matches.
				return filepath.SkipDir
			}

			return nil
		}
		for _, ext := range fileExts {
			if filepath.Ext(p) == ext {
				buf, err := os.ReadFile(p)
				if err != nil {
					return err
				}
				hash := md5.Sum(buf) //nolint:gosec
				hashes = append(hashes, osv.DetermineVersionHash{
					Path: strings.ReplaceAll(p, repoDir, ""),
					Hash: hash[:],
				})
				if len(hashes) > maxDetermineVersionFiles {
					return errors.New("too many files to hash")
				}
			}
		}

		return nil
	}); err != nil {
		return nil, fmt.Errorf("failed during hashing: %w", err)
	}

	result, err := osv.MakeDetermineVersionRequest(filepath.Base(repoDir), hashes)
	if err != nil {
		return nil, fmt.Errorf("failed to determine versions: %w", err)
	}

	return result, nil
}

func scanDirWithVendoredLibs(r reporter.Reporter, path string) ([]scannedPackage, error) {
	r.PrintTextf("Scanning directory for vendored libs: %s\n", path)
	entries, err := os.ReadDir(path)
	if err != nil {
		return nil, err
	}

	var packages []scannedPackage
	for _, entry := range entries {
		if !entry.IsDir() {
			continue
		}

		libPath := filepath.Join(path, entry.Name())

		r.PrintTextf("Scanning potential vendored dir: %s\n", libPath)
		// TODO: make this a goroutine to parallelise this operation
		results, err := queryDetermineVersions(libPath)
		if err != nil {
			r.PrintTextf("Error scanning sub-directory '%s' with error: %v", libPath, err)
			continue
		}

		if len(results.Matches) > 0 && results.Matches[0].Score > determineVersionThreshold {
			match := results.Matches[0]
			r.PrintTextf("Identified %s as %s at %s.\n", libPath, match.RepoInfo.Address, match.RepoInfo.Commit)
			packages = append(packages, createCommitQueryPackage(match.RepoInfo.Commit, libPath))
		}
	}

	return packages, nil
}

// gitIgnoreMatcher.match will return true if the file/directory matches a gitignore entry
// i.e. true if it should be ignored
func (m *gitIgnoreMatcher) match(absPath string, isDir bool) (bool, error) {
	pathInGit, err := filepath.Rel(m.repoPath, absPath)
	if err != nil {
		return false, err
	}
	// must prepend "." to paths because of how gitignore.ReadPatterns interprets paths
	pathInGitSep := []string{"."}
	if pathInGit != "." { // don't make the path "./."
		pathInGitSep = append(pathInGitSep, strings.Split(pathInGit, string(filepath.Separator))...)
	}

	return m.matcher.Match(pathInGitSep, isDir), nil
}

// scanLockfile will load, identify, and parse the lockfile path passed in, and add the dependencies specified
// within to `query`
func scanLockfile(r reporter.Reporter, path string, parseAs string) ([]scannedPackage, error) {
	var err error
	var parsedLockfile lockfile.Lockfile

	f, err := lockfile.OpenLocalDepFile(path)

	if err == nil {
		// special case for the APK and DPKG parsers because they have a very generic name while
		// living at a specific location, so they are not included in the map of parsers
		// used by lockfile.Parse to avoid false-positives when scanning projects
		switch parseAs {
		case "apk-installed":
			parsedLockfile, err = lockfile.FromApkInstalled(path)
		case "dpkg-status":
			parsedLockfile, err = lockfile.FromDpkgStatus(path)
		case "osv-scanner":
			parsedLockfile, err = lockfile.FromOSVScannerResults(path)
		default:
			parsedLockfile, err = lockfile.ExtractDeps(f, parseAs)
		}
	}

	if err != nil {
		return nil, err
	}

	parsedAsComment := ""

	if parseAs != "" {
		parsedAsComment = fmt.Sprintf("as a %s ", parseAs)
	}

	r.PrintTextf(
		"Scanned %s file %sand found %d %s\n",
		path,
		parsedAsComment,
		len(parsedLockfile.Packages),
		output.Form(len(parsedLockfile.Packages), "package", "packages"),
	)

	packages := make([]scannedPackage, len(parsedLockfile.Packages))
	for i, pkgDetail := range parsedLockfile.Packages {
		packages[i] = scannedPackage{
			Name:      pkgDetail.Name,
			Version:   pkgDetail.Version,
			Commit:    pkgDetail.Commit,
			Ecosystem: pkgDetail.Ecosystem,
			DepGroups: pkgDetail.DepGroups,
			Source: models.SourceInfo{
				Path: path,
				Type: "lockfile",
			},
		}
	}

	return packages, nil
}

// scanSBOMFile will load, identify, and parse the SBOM path passed in, and add the dependencies specified
// within to `query`
func scanSBOMFile(r reporter.Reporter, path string, fromFSScan bool) ([]scannedPackage, error) {
	var errs []error
	var packages []scannedPackage
	for _, provider := range sbom.Providers {
		if fromFSScan && !provider.MatchesRecognizedFileNames(path) {
			// Skip if filename is not usually a sbom file of this format.
			// Only do this if this is being done in a filesystem scanning context, where we need to be
			// careful about spending too much time attempting to parse unrelated files.
			// If this is coming from an explicit scan argument, be more relaxed here since it's common for
			// filenames to not conform to expected filename standards.
			continue
		}

		// Opening file inside loop is OK, since providers is not very long,
		// and it is unlikely that multiple providers accept the same file name
		file, err := os.Open(path)
		if err != nil {
			return nil, err
		}
		defer file.Close()

		ignoredCount := 0
		err = provider.GetPackages(file, func(id sbom.Identifier) error {
			_, err := models.PURLToPackage(id.PURL)
			if err != nil {
				ignoredCount++
				//nolint:nilerr
				return nil
			}
			packages = append(packages, scannedPackage{
				PURL: id.PURL,
				Source: models.SourceInfo{
					Path: path,
					Type: "sbom",
				},
			})

			return nil
		})
		if err == nil {
			// Found a parsable format.
			if len(packages) == 0 {
				// But no entries found, so maybe not the correct format
				errs = append(errs, sbom.InvalidFormatError{
					Msg: "no Package URLs found",
					Errs: []error{
						fmt.Errorf("scanned %s as %s SBOM, but failed to find any package URLs, this is required to scan SBOMs", path, provider.Name()),
					},
				})

				continue
			}
			r.PrintTextf(
				"Scanned %s as %s SBOM and found %d %s\n",
				path,
				provider.Name(),
				len(packages),
				output.Form(len(packages), "package", "packages"),
			)
			if ignoredCount > 0 {
				r.PrintTextf(
					"Ignored %d %s with invalid PURLs\n",
					ignoredCount,
					output.Form(ignoredCount, "package", "packages"),
				)
			}

			return packages, nil
		}

		var formatErr sbom.InvalidFormatError
		if errors.As(err, &formatErr) {
			errs = append(errs, err)
			continue
		}

		return nil, err
	}

	// Don't log these errors if we're coming from an FS scan, since it can get very noisy.
	if !fromFSScan {
		r.PrintTextf("Failed to parse SBOM using all supported formats:\n")
		for _, err := range errs {
			r.PrintTextf(err.Error() + "\n")
		}
	}

	return packages, nil
}

func getCommitSHA(repoDir string) (string, error) {
	repo, err := git.PlainOpen(repoDir)
	if err != nil {
		return "", err
	}
	head, err := repo.Head()
	if err != nil {
		return "", err
	}

	return head.Hash().String(), nil
}

func getSubmodules(repoDir string) (submodules []*git.SubmoduleStatus, err error) {
	repo, err := git.PlainOpen(repoDir)
	if err != nil {
		return nil, err
	}
	worktree, err := repo.Worktree()
	if err != nil {
		return nil, err
	}
	ss, err := worktree.Submodules()
	if err != nil {
		return nil, err
	}
	for _, s := range ss {
		status, err := s.Status()
		if err != nil {
			continue
		}
		submodules = append(submodules, status)
	}

	return submodules, nil
}

// Scan git repository. Expects repoDir to end with /
func scanGit(r reporter.Reporter, repoDir string) ([]scannedPackage, error) {
	commit, err := getCommitSHA(repoDir)
	if err != nil {
		return nil, err
	}
	r.PrintTextf("Scanning %s at commit %s\n", repoDir, commit)

	//nolint:prealloc // Not sure how many there will be in advance.
	var packages []scannedPackage
	packages = append(packages, createCommitQueryPackage(commit, repoDir))

	submodules, err := getSubmodules(repoDir)
	if err != nil {
		return nil, err
	}

	for _, s := range submodules {
		r.PrintTextf("Scanning submodule %s at commit %s\n", s.Path, s.Expected.String())
		packages = append(packages, createCommitQueryPackage(s.Expected.String(), path.Join(repoDir, s.Path)))
	}

	return packages, nil
}

func createCommitQueryPackage(commit string, source string) scannedPackage {
	return scannedPackage{
		Commit: commit,
		Source: models.SourceInfo{
			Path: source,
			Type: "git",
		},
	}
}

func scanDebianDocker(r reporter.Reporter, dockerImageName string) ([]scannedPackage, error) {
	cmd := exec.Command("docker", "run", "--rm", "--entrypoint", "/usr/bin/dpkg-query", dockerImageName, "-f", "${Package}###${Version}\\n", "-W")
	stdout, err := cmd.StdoutPipe()

	if err != nil {
		r.PrintErrorf("Failed to get stdout: %s\n", err)
		return nil, err
	}
	err = cmd.Start()
	if err != nil {
		r.PrintErrorf("Failed to start docker image: %s\n", err)
		return nil, err
	}
	// TODO: Do error checking here
	//nolint:errcheck
	defer cmd.Wait()
	scanner := bufio.NewScanner(stdout)
	var packages []scannedPackage
	for scanner.Scan() {
		text := scanner.Text()
		text = strings.TrimSpace(text)
		if len(text) == 0 {
			continue
		}
		splitText := strings.Split(text, "###")
		if len(splitText) != 2 {
			r.PrintErrorf("Unexpected output from Debian container: \n\n%s\n", text)
			return nil, fmt.Errorf("unexpected output from Debian container: \n\n%s", text)
		}
		// TODO(rexpan): Get and specify exact debian release version
		packages = append(packages, scannedPackage{
			Name:      splitText[0],
			Version:   splitText[1],
			Ecosystem: "Debian",
			Source: models.SourceInfo{
				Path: dockerImageName,
				Type: "docker",
			},
		})
	}
	r.PrintTextf(
		"Scanned docker image with %d %s\n",
		len(packages),
		output.Form(len(packages), "package", "packages"),
	)

	return packages, nil
}

// Filters results according to config, preserving order. Returns total number of vulnerabilities removed.
func filterResults(r reporter.Reporter, results *models.VulnerabilityResults, configManager *config.ConfigManager, allPackages bool) int {
	removedCount := 0
	newResults := []models.PackageSource{} // Want 0 vulnerabilities to show in JSON as an empty list, not null.
	for _, pkgSrc := range results.Results {
		configToUse := configManager.Get(r, pkgSrc.Source.Path)
		var newPackages []models.PackageVulns
		for _, pkgVulns := range pkgSrc.Packages {
			newVulns := filterPackageVulns(r, pkgVulns, configToUse)
			removedCount += len(pkgVulns.Vulnerabilities) - len(newVulns.Vulnerabilities)
			if allPackages || len(newVulns.Vulnerabilities) > 0 || len(pkgVulns.LicenseViolations) > 0 {
				newPackages = append(newPackages, newVulns)
			}
		}
		// Don't want to include the package source at all if there are no vulns.
		if len(newPackages) > 0 {
			pkgSrc.Packages = newPackages
			newResults = append(newResults, pkgSrc)
		}
	}
	results.Results = newResults

	return removedCount
}

// Filters package-grouped vulnerabilities according to config, preserving ordering. Returns filtered package vulnerabilities.
func filterPackageVulns(r reporter.Reporter, pkgVulns models.PackageVulns, configToUse config.Config) models.PackageVulns {
	ignoredVulns := map[string]struct{}{}
	// Iterate over groups first to remove all aliases of ignored vulnerabilities.
	var newGroups []models.GroupInfo
	for _, group := range pkgVulns.Groups {
		ignore := false
		for _, id := range group.Aliases {
			var ignoreLine config.IgnoreEntry
			if ignore, ignoreLine = configToUse.ShouldIgnore(id); ignore {
				for _, id := range group.Aliases {
					ignoredVulns[id] = struct{}{}
				}
				// NB: This only prints the first reason encountered in all the aliases.
				switch len(group.Aliases) {
				case 1:
					r.PrintTextf("%s has been filtered out because: %s\n", ignoreLine.ID, ignoreLine.Reason)
				case 2:
					r.PrintTextf("%s and 1 alias have been filtered out because: %s\n", ignoreLine.ID, ignoreLine.Reason)
				default:
					r.PrintTextf("%s and %d aliases have been filtered out because: %s\n", ignoreLine.ID, len(group.Aliases)-1, ignoreLine.Reason)
				}

				break
			}
		}
		if !ignore {
			newGroups = append(newGroups, group)
		}
	}

	var newVulns []models.Vulnerability
	if len(newGroups) > 0 { // If there are no groups left then there would be no vulnerabilities.
		for _, vuln := range pkgVulns.Vulnerabilities {
			if _, filtered := ignoredVulns[vuln.ID]; !filtered {
				newVulns = append(newVulns, vuln)
			}
		}
	}

	// Passed by value. We don't want to alter the original PackageVulns.
	pkgVulns.Groups = newGroups
	pkgVulns.Vulnerabilities = newVulns

	return pkgVulns
}

func parseLockfilePath(lockfileElem string) (string, string) {
	if !strings.Contains(lockfileElem, ":") {
		lockfileElem = ":" + lockfileElem
	}

	splits := strings.SplitN(lockfileElem, ":", 2)

	return splits[0], splits[1]
}

type scannedPackage struct {
	PURL      string
	Name      string
	Ecosystem lockfile.Ecosystem
	Commit    string
	Version   string
	Source    models.SourceInfo
	DepGroups []string
}

// Perform osv scanner action, with optional reporter to output information
func DoScan(actions ScannerActions, r reporter.Reporter) (models.VulnerabilityResults, error) {
	if r == nil {
		r = &reporter.VoidReporter{}
	}

	if actions.CompareOffline {
		actions.CompareLocally = true
	}

	if actions.CompareLocally {
		actions.SkipGit = true

		if len(actions.ScanLicensesAllowlist) > 0 || actions.ScanLicensesSummary {
			return models.VulnerabilityResults{}, fmt.Errorf("cannot retrieve licenses locally")
		}
	}

	configManager := config.ConfigManager{
		DefaultConfig: config.Config{},
		ConfigMap:     make(map[string]config.Config),
	}

	//nolint:prealloc // Not sure how many there will be in advance.
	var scannedPackages []scannedPackage

	if actions.ConfigOverridePath != "" {
		err := configManager.UseOverride(actions.ConfigOverridePath)
		if err != nil {
			r.PrintErrorf("Failed to read config file: %s\n", err)
			return models.VulnerabilityResults{}, err
		}
	}

	for _, container := range actions.DockerContainerNames {
		// TODO: Automatically figure out what docker base image
		// and scan appropriately.
		pkgs, _ := scanDebianDocker(r, container)
		scannedPackages = append(scannedPackages, pkgs...)
	}

	for _, lockfileElem := range actions.LockfilePaths {
		parseAs, lockfilePath := parseLockfilePath(lockfileElem)
		lockfilePath, err := filepath.Abs(lockfilePath)
		if err != nil {
			r.PrintErrorf("Failed to resolved path with error %s\n", err)
			return models.VulnerabilityResults{}, err
		}
		pkgs, err := scanLockfile(r, lockfilePath, parseAs)
		if err != nil {
			return models.VulnerabilityResults{}, err
		}
		scannedPackages = append(scannedPackages, pkgs...)
	}

	for _, sbomElem := range actions.SBOMPaths {
		sbomElem, err := filepath.Abs(sbomElem)
		if err != nil {
			return models.VulnerabilityResults{}, fmt.Errorf("failed to resolved path with error %w", err)
		}
		pkgs, err := scanSBOMFile(r, sbomElem, false)
		if err != nil {
			return models.VulnerabilityResults{}, err
		}
		scannedPackages = append(scannedPackages, pkgs...)
	}

	for _, commit := range actions.GitCommits {
		scannedPackages = append(scannedPackages, createCommitQueryPackage(commit, "HASH"))
	}

	for _, dir := range actions.DirectoryPaths {
		r.PrintTextf("Scanning dir %s\n", dir)
		pkgs, err := scanDir(r, dir, actions.SkipGit, actions.Recursive, !actions.NoIgnore, actions.CompareOffline)
		if err != nil {
			return models.VulnerabilityResults{}, err
		}
		scannedPackages = append(scannedPackages, pkgs...)
	}

	if len(scannedPackages) == 0 {
		return models.VulnerabilityResults{}, NoPackagesFoundErr
	}

	filteredScannedPackages := filterUnscannablePackages(scannedPackages)

	if len(filteredScannedPackages) != len(scannedPackages) {
		r.PrintTextf("Filtered %d local package/s from the scan.\n", len(scannedPackages)-len(filteredScannedPackages))
	}

	if actions.OnlyPackages {
		vulnerabilityResults := groupBySource(r, scannedPackages)

		return vulnerabilityResults, nil
	}

	vulnsResp, err := makeRequest(r, filteredScannedPackages, actions.CompareLocally, actions.CompareOffline, actions.LocalDBPath)
	if err != nil {
		return models.VulnerabilityResults{}, err
	}

	var licensesResp [][]models.License
	if len(actions.ScanLicensesAllowlist) > 0 || actions.ScanLicensesSummary {
		licensesResp, err = makeLicensesRequests(filteredScannedPackages)
		if err != nil {
			return models.VulnerabilityResults{}, err
		}
	}
	results := buildVulnerabilityResults(r, filteredScannedPackages, vulnsResp, licensesResp, actions)

	filtered := filterResults(r, &results, &configManager, actions.ShowAllPackages)
	if filtered > 0 {
		r.PrintTextf(
			"Filtered %d %s from output\n",
			filtered,
			output.Form(filtered, "vulnerability", "vulnerabilities"),
		)
	}

	if len(results.Results) > 0 {
		// Determine the correct error to return.
		// TODO: in the next breaking release of osv-scanner, consider
		// returning a ScanError instead of an error.
		var vuln bool
		onlyUncalledVuln := true
		var licenseViolation bool
		for _, vf := range results.Flatten() {
			if vf.Vulnerability.ID != "" {
				vuln = true
				if vf.GroupInfo.IsCalled() {
					onlyUncalledVuln = false
				}
			}
			if len(vf.LicenseViolations) > 0 {
				licenseViolation = true
			}
		}
		onlyUncalledVuln = onlyUncalledVuln && vuln
		licenseViolation = licenseViolation && len(actions.ScanLicensesAllowlist) > 0

		if (!vuln || onlyUncalledVuln) && !licenseViolation {
			// There is no error.
			return results, nil
		} else {
			return results, VulnerabilitiesFoundErr
		}
	}

	return results, nil
}

// filterUnscannablePackages removes packages that don't have enough information to be scanned
// e,g, local packages that specified by path
func filterUnscannablePackages(packages []scannedPackage) []scannedPackage {
	out := make([]scannedPackage, 0, len(packages))
	for _, p := range packages {
		switch {
		// If none of the cases match, skip this package since it's not scannable
		case p.Ecosystem != "" && p.Name != "" && p.Version != "":
		case p.Commit != "":
		case p.PURL != "":
		default:
			continue
		}
		out = append(out, p)
	}

	return out
}

func makeRequest(
	r reporter.Reporter,
	packages []scannedPackage,
	compareLocally bool,
	compareOffline bool,
	localDBPath string) (*osv.HydratedBatchedResponse, error) {
	// Make OSV queries from the packages.
	var query osv.BatchedQuery
	for _, p := range packages {
		switch {
		// Prefer making package requests where possible.
		case p.Ecosystem != "" && p.Name != "" && p.Version != "":
			query.Queries = append(query.Queries, osv.MakePkgRequest(lockfile.PackageDetails{
				Name:      p.Name,
				Version:   p.Version,
				Ecosystem: p.Ecosystem,
			}))
		case p.Commit != "":
			query.Queries = append(query.Queries, osv.MakeCommitRequest(p.Commit))
		case p.PURL != "":
			query.Queries = append(query.Queries, osv.MakePURLRequest(p.PURL))
		default:
			return nil, fmt.Errorf("package %v does not have a commit, PURL or ecosystem/name/version identifier", p)
		}
	}

	if compareLocally {
		hydratedResp, err := local.MakeRequest(r, query, compareOffline, localDBPath)
		if err != nil {
			return &osv.HydratedBatchedResponse{}, fmt.Errorf("scan failed %w", err)
		}

		return hydratedResp, nil
	}

	if osv.RequestUserAgent == "" {
		osv.RequestUserAgent = "osv-scanner-api"
	}

	resp, err := osv.MakeRequest(query)
	if err != nil {
		return &osv.HydratedBatchedResponse{}, fmt.Errorf("scan failed %w", err)
	}

	hydratedResp, err := osv.Hydrate(resp)
	if err != nil {
		return &osv.HydratedBatchedResponse{}, fmt.Errorf("failed to hydrate OSV response: %w", err)
	}

	return hydratedResp, nil
}

func makeLicensesRequests(packages []scannedPackage) ([][]models.License, error) {
	queries := make([]*depsdevpb.GetVersionRequest, len(packages))
	for i, pkg := range packages {
		system, ok := depsdev.System[pkg.Ecosystem]
		if !ok || pkg.Name == "" || pkg.Version == "" {
			continue
		}
		queries[i] = depsdev.VersionQuery(system, pkg.Name, pkg.Version)
	}
	licenses, err := depsdev.MakeVersionRequests(queries)
	if err != nil {
		return nil, err
	}

	return licenses, nil
}<|MERGE_RESOLUTION|>--- conflicted
+++ resolved
@@ -48,12 +48,8 @@
 	CompareLocally        bool
 	CompareOffline        bool
 	ShowAllPackages       bool
-<<<<<<< HEAD
-	ScanLicenses          bool
+	ScanLicensesSummary   bool
 	OnlyPackages          bool
-=======
-	ScanLicensesSummary   bool
->>>>>>> c6980600
 	ScanLicensesAllowlist []string
 
 	LocalDBPath string
