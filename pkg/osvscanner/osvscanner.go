--- conflicted
+++ resolved
@@ -177,16 +177,10 @@
 		}
 
 		if !info.IsDir() {
-<<<<<<< HEAD
 			pkgs, err := scanLockfile(r, path, "", compareOffline)
 			if err != nil {
 				// If no extractors found then just continue
 				if !errors.Is(err, lockfilescalibr.ErrNoExtractorsFound) {
-=======
-			if extractor, _ := lockfile.FindExtractor(path, ""); extractor != nil {
-				pkgs, err := scanLockfile(r, path, "", compareOffline, transitiveAct)
-				if err != nil {
->>>>>>> e054385a
 					r.Errorf("Attempted to scan lockfile but failed: %s\n", path)
 				}
 			}
@@ -370,7 +364,6 @@
 // within to `query`
 func scanLockfile(r reporter.Reporter, path string, parseAs string, compareOffline bool, transitiveAct TransitiveScanningActions) ([]scannedPackage, error) {
 	var err error
-<<<<<<< HEAD
 
 	var inventories []*extractor.Inventory
 
@@ -394,28 +387,6 @@
 			ext := pomxmlnet.Extractor{
 				DependencyClient:       depClient,
 				MavenRegistryAPIClient: datasource.NewMavenRegistryAPIClient(datasource.MavenCentral),
-=======
-	var parsedLockfile lockfile.Lockfile
-
-	f, err := lockfile.OpenLocalDepFile(path)
-
-	if err == nil {
-		// special case for the APK and DPKG parsers because they have a very generic name while
-		// living at a specific location, so they are not included in the map of parsers
-		// used by lockfile.Parse to avoid false-positives when scanning projects
-		switch parseAs {
-		case "apk-installed":
-			parsedLockfile, err = lockfile.FromApkInstalled(path)
-		case "dpkg-status":
-			parsedLockfile, err = lockfile.FromDpkgStatus(path)
-		case "osv-scanner":
-			parsedLockfile, err = lockfile.FromOSVScannerResults(path)
-		default:
-			if !compareOffline && (parseAs == "pom.xml" || filepath.Base(path) == "pom.xml") {
-				parsedLockfile, err = extractMavenDeps(f, transitiveAct)
-			} else {
-				parsedLockfile, err = lockfile.ExtractDeps(f, parseAs)
->>>>>>> e054385a
 			}
 			inventories, err = lockfilescalibr.ExtractWithExtractor(context.Background(), path, ext)
 		} else {
@@ -464,35 +435,7 @@
 			eco = "Alpine:v3.20"
 		}
 
-<<<<<<< HEAD
 		scannedPackage.Ecosystem = lockfile.Ecosystem(eco)
-=======
-func extractMavenDeps(f lockfile.DepFile, actions TransitiveScanningActions) (lockfile.Lockfile, error) {
-	var depClient client.DependencyClient
-	var err error
-	if actions.NativeDataSource {
-		depClient, err = client.NewMavenRegistryClient(actions.MavenRegistry)
-	} else {
-		depClient, err = client.NewDepsDevClient(depsdev.DepsdevAPI)
-	}
-	if err != nil {
-		return lockfile.Lockfile{}, err
-	}
-
-	mavenClient, err := datasource.NewMavenRegistryAPIClient(actions.MavenRegistry)
-	if err != nil {
-		return lockfile.Lockfile{}, err
-	}
-
-	extractor := manifest.MavenResolverExtractor{
-		DependencyClient:       depClient,
-		MavenRegistryAPIClient: mavenClient,
-	}
-	packages, err := extractor.Extract(f)
-	if err != nil {
-		err = fmt.Errorf("failed extracting %s: %w", f.Path(), err)
-	}
->>>>>>> e054385a
 
 		if dg, ok := inv.Metadata.(scalibrosv.DepGroups); ok {
 			scannedPackage.DepGroups = dg.DepGroups()
