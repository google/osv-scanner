--- conflicted
+++ resolved
@@ -85,11 +85,7 @@
 		name    string
 		args    args
 		wantErr bool
-<<<<<<< HEAD
-		wantPkg Package
-=======
 		wantPkg []scannedPackage
->>>>>>> 2b7f858c
 	}{
 		{
 			name: "Example Git repo",
@@ -98,13 +94,6 @@
 				repoDir: "fixtures/example-git",
 			},
 			wantErr: false,
-<<<<<<< HEAD
-			wantPkg: Package{
-				Commit: "862ac4bd2703b622e85f29f55a2fd8cd6caf8182",
-				Source: models.SourceInfo{
-					Path: "fixtures/example-git",
-					Type: "git",
-=======
 			wantPkg: []scannedPackage{
 				{
 					Commit: "862ac4bd2703b622e85f29f55a2fd8cd6caf8182",
@@ -112,7 +101,6 @@
 						Path: "fixtures/example-git",
 						Type: "git",
 					},
->>>>>>> 2b7f858c
 				},
 			},
 		},
@@ -131,10 +119,6 @@
 		if diff := cmp.Diff(tt.wantPkg, pkg); diff != "" {
 			t.Errorf("scanGit() package = %v, wantPackage %v", pkg, tt.wantPkg)
 		}
-<<<<<<< HEAD
-		testutility.CreateJSONFixture(t, "fixtures/git-scan-queries.txt", tt.args.repoDir)
-=======
->>>>>>> 2b7f858c
 	}
 
 	err = os.Rename("fixtures/example-git/.git", "fixtures/example-git/git-hidden")
