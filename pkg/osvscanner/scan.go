--- conflicted
+++ resolved
@@ -10,10 +10,7 @@
 
 // scan essentially converts ScannerActions into PackageScanResult by performing the extractions
 func scan(r reporter.Reporter, accessors ExternalAccessors, actions ScannerActions) ([]imodels.PackageScanResult, error) {
-<<<<<<< HEAD
-=======
 	//nolint:prealloc // We don't know how many inventories we will retrieve
->>>>>>> a6d4ec81
 	var scannedInventories []*extractor.Inventory
 
 	// --- Lockfiles ---
@@ -47,11 +44,7 @@
 	)
 	for _, dir := range actions.DirectoryPaths {
 		r.Infof("Scanning dir %s\n", dir)
-<<<<<<< HEAD
-		pkgs, err := scanners.ScanDir(r, dir, actions.SkipGit, actions.Recursive, !actions.NoIgnore, dirExtractors)
-=======
 		pkgs, err := scanners.ScanDir(r, dir, actions.Recursive, !actions.NoIgnore, dirExtractors)
->>>>>>> a6d4ec81
 		if err != nil {
 			return nil, err
 		}
