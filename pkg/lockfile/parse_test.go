package lockfile_test

import (
	"errors"
	"os"
	"reflect"
	"strings"
	"testing"

	"github.com/google/osv-scanner/pkg/lockfile"
)

func expectNumberOfParsersCalled(t *testing.T, numberOfParsersCalled int) {
	t.Helper()

	directories, err := os.ReadDir(".")

	if err != nil {
		t.Fatalf("unable to read current directory: ")
	}

	count := 0

	for _, directory := range directories {
		if strings.HasPrefix(directory.Name(), "parse-") &&
			!strings.HasSuffix(directory.Name(), "_test.go") {
			count++
		}
	}

	if numberOfParsersCalled != count {
		t.Errorf(
			"Expected %d parsers to have been called, but had %d",
			count,
			numberOfParsersCalled,
		)
	}
}

func TestFindParser(t *testing.T) {
	t.Parallel()

	lockfiles := []string{
		"buildscript-gradle.lockfile",
		"Cargo.lock",
		"package-lock.json",
		"yarn.lock",
		"pnpm-lock.yaml",
		"composer.lock",
		"Gemfile.lock",
		"go.mod",
		"gradle.lockfile",
		"mix.lock",
		"pom.xml",
		"poetry.lock",
		"pubspec.lock",
		"requirements.txt",
	}

	for _, file := range lockfiles {
		parser, parsedAs := lockfile.FindParser("/path/to/my/"+file, "")

		if parser == nil {
			t.Errorf("Expected a parser to be found for %s but did not", file)
		}

		if file != parsedAs {
			t.Errorf("Expected parsedAs to be %s but got %s instead", file, parsedAs)
		}
	}
}

func TestFindParser_ExplicitParseAs(t *testing.T) {
	t.Parallel()

	parser, parsedAs := lockfile.FindParser("/path/to/my/package-lock.json", "composer.lock")

	if parser == nil {
		t.Errorf("Expected a parser to be found for package-lock.json (overridden as composer.lock) but did not")
	}

	if parsedAs != "composer.lock" {
		t.Errorf("Expected parsedAs to be composer.lock but got %s instead", parsedAs)
	}
}

func TestParse_FindsExpectedParsers(t *testing.T) {
	t.Parallel()

	lockfiles := []string{
		"buildscript-gradle.lockfile",
		"Cargo.lock",
		"package-lock.json",
		"yarn.lock",
		"pnpm-lock.yaml",
		"composer.lock",
		"Gemfile.lock",
		"go.mod",
		"gradle.lockfile",
		"mix.lock",
		"pom.xml",
		"poetry.lock",
		"pubspec.lock",
		"requirements.txt",
<<<<<<< HEAD
		"gradle.lockfile",
		"buildscript-gradle.lockfile",
		"installed",
=======
>>>>>>> 9dffff8f
	}

	count := 0

	for _, file := range lockfiles {
		_, err := lockfile.Parse("/path/to/my/"+file, "")

		if errors.Is(err, lockfile.ErrParserNotFound) {
			t.Errorf("No parser was found for %s", file)
		}

		count++
	}

	// gradle.lockfile and buildscript-gradle.lockfile use the same parser
	count = count - 1

	expectNumberOfParsersCalled(t, count)
}

func TestParse_ParserNotFound(t *testing.T) {
	t.Parallel()

	_, err := lockfile.Parse("/path/to/my/", "")

	if err == nil {
		t.Errorf("Expected to get an error but did not")
	}

	if !errors.Is(err, lockfile.ErrParserNotFound) {
		t.Errorf("Did not get the expected ErrParserNotFound error - got %v instead", err)
	}
}

func TestListParsers(t *testing.T) {
	t.Parallel()

	parsers := lockfile.ListParsers()

	firstExpected := "buildscript-gradle.lockfile"
	lastExpected := "yarn.lock"

	if first := parsers[0]; first != firstExpected {
		t.Errorf("Expected first element to be %s, but got %s", firstExpected, first)
	}

	if last := parsers[len(parsers)-1]; last != lastExpected {
		t.Errorf("Expected last element to be %s, but got %s", lastExpected, last)
	}
}

func TestLockfile_String(t *testing.T) {
	t.Parallel()

	expected := strings.Join([]string{
		"  crates.io: addr2line@0.15.2",
		"  npm: @typescript-eslint/types@5.13.0",
		"  crates.io: wasi@0.10.2+wasi-snapshot-preview1",
		"  Packagist: sentry/sdk@2.0.4",
		"  crates.io: no-version",
		"  <unknown>: no-ecosystem@1.2.3",
		"  <unknown>: no-ecosystem@1.2.3 (with-commit)",
	}, "\n")

	lockf := lockfile.Lockfile{
		Packages: []lockfile.PackageDetails{
			{
				Name:      "addr2line",
				Version:   "0.15.2",
				Ecosystem: lockfile.CargoEcosystem,
			},
			{
				Name:      "@typescript-eslint/types",
				Version:   "5.13.0",
				Ecosystem: lockfile.PnpmEcosystem,
			},
			{
				Name:      "wasi",
				Version:   "0.10.2+wasi-snapshot-preview1",
				Ecosystem: lockfile.CargoEcosystem,
			},
			{
				Name:      "sentry/sdk",
				Version:   "2.0.4",
				Ecosystem: lockfile.ComposerEcosystem,
			},
			{
				Name:      "no-version",
				Version:   "",
				Ecosystem: lockfile.CargoEcosystem,
			},
			{
				Name:      "no-ecosystem",
				Version:   "1.2.3",
				Ecosystem: "",
			},
			{
				Name:      "no-ecosystem",
				Version:   "1.2.3",
				Ecosystem: "",
				Commit:    "with-commit",
			},
		},
	}

	if actual := lockf.String(); expected != actual {
		t.Errorf("\nExpected:\n%s\nActual:\n%s", expected, actual)
	}
}

func TestPackages_Ecosystems(t *testing.T) {
	t.Parallel()

	tests := []struct {
		name string
		ps   lockfile.Packages
		want []lockfile.Ecosystem
	}{
		{name: "", ps: lockfile.Packages{}, want: []lockfile.Ecosystem{}},
		{
			name: "",
			ps: lockfile.Packages{
				{
					Name:      "addr2line",
					Version:   "0.15.2",
					Ecosystem: lockfile.CargoEcosystem,
				},
			},
			want: []lockfile.Ecosystem{
				lockfile.CargoEcosystem,
			},
		},
		{
			name: "",
			ps: lockfile.Packages{
				{
					Name:      "addr2line",
					Version:   "0.15.2",
					Ecosystem: lockfile.CargoEcosystem,
				},
				{
					Name:      "wasi",
					Version:   "0.10.2+wasi-snapshot-preview1",
					Ecosystem: lockfile.CargoEcosystem,
				},
			},
			want: []lockfile.Ecosystem{
				lockfile.CargoEcosystem,
			},
		},
		{
			name: "",
			ps: lockfile.Packages{
				{
					Name:      "addr2line",
					Version:   "0.15.2",
					Ecosystem: lockfile.CargoEcosystem,
				},
				{
					Name:      "@typescript-eslint/types",
					Version:   "5.13.0",
					Ecosystem: lockfile.PnpmEcosystem,
				},
				{
					Name:      "wasi",
					Version:   "0.10.2+wasi-snapshot-preview1",
					Ecosystem: lockfile.CargoEcosystem,
				},
				{
					Name:      "sentry/sdk",
					Version:   "2.0.4",
					Ecosystem: lockfile.ComposerEcosystem,
				},
			},
			want: []lockfile.Ecosystem{
				lockfile.ComposerEcosystem,
				lockfile.CargoEcosystem,
				lockfile.PnpmEcosystem,
			},
		},
	}
	for _, tt := range tests {
		tt := tt
		t.Run(tt.name, func(t *testing.T) {
			t.Parallel()

			if got := tt.ps.Ecosystems(); !reflect.DeepEqual(got, tt.want) {
				t.Errorf("Ecosystems() = %v, want %v", got, tt.want)
			}
		})
	}
}<|MERGE_RESOLUTION|>--- conflicted
+++ resolved
@@ -102,12 +102,7 @@
 		"poetry.lock",
 		"pubspec.lock",
 		"requirements.txt",
-<<<<<<< HEAD
-		"gradle.lockfile",
-		"buildscript-gradle.lockfile",
 		"installed",
-=======
->>>>>>> 9dffff8f
 	}
 
 	count := 0
