--- conflicted
+++ resolved
@@ -88,11 +88,8 @@
 	t.Parallel()
 
 	lockfiles := []string{
-<<<<<<< HEAD
 		"conan.lock",
-=======
 		"buildscript-gradle.lockfile",
->>>>>>> 03e0d1d6
 		"Cargo.lock",
 		"package-lock.json",
 		"yarn.lock",
