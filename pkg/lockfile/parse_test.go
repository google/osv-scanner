--- conflicted
+++ resolved
@@ -101,16 +101,11 @@
 		"go.mod",
 		"gradle.lockfile",
 		"mix.lock",
+		"Pipfile.lock",
 		"pom.xml",
 		"poetry.lock",
 		"pubspec.lock",
 		"requirements.txt",
-<<<<<<< HEAD
-		"gradle.lockfile",
-		"buildscript-gradle.lockfile",
-		"Pipfile.lock",
-=======
->>>>>>> d05e8001
 	}
 
 	count := 0
