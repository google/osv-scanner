package lockfile

import "github.com/google/osv-scanner/pkg/models"

type PackageDetails struct {
<<<<<<< HEAD
	Name       string    `json:"name"`
	Version    string    `json:"version"`
	Commit     string    `json:"commit,omitempty"`
	Ecosystem  Ecosystem `json:"ecosystem,omitempty"`
	CompareAs  Ecosystem `json:"compareAs,omitempty"`
	Start      models.FilePosition
	End        models.FilePosition
	SourceFile string
=======
	Name      string    `json:"name"`
	Version   string    `json:"version"`
	Commit    string    `json:"commit,omitempty"`
	Ecosystem Ecosystem `json:"ecosystem,omitempty"`
	CompareAs Ecosystem `json:"compareAs,omitempty"`
	DepGroups []string  `json:"-"`
>>>>>>> 252295d6
}

type Ecosystem string

type PackageDetailsParser = func(pathToLockfile string) ([]PackageDetails, error)

// IsDevGroup returns if any string in groups indicates the development dependency group for the specified ecosystem.
func (sys Ecosystem) IsDevGroup(groups []string) bool {
	dev := ""
	switch sys {
	case ComposerEcosystem, NpmEcosystem, PipEcosystem, PubEcosystem:
		// Also PnpmEcosystem(=NpmEcosystem) and PipenvEcosystem(=PipEcosystem).
		dev = "dev"
	case ConanEcosystem:
		dev = "build-requires"
	case MavenEcosystem:
		dev = "test"
	case AlpineEcosystem, BundlerEcosystem, CargoEcosystem, CRANEcosystem,
		DebianEcosystem, GoEcosystem, MixEcosystem, NuGetEcosystem:
		// We are not able to report development dependencies for these ecosystems.
		return false
	}

	for _, g := range groups {
		if g == dev {
			return true
		}
	}

	return false
}<|MERGE_RESOLUTION|>--- conflicted
+++ resolved
@@ -3,7 +3,6 @@
 import "github.com/google/osv-scanner/pkg/models"
 
 type PackageDetails struct {
-<<<<<<< HEAD
 	Name       string    `json:"name"`
 	Version    string    `json:"version"`
 	Commit     string    `json:"commit,omitempty"`
@@ -12,14 +11,7 @@
 	Start      models.FilePosition
 	End        models.FilePosition
 	SourceFile string
-=======
-	Name      string    `json:"name"`
-	Version   string    `json:"version"`
-	Commit    string    `json:"commit,omitempty"`
-	Ecosystem Ecosystem `json:"ecosystem,omitempty"`
-	CompareAs Ecosystem `json:"compareAs,omitempty"`
-	DepGroups []string  `json:"-"`
->>>>>>> 252295d6
+	DepGroups  []string  `json:"-"`
 }
 
 type Ecosystem string
