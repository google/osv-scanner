package lockfile

func KnownEcosystems() []Ecosystem {
	return []Ecosystem{
		NpmEcosystem,
		NuGetEcosystem,
		CargoEcosystem,
		BundlerEcosystem,
		ComposerEcosystem,
		GoEcosystem,
		MixEcosystem,
		MavenEcosystem,
		PipEcosystem,
		PubEcosystem,
<<<<<<< HEAD
		ConanEcosystem,
=======
		AlpineEcosystem,
>>>>>>> f9df1a1e
	}
}<|MERGE_RESOLUTION|>--- conflicted
+++ resolved
@@ -12,10 +12,7 @@
 		MavenEcosystem,
 		PipEcosystem,
 		PubEcosystem,
-<<<<<<< HEAD
 		ConanEcosystem,
-=======
 		AlpineEcosystem,
->>>>>>> f9df1a1e
 	}
 }