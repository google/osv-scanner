package lockfile

import (
	"errors"
	"fmt"
	"path/filepath"
	"sort"
	"strings"
)

func FindParser(pathToLockfile string, parseAs string) (PackageDetailsParser, string) {
	if parseAs == "" {
		parseAs = filepath.Base(pathToLockfile)
	}

	return parsers[parseAs], parseAs
}

//nolint:gochecknoglobals // this is an optimisation and read-only
var parsers = map[string]PackageDetailsParser{
	"buildscript-gradle.lockfile": ParseGradleLock,
	"Cargo.lock":                  ParseCargoLock,
	"composer.lock":               ParseComposerLock,
	"Gemfile.lock":                ParseGemfileLock,
	"go.mod":                      ParseGoLock,
	"gradle.lockfile":             ParseGradleLock,
	"mix.lock":                    ParseMixLock,
	"Pipfile.lock":                ParsePipenvLock,
	"package-lock.json":           ParseNpmLock,
	"packages.lock.json":          ParseNuGetLock,
	"pnpm-lock.yaml":              ParsePnpmLock,
	"poetry.lock":                 ParsePoetryLock,
	"pom.xml":                     ParseMavenLock,
	"pubspec.lock":                ParsePubspecLock,
	"requirements.txt":            ParseRequirementsTxt,
	"yarn.lock":                   ParseYarnLock,
<<<<<<< HEAD
	"gradle.lockfile":             ParseGradleLock,
	"buildscript-gradle.lockfile": ParseGradleLock,
	"installed":                   ParseApkInstalled,
=======
>>>>>>> 3d74a721
}

func ListParsers() []string {
	ps := make([]string, 0, len(parsers))

	for s := range parsers {
		ps = append(ps, s)
	}

	sort.Slice(ps, func(i, j int) bool {
		return strings.ToLower(ps[i]) < strings.ToLower(ps[j])
	})

	return ps
}

var ErrParserNotFound = errors.New("could not determine parser")

type Packages []PackageDetails

func toSliceOfEcosystems(ecosystemsMap map[Ecosystem]struct{}) []Ecosystem {
	ecosystems := make([]Ecosystem, 0, len(ecosystemsMap))

	for ecosystem := range ecosystemsMap {
		if ecosystem == "" {
			continue
		}

		ecosystems = append(ecosystems, ecosystem)
	}

	return ecosystems
}

func (ps Packages) Ecosystems() []Ecosystem {
	ecosystems := make(map[Ecosystem]struct{})

	for _, pkg := range ps {
		ecosystems[pkg.Ecosystem] = struct{}{}
	}

	slicedEcosystems := toSliceOfEcosystems(ecosystems)

	sort.Slice(slicedEcosystems, func(i, j int) bool {
		return slicedEcosystems[i] < slicedEcosystems[j]
	})

	return slicedEcosystems
}

type Lockfile struct {
	FilePath string   `json:"filePath"`
	ParsedAs string   `json:"parsedAs"`
	Packages Packages `json:"packages"`
}

func (l Lockfile) String() string {
	lines := make([]string, 0, len(l.Packages))

	for _, details := range l.Packages {
		ecosystem := details.Ecosystem

		if ecosystem == "" {
			ecosystem = "<unknown>"
		}

		ln := fmt.Sprintf("  %s: %s", ecosystem, details.Name)

		if details.Version != "" {
			ln += "@" + details.Version
		}

		if details.Commit != "" {
			ln += " (" + details.Commit + ")"
		}

		lines = append(lines, ln)
	}

	return strings.Join(lines, "\n")
}

// Parse attempts to extract a collection of package details from a lockfile,
// using one of the native parsers.
//
// The parser is selected based on the name of the file, which can be overridden
// with the "parseAs" parameter.
func Parse(pathToLockfile string, parseAs string) (Lockfile, error) {
	parser, parsedAs := FindParser(pathToLockfile, parseAs)

	if parser == nil {
		return Lockfile{}, fmt.Errorf("%w for %s", ErrParserNotFound, pathToLockfile)
	}

	packages, err := parser(pathToLockfile)

	sort.Slice(packages, func(i, j int) bool {
		if packages[i].Name == packages[j].Name {
			return packages[i].Version < packages[j].Version
		}

		return packages[i].Name < packages[j].Name
	})

	return Lockfile{
		FilePath: pathToLockfile,
		ParsedAs: parsedAs,
		Packages: packages,
	}, err
}<|MERGE_RESOLUTION|>--- conflicted
+++ resolved
@@ -24,6 +24,7 @@
 	"Gemfile.lock":                ParseGemfileLock,
 	"go.mod":                      ParseGoLock,
 	"gradle.lockfile":             ParseGradleLock,
+  "installed":                   ParseApkInstalled,
 	"mix.lock":                    ParseMixLock,
 	"Pipfile.lock":                ParsePipenvLock,
 	"package-lock.json":           ParseNpmLock,
@@ -34,12 +35,6 @@
 	"pubspec.lock":                ParsePubspecLock,
 	"requirements.txt":            ParseRequirementsTxt,
 	"yarn.lock":                   ParseYarnLock,
-<<<<<<< HEAD
-	"gradle.lockfile":             ParseGradleLock,
-	"buildscript-gradle.lockfile": ParseGradleLock,
-	"installed":                   ParseApkInstalled,
-=======
->>>>>>> 3d74a721
 }
 
 func ListParsers() []string {
