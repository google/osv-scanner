--- conflicted
+++ resolved
@@ -3,17 +3,13 @@
 import (
 	"encoding/xml"
 	"fmt"
-	"github.com/google/osv-scanner/internal/cachedregexp"
 	"github.com/google/osv-scanner/pkg/models"
 	"os"
 	"path"
 	"path/filepath"
-<<<<<<< HEAD
-=======
 	"strings"
 
 	"github.com/google/osv-scanner/internal/cachedregexp"
->>>>>>> 252295d6
 )
 
 const MAX_PARENT_DEPTH = 10
@@ -23,7 +19,7 @@
 	GroupID    string   `xml:"groupId"`
 	ArtifactID string   `xml:"artifactId"`
 	Version    string   `xml:"version"`
-<<<<<<< HEAD
+	Scope      string   `xml:"scope"`
 	Start      models.FilePosition
 	End        models.FilePosition
 	SourceFile string
@@ -36,9 +32,6 @@
 
 type MavenLockDependencyHolder struct {
 	Dependencies []MavenLockDependency `xml:"dependency"`
-=======
-	Scope      string   `xml:"scope"`
->>>>>>> 252295d6
 }
 
 func (mld MavenLockDependency) parseResolvedVersion(version string) string {
@@ -240,8 +233,7 @@
 	for _, lockPackage := range parsedLockfile.Dependencies.Dependencies {
 		finalName := lockPackage.GroupID + ":" + lockPackage.ArtifactID
 
-<<<<<<< HEAD
-		details[finalName] = PackageDetails{
+		pkgDetails := PackageDetails{
 			Name:       finalName,
 			Version:    lockPackage.ResolveVersion(*parsedLockfile),
 			Ecosystem:  MavenEcosystem,
@@ -249,13 +241,6 @@
 			Start:      lockPackage.Start,
 			End:        lockPackage.End,
 			SourceFile: lockPackage.SourceFile,
-=======
-		pkgDetails := PackageDetails{
-			Name:      finalName,
-			Version:   lockPackage.ResolveVersion(*parsedLockfile),
-			Ecosystem: MavenEcosystem,
-			CompareAs: MavenEcosystem,
->>>>>>> 252295d6
 		}
 		if strings.TrimSpace(lockPackage.Scope) != "" {
 			pkgDetails.DepGroups = append(pkgDetails.DepGroups, lockPackage.Scope)
@@ -266,9 +251,7 @@
 	// managed dependencies take precedent over standard dependencies
 	for _, lockPackage := range parsedLockfile.ManagedDependencies.Dependencies {
 		finalName := lockPackage.GroupID + ":" + lockPackage.ArtifactID
-<<<<<<< HEAD
-
-		details[finalName] = PackageDetails{
+		pkgDetails := PackageDetails{
 			Name:       finalName,
 			Version:    lockPackage.ResolveVersion(*parsedLockfile),
 			Ecosystem:  MavenEcosystem,
@@ -276,13 +259,6 @@
 			Start:      lockPackage.Start,
 			End:        lockPackage.End,
 			SourceFile: lockPackage.SourceFile,
-=======
-		pkgDetails := PackageDetails{
-			Name:      finalName,
-			Version:   lockPackage.ResolveVersion(*parsedLockfile),
-			Ecosystem: MavenEcosystem,
-			CompareAs: MavenEcosystem,
->>>>>>> 252295d6
 		}
 		if strings.TrimSpace(lockPackage.Scope) != "" {
 			pkgDetails.DepGroups = append(pkgDetails.DepGroups, lockPackage.Scope)
