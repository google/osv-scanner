--- conflicted
+++ resolved
@@ -1,16 +1,7 @@
 package models
 
 type ImageOriginDetails struct {
-<<<<<<< HEAD
-	Index  int    `json:"index"`
-	DiffID string `json:"diff_id"`
-
-	// TODO: Deprecated, use ImageMetadata to retrieve this info
-	OriginCommand string `json:"origin_command"`
-	InBaseImage   bool   `json:"in_base_image"`
-=======
 	Index int
->>>>>>> e656319b
 }
 
 type ImageMetadata struct {
