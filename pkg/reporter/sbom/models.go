package sbom

import (
	"io"

	"github.com/CycloneDX/cyclonedx-go"
	"github.com/google/osv-scanner/pkg/models"
)

type CycloneDXVersion int

const (
	CycloneDXVersion14 CycloneDXVersion = iota
	CycloneDXVersion15
)

var SpecVersionToBomCreator = map[CycloneDXVersion]BomCreator{
	CycloneDXVersion14: ToCycloneDX14Bom,
	CycloneDXVersion15: ToCycloneDX15Bom,
}

type BomCreator func(stderr io.Writer, packageSources []models.PackageSource) *cyclonedx.BOM

type packageDetails struct {
	Name      string
	Version   string
	Ecosystem string
	Locations []PackageLocations
}

type PackageLocation struct {
	Filename    string `json:"file_name"`
	LineStart   int    `json:"line_start"`
	LineEnd     int    `json:"line_end"`
	ColumnStart int    `json:"column_start"`
	ColumnEnd   int    `json:"column_end"`
}

type PackageLocations struct {
<<<<<<< HEAD
	Block PackageLocation `json:"block"`
=======
	Block     *PackageLocation `json:"block"`
	Namespace *PackageLocation `json:"namespace,omitempty"`
	Name      *PackageLocation `json:"name,omitempty"`
	Version   *PackageLocation `json:"version,omitempty"`
>>>>>>> d9a48a79
}

const (
	cycloneDx14Schema = "http://cyclonedx.org/schema/bom-1.4.schema.json"
	cycloneDx15Schema = "http://cyclonedx.org/schema/bom-1.5.schema.json"
)

const componentType = "library"<|MERGE_RESOLUTION|>--- conflicted
+++ resolved
@@ -37,14 +37,10 @@
 }
 
 type PackageLocations struct {
-<<<<<<< HEAD
-	Block PackageLocation `json:"block"`
-=======
 	Block     *PackageLocation `json:"block"`
 	Namespace *PackageLocation `json:"namespace,omitempty"`
 	Name      *PackageLocation `json:"name,omitempty"`
 	Version   *PackageLocation `json:"version,omitempty"`
->>>>>>> d9a48a79
 }
 
 const (
