--- conflicted
+++ resolved
@@ -29,14 +29,10 @@
         TEST_ACCEPTANCE: true
       run: ./scripts/run_tests.sh
     - name: Upload coverage to Codecov
-<<<<<<< HEAD
-      uses: codecov/codecov-action@54bcd8715eee62d40e33596ef5e8f0f48dbbccab # v4.1.0
-=======
       # codecov is currently being flakey on macOS
       # https://github.com/codecov/codecov-action/issues/1416
       if: ${{ runner.os != 'macOS' }}
       uses: codecov/codecov-action@e28ff129e5465c2c0dcc6f003fc735cb6ae0c673 # v4.5.0
       with:
         token: ${{ inputs.codecov_token }}
-        fail_ci_if_error: true
->>>>>>> 46aee59b
+        fail_ci_if_error: true