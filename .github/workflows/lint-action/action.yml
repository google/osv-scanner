# Copyright 2023 Google LLC
#
# Licensed under the Apache License, Version 2.0 (the "License");
# you may not use this file except in compliance with the License.
# You may obtain a copy of the License at
#
#      http://www.apache.org/licenses/LICENSE-2.0
#
# Unless required by applicable law or agreed to in writing, software
# distributed under the License is distributed on an "AS IS" BASIS,
# WITHOUT WARRANTIES OR CONDITIONS OF ANY KIND, either express or implied.
# See the License for the specific language governing permissions and
# limitations under the License.

name: lint
description: "Runs go lints"

runs:
  using: composite
  steps:
    - name: Run golangci-lint
<<<<<<< HEAD
      uses: golangci/golangci-lint-action@3cfe3a4abbb849e10058ce4af15d205b6da42804 # v4.0.0
=======
      uses: golangci/golangci-lint-action@a4f60bb28d35aeee14e6880718e0c85ff1882e64 # v6.0.1
>>>>>>> 46aee59b
      with:
        # Optional: version of golangci-lint to use in form of v1.2 or v1.2.3 or `latest` to use the latest version
        version: v1.56.2<|MERGE_RESOLUTION|>--- conflicted
+++ resolved
@@ -19,11 +19,7 @@
   using: composite
   steps:
     - name: Run golangci-lint
-<<<<<<< HEAD
-      uses: golangci/golangci-lint-action@3cfe3a4abbb849e10058ce4af15d205b6da42804 # v4.0.0
-=======
       uses: golangci/golangci-lint-action@a4f60bb28d35aeee14e6880718e0c85ff1882e64 # v6.0.1
->>>>>>> 46aee59b
       with:
         # Optional: version of golangci-lint to use in form of v1.2 or v1.2.3 or `latest` to use the latest version
         version: v1.56.2