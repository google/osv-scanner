# This workflow uses actions that are not certified by GitHub. They are provided
# by a third-party and are governed by separate terms of service, privacy
# policy, and support documentation.

name: Scorecards supply-chain security
on:
  # For Branch-Protection check. Only the default branch is supported. See
  # https://github.com/ossf/scorecard/blob/main/docs/checks.md#branch-protection
  branch_protection_rule:
  # To guarantee Maintained check is occasionally updated. See
  # https://github.com/ossf/scorecard/blob/main/docs/checks.md#maintained
  schedule:
    - cron: '32 22 * * 6'
  push:
    branches: [ "main" ]

# Declare default permissions as read only.
permissions: read-all

jobs:
  analysis:
    name: Scorecards analysis
    runs-on: ubuntu-latest
    permissions:
      # Needed to upload the results to code-scanning dashboard.
      security-events: write
      # Needed to publish results and get a badge (see publish_results below).
      id-token: write
      # Uncomment the permissions below if installing in a private repository.
      # contents: read
      # actions: read

    steps:
      - name: "Checkout code"
        uses: actions/checkout@755da8c3cf115ac066823e79a1e1788f8940201b # v3.2.0
        with:
          persist-credentials: false

      - name: "Run analysis"
        uses: ossf/scorecard-action@99c53751e09b9529366343771cc321ec74e9bd3d # v2.0.6
        with:
          results_file: results.sarif
          results_format: sarif
          # (Optional) Read-only PAT token. Uncomment the `repo_token` line below if:
          # - you want to enable the Branch-Protection check on a *public* repository, or
          # - you are installing Scorecards on a *private* repository
          # To create the PAT, follow the steps in https://github.com/ossf/scorecard-action#authentication-with-pat.
          # repo_token: ${{ secrets.SCORECARD_READ_TOKEN }}

          # Public repositories:
          #   - Publish results to OpenSSF REST API for easy access by consumers
          #   - Allows the repository to include the Scorecard badge.
          #   - See https://github.com/ossf/scorecard-action#publishing-results.
          # For private repositories:
          #   - `publish_results` will always be set to `false`, regardless
          #     of the value entered here.
          publish_results: true

      # Upload the results as artifacts (optional). Commenting out will disable uploads of run results in SARIF
      # format to the repository Actions tab.
      - name: "Upload artifact"
        uses: actions/upload-artifact@83fd05a356d7e2593de66fc9913b3002723633cb # v3.1.1
        with:
          name: SARIF file
          path: results.sarif
          retention-days: 5

      # Upload the results to GitHub's code scanning dashboard.
      - name: "Upload to code-scanning"
<<<<<<< HEAD
        uses: github/codeql-action/upload-sarif@896079047b4bb059ba6f150a5d87d47dde99e6e5 # v2.1.37
=======
        uses: github/codeql-action/upload-sarif@959cbb7472c4d4ad70cdfe6f4976053fe48ab394 # v2.1.37
>>>>>>> c528b4ec
        with:
          sarif_file: results.sarif<|MERGE_RESOLUTION|>--- conflicted
+++ resolved
@@ -67,10 +67,6 @@
 
       # Upload the results to GitHub's code scanning dashboard.
       - name: "Upload to code-scanning"
-<<<<<<< HEAD
-        uses: github/codeql-action/upload-sarif@896079047b4bb059ba6f150a5d87d47dde99e6e5 # v2.1.37
-=======
         uses: github/codeql-action/upload-sarif@959cbb7472c4d4ad70cdfe6f4976053fe48ab394 # v2.1.37
->>>>>>> c528b4ec
         with:
           sarif_file: results.sarif