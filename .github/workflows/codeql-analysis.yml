# For most projects, this workflow file will not need changing; you simply need
# to commit it to your repository.
#
# You may wish to alter this file to override the set of languages analyzed,
# or to provide custom queries or build logic.
#
# ******** NOTE ********
# We have attempted to detect the languages in your repository. Please check
# the `language` matrix defined below to confirm you have the correct set of
# supported CodeQL languages.
#
name: "CodeQL"

on:
  push:
<<<<<<< HEAD
    branches: [main]
  pull_request:
    # The branches below must be a subset of the branches above
    branches: [main]
=======
    branches: [main, v1]
  pull_request:
    # The branches below must be a subset of the branches above
    branches: [main, v1]
>>>>>>> 04ac2654

# Restrict jobs in this workflow to have no permissions by default; permissions
# should be granted per job as needed using a dedicated `permissions` block
permissions: {}

jobs:
  analyze:
    name: Analyze
    runs-on: ubuntu-latest
    permissions:
      actions: read
      contents: read
      security-events: write

    strategy:
      fail-fast: false
      matrix:
        language: ["go"]
        # CodeQL supports [ 'cpp', 'csharp', 'go', 'java', 'javascript', 'python', 'ruby' ]
        # Learn more about CodeQL language support at https://git.io/codeql-language-support

    steps:
      - name: Checkout repository
        uses: actions/checkout@11bd71901bbe5b1630ceea73d27597364c9af683 # v4.2.2
      # Update go to the latest version to support minor go versions is go.mod file
      - name: Install Go
        uses: actions/setup-go@41dfa10bad2bb2ae585af6ee5bb4d7d973ad74ed # v5.1.0
        with:
          go-version-file: go.mod
      # Initializes the CodeQL tools for scanning.
      - name: Initialize CodeQL
        uses: github/codeql-action/init@ea9e4e37992a54ee68a9622e985e60c8e8f12d9f # v3.27.4
        with:
          languages: ${{ matrix.language }}
          # If you wish to specify custom queries, you can do so here or in a config file.
          # By default, queries listed here will override any specified in a config file.
          # Prefix the list here with "+" to use these queries and those in the config file.
          # queries: ./path/to/local/query, your-org/your-repo/queries@main

      # Autobuild attempts to build any compiled languages  (C/C++, C#, or Java).
      # If this step fails, then you should remove it and run the build manually (see below)
      - name: Autobuild
        uses: github/codeql-action/autobuild@ea9e4e37992a54ee68a9622e985e60c8e8f12d9f # v3.27.4

      # ℹ️ Command-line programs to run using the OS shell.
      # 📚 https://git.io/JvXDl

      # ✏️ If the Autobuild fails above, remove it and uncomment the following three lines
      #    and modify them (or add more) to build your code if your project
      #    uses a compiled language

      #- run: |
      #   make bootstrap
      #   make release

      - name: Perform CodeQL Analysis
        uses: github/codeql-action/analyze@ea9e4e37992a54ee68a9622e985e60c8e8f12d9f # v3.27.4<|MERGE_RESOLUTION|>--- conflicted
+++ resolved
@@ -13,17 +13,10 @@
 
 on:
   push:
-<<<<<<< HEAD
-    branches: [main]
-  pull_request:
-    # The branches below must be a subset of the branches above
-    branches: [main]
-=======
     branches: [main, v1]
   pull_request:
     # The branches below must be a subset of the branches above
     branches: [main, v1]
->>>>>>> 04ac2654
 
 # Restrict jobs in this workflow to have no permissions by default; permissions
 # should be granted per job as needed using a dedicated `permissions` block
