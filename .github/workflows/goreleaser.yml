--- conflicted
+++ resolved
@@ -32,11 +32,7 @@
           go-version-file: .go-version
           check-latest: true
       - uses: docker/setup-qemu-action@68827325e0b33c7199eb31dd4e31fbe9023e06e3 # v3
-<<<<<<< HEAD
-      - uses: docker/setup-buildx-action@0d103c3126aa41d772a8362f6aa67afac040f80c # v3
-=======
       - uses: docker/setup-buildx-action@d70bba72b1f3fd22344832f00baa16ece964efeb # v3
->>>>>>> 46aee59b
       - name: ghcr-login
         uses: docker/login-action@0d4c9c5ea7693da7b068278f7b52bda2a190a446 # v3
         with:
