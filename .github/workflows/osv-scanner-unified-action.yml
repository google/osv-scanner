--- conflicted
+++ resolved
@@ -16,19 +16,11 @@
 
 on:
   pull_request:
-<<<<<<< HEAD
-    branches: ["main"]
-  schedule:
-    - cron: "12 12 * * 1"
-  push:
-    branches: ["main"]
-=======
     branches: ["main", "v1"]
   schedule:
     - cron: "12 12 * * 1"
   push:
     branches: ["main", "v1"]
->>>>>>> 04ac2654
 
 # Restrict jobs in this workflow to have no permissions by default; permissions
 # should be granted per job as needed using a dedicated `permissions` block
