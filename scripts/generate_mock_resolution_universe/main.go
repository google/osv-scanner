package main

// Generate a MockResolutionClient universe file based on real packages encountered during in-place and/or relock updates.
// Used for generating test fixtures.
// Usage: go run ./generate_mock_resolution_universe [list of manifests / lockfiles] > output.yaml
// Will automatically attempt in-place updates and relock/relax updates on all supplied lockfiles/manifests,
// And write all encountered package versions to the output, along with all vulnerabilities for each package.
// Lockfiles/manifests are assumed to be all from the same ecosystem.

import (
	"bytes"
	"context"
	"encoding/gob"
	"errors"
	"fmt"
	"os"
	"path/filepath"
	"slices"
	"strings"
	"time"

	pb "deps.dev/api/v3"
	"deps.dev/util/resolve"
	"deps.dev/util/resolve/dep"
	"github.com/google/osv-scanner/internal/remediation"
	"github.com/google/osv-scanner/internal/remediation/upgrade"
	"github.com/google/osv-scanner/internal/resolution"
	"github.com/google/osv-scanner/internal/resolution/client"
	"github.com/google/osv-scanner/internal/resolution/clienttest"
	"github.com/google/osv-scanner/internal/resolution/lockfile"
	"github.com/google/osv-scanner/internal/resolution/manifest"
	"github.com/google/osv-scanner/internal/resolution/util"
	"github.com/google/osv-scanner/pkg/depsdev"
	lf "github.com/google/osv-scanner/pkg/lockfile"
	"github.com/google/osv-scanner/pkg/models"
	"github.com/google/osv-scanner/pkg/osv"
	"golang.org/x/exp/maps"
	"golang.org/x/sync/errgroup"
	"gopkg.in/yaml.v3"
)

var remediationOpts = remediation.RemediationOptions{
	ResolveOpts: resolution.ResolveOpts{
		MavenManagement: true,
	},
	DevDeps:       true,
	MaxDepth:      -1,
	UpgradeConfig: upgrade.NewConfig(),
}

func doRelockRelax(ddCl *client.DepsDevClient, io manifest.ManifestIO, filename string) error {
	cl := client.ResolutionClient{
		VulnerabilityClient: client.NewOSVClient(),
		DependencyClient:    ddCl,
	}

	f, err := lf.OpenLocalDepFile(filename)
	if err != nil {
		return err
	}
	defer f.Close()

	manif, err := io.Read(f)
	if err != nil {
		return err
	}

<<<<<<< HEAD
	client.PreFetch(cl, context.Background(), manif.Requirements, manif.FilePath)
	res, err := resolution.Resolve(context.Background(), cl, manif)
=======
	cl.PreFetch(context.Background(), manif.Requirements, manif.FilePath)
	res, err := resolution.Resolve(context.Background(), cl, manif, remediationOpts.ResolveOpts)
>>>>>>> bc35854a
	if err != nil {
		return err
	}
	_, err = remediation.ComputeRelaxPatches(context.Background(), cl, res, remediationOpts)

	return err
}

func doOverride(ddCl *client.DepsDevClient, io manifest.ManifestIO, filename string) error {
	cl := client.ResolutionClient{
		VulnerabilityClient: client.NewOSVClient(),
		DependencyClient:    ddCl,
	}

	f, err := lf.OpenLocalDepFile(filename)
	if err != nil {
		return err
	}
	defer f.Close()

	manif, err := io.Read(f)
	if err != nil {
		return err
	}

<<<<<<< HEAD
	client.PreFetch(cl, context.Background(), manif.Requirements, manif.FilePath)
	res, err := resolution.Resolve(context.Background(), cl, manif)
=======
	cl.PreFetch(context.Background(), manif.Requirements, manif.FilePath)
	res, err := resolution.Resolve(context.Background(), cl, manif, remediationOpts.ResolveOpts)
>>>>>>> bc35854a
	if err != nil {
		return err
	}
	_, err = remediation.ComputeOverridePatches(context.Background(), cl, res, remediationOpts)

	return err
}

func doInPlace(ddCl *client.DepsDevClient, io lockfile.LockfileIO, filename string) error {
	cl := client.ResolutionClient{
		VulnerabilityClient: client.NewOSVClient(),
		DependencyClient:    ddCl,
	}

	f, err := lf.OpenLocalDepFile(filename)
	if err != nil {
		return err
	}
	defer f.Close()

	g, err := io.Read(f)
	if err != nil {
		return err
	}

	// In-place updating doesn't actually check the client for the packages in the lockfile.
	// For good measure, we do it here to load them into the cache.
	group := &errgroup.Group{}
	for _, n := range g.Nodes {
		vk := n.Version
		group.Go(func() error {
			_, err := ddCl.Requirements(context.Background(), vk)
			return err
		})
	}
	_ = group.Wait()

	_, err = remediation.ComputeInPlacePatches(context.Background(), cl, g, remediationOpts)

	return err
}

func getCachedVersions(cl *client.DepsDevClient) (map[resolve.PackageKey][]string, error) {
	// Abuse the cache writing to get the list of encountered package versions.
	cachePath := filepath.Join(os.TempDir(), "gr-cache")
	if err := cl.WriteCache(cachePath); err != nil {
		return nil, err
	}
	cacheFile := cachePath + ".resolve.deps"
	defer os.Remove(cacheFile)
	b, err := os.ReadFile(cacheFile)
	if err != nil {
		return nil, err
	}

	var cache depsdevAPICache
	dec := gob.NewDecoder(bytes.NewReader(b))
	if err := dec.Decode(&cache); err != nil {
		return nil, err
	}

	pkgVers := make(map[resolve.PackageKey][]string)
	for vk := range cache.RequirementsCache {
		pk := resolve.PackageKey{
			Name:   vk.Name,
			System: resolve.System(vk.System),
		}
		pkgVers[pk] = append(pkgVers[pk], vk.Version)
	}

	return pkgVers, nil
}

// Copy the relevant cache format from the depsdev_api_cache
type depsdevAPICache struct {
	RequirementsCache map[struct {
		System  pb.System
		Name    string
		Version string
	}][]byte
}

func (t *depsdevAPICache) GobDecode(b []byte) error {
	type c depsdevAPICache
	dec := gob.NewDecoder(bytes.NewReader(b))

	return dec.Decode((*c)(t))
}

func makeUniverse(cl *client.DepsDevClient) (clienttest.ResolutionUniverse, error) {
	pkgs, err := getCachedVersions(cl)
	if err != nil {
		return clienttest.ResolutionUniverse{}, err
	}

	pks := maps.Keys(pkgs)
	slices.SortFunc(pks, func(a, b resolve.PackageKey) int { return a.Compare(b) })

	if len(pks) == 0 {
		return clienttest.ResolutionUniverse{}, errors.New("no packages found in cache")
	}
	// assume every package is the same system
	system := pks[0].System

	// Build the schema string.
	schema := &strings.Builder{}
	for _, pk := range pks {
		vers := pkgs[pk]
		slices.SortFunc(vers, system.Semver().Compare)
		fmt.Fprintln(schema, pk.Name)
		for _, v := range vers {
			fmt.Fprintln(schema, "\t"+v)
			reqs, err := cl.Requirements(context.Background(), resolve.VersionKey{
				PackageKey:  pk,
				Version:     v,
				VersionType: resolve.Concrete,
			})
			if err != nil {
				continue
			}
			for _, r := range reqs {
				// Don't bother writing Dev or Test dependencies.
				if r.Type.HasAttr(dep.Dev) || r.Type.HasAttr(dep.Test) {
					continue
				}
				str := r.Name + "@" + r.Version
				typeStr := typeString(r.Type)
				if typeStr != "" {
					str = typeStr + "|" + str
				}
				fmt.Fprintf(schema, "\t\t%s\n", str)
			}
		}
	}

	// Get all vulns for all versions of all packages.
	// It's easier to re-query this than to try use the vulnerability client's cache.
	var batchRequest osv.BatchedQuery
	batchRequest.Queries = make([]*osv.Query, len(pks))
	for i, pk := range pks {
		batchRequest.Queries[i] = &osv.Query{
			Package: osv.Package{
				Name:      pk.Name,
				Ecosystem: string(util.OSVEcosystem[pk.System]),
			},
		}
	}
	batchResponse, err := osv.MakeRequest(batchRequest)
	if err != nil {
		return clienttest.ResolutionUniverse{}, err
	}
	hydrated, err := osv.Hydrate(batchResponse)
	if err != nil {
		return clienttest.ResolutionUniverse{}, err
	}

	var vulns []models.Vulnerability
	for _, r := range hydrated.Results {
		vulns = append(vulns, r.Vulns...)
	}

	return clienttest.ResolutionUniverse{System: system.String(), Schema: schema.String(), Vulns: vulns}, nil
}

// These are just the relevant AttrKeys for our supported ecosystems.
var flagAttrs = [...]dep.AttrKey{dep.Dev, dep.Opt, dep.Test} // Keys without values
var valueAttrs = [...]dep.AttrKey{dep.Scope, dep.MavenClassifier, dep.MavenArtifactType, dep.MavenDependencyOrigin, dep.MavenExclusions, dep.KnownAs, dep.Selector}

func typeString(t dep.Type) string {
	// dep.Type.String() is not the same format as what the universe schema wants.
	// Manually construct the valid string.
	var parts []string
	for _, attr := range flagAttrs {
		if t.HasAttr(attr) {
			parts = append(parts, attr.String())
		}
	}

	for _, attr := range valueAttrs {
		if value, ok := t.GetAttr(attr); ok {
			parts = append(parts, attr.String(), strings.ReplaceAll(value, "|", ",")) // Must convert the MavenExclusions separator.
		}
	}

	return strings.Join(parts, " ")
}

func main() {
	cl, err := client.NewDepsDevClient(depsdev.DepsdevAPI)
	if err != nil {
		fmt.Fprintln(os.Stderr, err)
		os.Exit(1)
	}

	group := &errgroup.Group{}
	for _, filename := range os.Args[1:] {
		if io, err := manifest.GetManifestIO(filename); err == nil {
			if remediation.SupportsRelax(io) {
				group.Go(func() error {
					err := doRelockRelax(cl, io, filename)
					if err != nil {
						return fmt.Errorf("failed to relock/relax %s: %w", filename, err)
					}

					return nil
				})
			}
			if remediation.SupportsOverride(io) {
				group.Go(func() error {
					err := doOverride(cl, io, filename)
					if err != nil {
						return fmt.Errorf("failed to relock/override %s: %w", filename, err)
					}

					return nil
				})
			}
		}
		if io, err := lockfile.GetLockfileIO(filename); err == nil {
			if remediation.SupportsInPlace(io) {
				group.Go(func() error {
					err := doInPlace(cl, io, filename)
					if err != nil {
						return fmt.Errorf("failed to in-place update %s: %w", filename, err)
					}

					return nil
				})
			}
		}
	}
	if err := group.Wait(); err != nil {
		fmt.Fprintln(os.Stderr, err)
	}

	universe, err := makeUniverse(cl)
	if err != nil {
		fmt.Fprintf(os.Stderr, "error making universe: %v\n", err)
		os.Exit(1)
	}

	fmt.Fprintf(os.Stdout, "# Automatically generated by generate_mock_resolution_universe on %s. DO NOT EDIT.\n", time.Now().Format(time.RFC822))
	enc := yaml.NewEncoder(os.Stdout)
	enc.SetIndent(2)
	if err := enc.Encode(universe); err != nil {
		fmt.Fprintln(os.Stderr, err)
		os.Exit(1)
	}
}<|MERGE_RESOLUTION|>--- conflicted
+++ resolved
@@ -65,13 +65,8 @@
 		return err
 	}
 
-<<<<<<< HEAD
 	client.PreFetch(cl, context.Background(), manif.Requirements, manif.FilePath)
-	res, err := resolution.Resolve(context.Background(), cl, manif)
-=======
-	cl.PreFetch(context.Background(), manif.Requirements, manif.FilePath)
 	res, err := resolution.Resolve(context.Background(), cl, manif, remediationOpts.ResolveOpts)
->>>>>>> bc35854a
 	if err != nil {
 		return err
 	}
@@ -97,13 +92,8 @@
 		return err
 	}
 
-<<<<<<< HEAD
 	client.PreFetch(cl, context.Background(), manif.Requirements, manif.FilePath)
-	res, err := resolution.Resolve(context.Background(), cl, manif)
-=======
-	cl.PreFetch(context.Background(), manif.Requirements, manif.FilePath)
 	res, err := resolution.Resolve(context.Background(), cl, manif, remediationOpts.ResolveOpts)
->>>>>>> bc35854a
 	if err != nil {
 		return err
 	}
