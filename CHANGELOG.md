<<<<<<< HEAD
=======
# v1.8.0/v1.8.1:

### Features:

- [Feature #35](https://github.com/google/osv-scanner/issues/35)
  OSV-Scanner now scans transitive dependencies in Maven `pom.xml` files!
  See [our documentation](https://google.github.io/osv-scanner/supported-languages-and-lockfiles/#transitive-dependency-scanning) for more information.
- [Feature #944](https://github.com/google/osv-scanner/pull/944)
  The `osv-scanner.toml` configuration file can now filter specific packages with new `[[PackageOverrides]]` sections:
  ```toml
  [[PackageOverrides]]
  # The package name, version, and ecosystem to match against
  name = "lib"
  # If version is not set or empty, it will match every version
  version = "1.0.0"
  ecosystem = "Go"
  # Ignore this package entirely, including license scanning
  ignore = true
  # Override the license of the package
  # This is not used if ignore = true
  license.override = ["MIT", "0BSD"]
  # effectiveUntil = 2022-11-09 # Optional exception expiry date
  reason = "abc"
  ```

### Minor Updates

- [Feature #1039](https://github.com/google/osv-scanner/pull/1039) The `--experimental-local-db` flag has been removed and replaced with a new flag `--experimental-download-offline-databases` which better reflects what the flag does.  
  To replicate the behavior of the original `--experimental-local-db` flag, replace it with both `--experimental-offline --experimental-download-offline-databases` flags. This will run osv-scanner in offline mode, but download the latest version of the vulnerability databases before scanning.

### Fixes:

- [Bug #1000](https://github.com/google/osv-scanner/pull/1000) Standard dependencies now correctly override `dependencyManagement` dependencies when scanning `pom.xml` files in offline mode.

# v1.7.4:

### Features:

- [Feature #943](https://github.com/google/osv-scanner/pull/943) Support scanning gradle/verification-metadata.xml files.

### Misc:

- [Bug #968](https://github.com/google/osv-scanner/issues/968) Hide unimportant Debian vulnerabilities to reduce noise.

# v1.7.3:

### Features:

- [Feature #934](https://github.com/google/osv-scanner/pull/934) add support for PNPM v9 lockfiles.

### Fixes:

- [Bug #938](https://github.com/google/osv-scanner/issues/938) Ensure the sarif output has a stable order.
- [Bug #922](https://github.com/google/osv-scanner/issues/922) Support filtering on alias IDs in Guided Remediation.

# v1.7.2:

### Fixes:

- [Bug #899](https://github.com/google/osv-scanner/issues/899) Guided Remediation: Parse paths in npmrc auth fields correctly.
- [Bug #908](https://github.com/google/osv-scanner/issues/908) Fix rust call analysis by explicitly disabling stripping of debug info.
- [Bug #914](https://github.com/google/osv-scanner/issues/914) Fix regression for go call analysis introduced in 1.7.0.

# v1.7.1:

(There is no Github release for this version)

### Fixes

- [Bug #856](https://github.com/google/osv-scanner/issues/856)
  Add retry logic to make calls to OSV.dev API more resilient. This combined with changes in OSV.dev's API should result in much less timeout errors.

### API Features

- [Feature #781](https://github.com/google/osv-scanner/pull/781)
  add `MakeVersionRequestsWithContext()`
- [Feature #857](https://github.com/google/osv-scanner/pull/857)
  API and networking related errors now has their own error and exit code (Exit Code 129)

>>>>>>> 46aee59b
# v1.7.0:

### Features

- [Feature #352](https://github.com/google/osv-scanner/issues/352) Guided Remediation
  Introducing our new experimental guided remediation feature on `osv-scanner fix` subcommand.
  See our [docs](https://google.github.io/osv-scanner/experimental/guided-remediation/) for detailed usage instructions.

- [Feature #805](https://github.com/google/osv-scanner/pull/805)
<<<<<<< HEAD
  Include CVSS MaxSevirity in JSON output.
=======
  Include CVSS MaxSeverity in JSON output.
>>>>>>> 46aee59b

### Fixes

- [Bug #818](https://github.com/google/osv-scanner/pull/818)
  Align GoVulncheck Go version with go.mod.

- [Bug #797](https://github.com/google/osv-scanner/pull/797)
  Don't traverse gitignored dirs for gitignore files.

### Miscellaneous

- [#831](https://github.com/google/osv-scanner/pull/831)
  Remove version number from the release binary name.

# v1.6.2:

### Features

- [Feature #694](https://github.com/google/osv-scanner/pull/694)
  Add subcommands! OSV-Scanner now has subcommands! The base command has been moved to `scan` (currently the only commands is `scan`).
  By default if you do not pass in a command, `scan` will be used, so CLI remains backwards compatible.

  This is a building block to adding the guided remediation feature. See [issue #352](https://github.com/google/osv-scanner/issues/352)
  for more details!

- [Feature #776](https://github.com/google/osv-scanner/pull/776)
  Add pdm lockfile support.

### API Features

- [Feature #754](https://github.com/google/osv-scanner/pull/754)
  Add dependency groups to flattened vulnerabilities output.

# v1.6.0:

### Features

- [Feature #694](https://github.com/google/osv-scanner/pull/694)
  Add support for NuGet lock files version 2.

- [Feature #655](https://github.com/google/osv-scanner/pull/655)
  Scan and report dependency groups (e.g. "dev dependencies") for vulnerabilities.

- [Feature #702](https://github.com/google/osv-scanner/pull/702)
  Created an option to skip/disable upload to code scanning.

- [Feature #732](https://github.com/google/osv-scanner/pull/732)
  Add option to not fail on vulnerability being found for GitHub Actions.

- [Feature #729](https://github.com/google/osv-scanner/pull/729)
  Verify the spdx licenses passed in to the license allowlist.

### Fixes

- [Bug #736](https://github.com/google/osv-scanner/pull/736)
  Show ecosystem and version even if git is shown if the info exists.

- [Bug #703](https://github.com/google/osv-scanner/pull/703)
  Return an error if both license scanning and local/offline scanning is enabled simultaneously.

- [Bug #718](https://github.com/google/osv-scanner/pull/718)
  Fixed parsing of SBOMs generated by the latest CycloneDX.

- [Bug #704](https://github.com/google/osv-scanner/pull/704)
  Get go stdlib version from go.mod.

### API Features

- [Feature #727](https://github.com/google/osv-scanner/pull/727)
  Changes to `Reporter` methods to add verbosity levels and to deprecate functions.

# v1.5.0:

### Features

- [Feature #501](https://github.com/google/osv-scanner/pull/501)
  Add experimental license scanning support! See https://osv.dev/blog/posts/introducing-license-scanning-with-osv-scanner/ for more information!
- [Feature #642](https://github.com/google/osv-scanner/pull/642)
  Support scanning `renv` files for the R language ecosystem.
- [Feature #513](https://github.com/google/osv-scanner/pull/513)
  Stabilize call analysis for Go! The experimental `--experimental-call-analysis` flag has now been updated to:
  ```
  --call-analysis=<language/all>
  --no-call-analysis=<language/all>
  ```
  with call analysis for Go enabled by default. See https://google.github.io/osv-scanner/usage/#scanning-with-call-analysis for the documentation!
- [Feature #676](https://github.com/google/osv-scanner/pull/676)
  Simplify return codes:
  - Return 0 if there are no findings or errors.
  - Return 1 if there are any findings (license violations or vulnerabilities).
  - Return 128 if no packages are found.
- [Feature #651](https://github.com/google/osv-scanner/pull/651)
  CVSS v4.0 support.
- [Feature #60](https://github.com/google/osv-scanner/pull/60)
  [Pre-commit hook](https://pre-commit.com/) support.

### Fixes

- [Bug #639](https://github.com/google/osv-scanner/issues/639)
  We now filter local packages from scans, and report the filtering of those packages.
- [Bug #645](https://github.com/google/osv-scanner/issues/645)
  Properly handle file/url paths on Windows.
- [Bug #660](https://github.com/google/osv-scanner/issues/660)
  Remove noise from failed lockfile parsing.
- [Bug #649](https://github.com/google/osv-scanner/issues/649)
  No longer include vendored libraries in C/C++ package analysis.
- [Bug #634](https://github.com/google/osv-scanner/issues/634)
  Fix filtering of aliases to also include non OSV aliases

### Miscellaneous

- The minimum go version has been updated to go1.21 from go1.18.

# v1.4.3:

### Features

- [Feature #621](https://github.com/google/osv-scanner/pull/621)
  Add support for scanning vendored C/C++ files.
- [Feature #581](https://github.com/google/osv-scanner/pull/581)
  Scan submodules commit hashes.

### Fixes

- [Bug #626](https://github.com/google/osv-scanner/issues/626)
  Fix gitignore matching for root directory
- [Bug #622](https://github.com/google/osv-scanner/issues/622)
  Go binary not found should not be an error
- [Bug #588](https://github.com/google/osv-scanner/issues/588)
  handle npm/yarn aliased packages
- [Bug #607](https://github.com/google/osv-scanner/pull/607)
  fix: remove some extra newlines in sarif report

# v1.4.2:

### Fixes

- [Bug #574](https://github.com/google/osv-scanner/issues/574)
  Support versions with build metadata in `yarn.lock` files
- [Bug #599](https://github.com/google/osv-scanner/issues/599)
  Add name field to sarif rule output

# v1.4.1:

### Features

- [Feature #534](https://github.com/google/osv-scanner/pull/534)
  New SARIF format that separates out individual vulnerabilities, see https://github.com/google/osv-scanner/issue/216
- [Experimental Feature #57](https://github.com/google/osv-scanner/issues/57) Experimental Github Action!
  Have a look at https://google.github.io/osv-scanner/experimental/ for how to use the new Github Action in your repo.
  Experimental, so might change with only a minor update.

### API Features

- [Feature #557](https://github.com/google/osv-scanner/pull/557) Add new ecosystems, and a slice containing all of them.

# v1.4.0:

### Features

- [Feature #183](https://github.com/google/osv-scanner/pull/183)
  Add (experimental) offline mode! See [our documentation](https://google.github.io/osv-scanner/experimental/#offline-mode) for how to use it.
- [Feature #452](https://github.com/google/osv-scanner/pull/452)
  Add (experimental) rust call analysis, detect whether vulnerable functions are actually called in your Rust project! See [our documentation](https://google.github.io/osv-scanner/experimental/#call-analysis-in-rust) for limitations and how to use this.
- [Feature #484](https://github.com/google/osv-scanner/pull/484) Detect the installed `go` version and checks for vulnerabilities in the standard library.
- [Feature #505](https://github.com/google/osv-scanner/pull/505) OSV-Scanner doesn't support your lockfile format? You can now use your own parser for your format, and create an intermediate `osv-scanner.json` for osv-scanner to scan. See [our documentation](https://google.github.io/osv-scanner/usage/#custom-lockfiles) for instructions.

### API Features

- [Feature #451](https://github.com/google/osv-scanner/pull/451) The lockfile package now support extracting dependencies directly from any io.Reader, removing the requirement of a file path.

### Fixes

- [Bug #457](https://github.com/google/osv-scanner/pull/457)
  Fix PURL mapping for Alpine packages
- [Bug #462](https://github.com/google/osv-scanner/pull/462)
  Use correct plural and singular forms based on count

# v1.3.6:

### Minor Updates

- [Feature #431](https://github.com/google/osv-scanner/pull/431)
  Update GoVulnCheck integration.
- [Feature #439](https://github.com/google/osv-scanner/pull/439)
  Create `models.PURLToPackage()`, and deprecate `osvscanner.PURLToPackage()`.

### Fixes

- [Feature #439](https://github.com/google/osv-scanner/pull/439)
  Fix `PURLToPackage` not returning the full namespace of packages in ecosystems
  that use them (e.g. golang).

# v1.3.5:

### Features

- [Feature #409](https://github.com/google/osv-scanner/pull/409)
  Adds an additional column to the table output which shows the severity if available.

### API Features

- [Feature #424](https://github.com/google/osv-scanner/pull/424)
- [Feature #417](https://github.com/google/osv-scanner/pull/417)
- [Feature #417](https://github.com/google/osv-scanner/pull/417)
  - Update the models package to better reflect the osv schema, including:
    - Add the withdrawn field
    - Improve timestamp serialization
    - Add related field
    - Add additional ecosystem constants
    - Add new reference types
    - Add YAML tags

# v1.3.4:

### Minor Updates

- [Feature #390](https://github.com/google/osv-scanner/pull/390) Add an
  user agent to OSV API requests.

# v1.3.3:

### Fixes

- [Bug #369](https://github.com/google/osv-scanner/issues/369) Fix
  requirements.txt misparsing lines that contain `--hash`.
- [Bug #237](https://github.com/google/osv-scanner/issues/237) Clarify when no
  vulnerabilities are found.
- [Bug #354](https://github.com/google/osv-scanner/issues/354) Fix cycle in
  requirements.txt causing infinite recursion.
- [Bug #367](https://github.com/google/osv-scanner/issues/367) Fix panic when
  parsing empty lockfile.

### API Features

- [Feature #357](https://github.com/google/osv-scanner/pull/357) Update
  `pkg/osv` to allow overriding the http client / transport

# v1.3.2:

### Fixes

- [Bug #341](https://github.com/google/osv-scanner/pull/341) Make the reporter
  public to allow calling DoScan with non nil reporters.
- [Bug #335](https://github.com/google/osv-scanner/issues/335) Improve SBOM
  parsing and relaxing name requirements when explicitly scanning with
  `--sbom`.
- [Bug #333](https://github.com/google/osv-scanner/issues/333) Improve
  scanning speed for regex heavy lockfiles by caching regex compilation.
- [Bug #349](https://github.com/google/osv-scanner/pull/349) Improve SBOM
  documentation and error messages.

# v1.3.1:

### Fixes

- [Bug #319](https://github.com/google/osv-scanner/issues/319) Fix
  segmentation fault when parsing CycloneDX without dependencies.

# v1.3.0:

### Major Features:

- [Feature #198](https://github.com/google/osv-scanner/pull/198) GoVulnCheck
  integration! Try it out when scanning go code by adding the
  `--experimental-call-analysis` flag.
- [Feature #260](https://github.com/google/osv-scanner/pull/198) Support `-r`
  flag in `requirements.txt` files.
- [Feature #300](https://github.com/google/osv-scanner/pull/300) Make
  `IgnoredVulns` also ignore aliases.
- [Feature #304](https://github.com/google/osv-scanner/pull/304) OSV-Scanner
  now runs faster when there's multiple vulnerabilities.

### Fixes

- [Bug #249](https://github.com/google/osv-scanner/issues/249) Support yarn
  locks with quoted properties.
- [Bug #232](https://github.com/google/osv-scanner/issues/232) Parse nested
  CycloneDX components correctly.
- [Bug #257](https://github.com/google/osv-scanner/issues/257) More specific
  cyclone dx parsing.
- [Bug #256](https://github.com/google/osv-scanner/issues/256) Avoid panic
  when parsing `file:` dependencies in `pnpm` lockfiles.
- [Bug #261](https://github.com/google/osv-scanner/issues/261) Deduplicate
  packages that appear multiple times in `Pipenv.lock` files.
- [Bug #267](https://github.com/google/osv-scanner/issues/267) Properly handle
  comparing zero versions in Maven.
- [Bug #279](https://github.com/google/osv-scanner/issues/279) Trim leading
  zeros off when comparing numerical components in Maven versions.
- [Bug #291](https://github.com/google/osv-scanner/issues/291) Check if PURL
  is valid before adding it to queries.
- [Bug #293](https://github.com/google/osv-scanner/issues/293) Avoid infinite
  loops parsing Maven poms with syntax errors
- [Bug #295](https://github.com/google/osv-scanner/issues/295) Set version in
  the source code, this allows version to be displayed in most package
  managers.
- [Bug #297](https://github.com/google/osv-scanner/issues/297) Support Pipenv
  develop packages without versions.

### API Features

- [Feature #310](https://github.com/google/osv-scanner/pull/310) Improve the
  OSV models to allow for 3rd party use of the library.

# v1.2.0:

### Major Features:

- [Feature #168](https://github.com/google/osv-scanner/pull/168) Support for
  scanning debian package status file, usually located in
  `/var/lib/dpkg/status`. Thanks @cmaritan
- [Feature #94](https://github.com/google/osv-scanner/pull/94) Specify what
  parser should be used in `--lockfile`.
- [Feature #158](https://github.com/google/osv-scanner/pull/158) Specify
  output format to use with the `--format` flag.
- [Feature #165](https://github.com/google/osv-scanner/pull/165) Respect
  `.gitignore` files by default when scanning.
- [Feature #156](https://github.com/google/osv-scanner/pull/156) Support
  markdown table output format. Thanks @deftdawg
- [Feature #59](https://github.com/google/osv-scanner/pull/59) Support
  `conan.lock` lockfiles and ecosystem Thanks @SSE4
- Updated documentation! Check it out here:
  https://google.github.io/osv-scanner/

### Minor Updates:

- [Feature #178](https://github.com/google/osv-scanner/pull/178) Support SPDX
  2.3.
- [Feature #221](https://github.com/google/osv-scanner/pull/221) Support
  dependencyManagement section in Maven poms.
- [Feature #167](https://github.com/google/osv-scanner/pull/167) Make
  osvscanner API library public.
- [Feature #141](https://github.com/google/osv-scanner/pull/141) Retry OSV API
  calls to mitigate transient network issues. Thanks @davift
- [Feature #220](https://github.com/google/osv-scanner/pull/220) Vulnerability
  output is ordered deterministically.
- [Feature #179](https://github.com/google/osv-scanner/pull/179) Log number of
  packages scanned from SBOM.
- General dependency updates

### Fixes

- [Bug #161](https://github.com/google/osv-scanner/pull/161) Exit with non
  zero exit code when there is a general error.
- [Bug #185](https://github.com/google/osv-scanner/pull/185) Properly omit
  Source from JSON output.

# v1.1.0:

This update adds support for NuGet ecosystem and various bug fixes by the
community.

- [Feature #98](https://github.com/google/osv-scanner/pull/98): Support for
  NuGet ecosystem.
- [Feature #71](https://github.com/google/osv-scanner/issues/71): Now supports
  Pipfile.lock scanning.
- [Bug #85](https://github.com/google/osv-scanner/issues/85): Even better
  support for narrow terminals by shortening osv.dev URLs.
- [Bug #105](https://github.com/google/osv-scanner/issues/105): Fix rare cases
  of too many open file handles.
- [Bug #131](https://github.com/google/osv-scanner/pull/131): Fix table
  highlighting overflow.
- [Bug #101](https://github.com/google/osv-scanner/issues/101): Now supports
  32 bit systems.

# v1.0.2

This is a minor patch release to mitigate human readable output issues on narrow
terminals (#85).

- [Bug #85](https://github.com/google/osv-scanner/issues/85): Better support
  for narrow terminals.

# v1.0.1

Various bug fixes and improvements. Many thanks to the amazing contributions and
suggestions from the community!

- Feature: ARM64 builds are now also available!
- [Feature #46](https://github.com/google/osv-scanner/pull/46): Gradle
  lockfile support.
- [Feature #50](https://github.com/google/osv-scanner/pull/46): Add version
  command.
- [Bug #52](https://github.com/google/osv-scanner/issues/52): Fixes 0 exit
  code being wrongly emitted when vulnerabilities are present.<|MERGE_RESOLUTION|>--- conflicted
+++ resolved
@@ -1,5 +1,3 @@
-<<<<<<< HEAD
-=======
 # v1.8.0/v1.8.1:
 
 ### Features:
@@ -79,7 +77,6 @@
 - [Feature #857](https://github.com/google/osv-scanner/pull/857)
   API and networking related errors now has their own error and exit code (Exit Code 129)
 
->>>>>>> 46aee59b
 # v1.7.0:
 
 ### Features
@@ -89,11 +86,7 @@
   See our [docs](https://google.github.io/osv-scanner/experimental/guided-remediation/) for detailed usage instructions.
 
 - [Feature #805](https://github.com/google/osv-scanner/pull/805)
-<<<<<<< HEAD
-  Include CVSS MaxSevirity in JSON output.
-=======
   Include CVSS MaxSeverity in JSON output.
->>>>>>> 46aee59b
 
 ### Fixes
 
