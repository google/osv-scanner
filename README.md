--- conflicted
+++ resolved
@@ -111,10 +111,7 @@
 
 - `Cargo.lock`
 - `package-lock.json`
-<<<<<<< HEAD
-=======
 - `packages.lock.json`
->>>>>>> d05e8001
 - `yarn.lock`
 - `pnpm-lock.yaml`
 - `composer.lock`
@@ -175,10 +172,6 @@
 ```
 
 ## JSON output
-<<<<<<< HEAD
-=======
-
->>>>>>> d05e8001
 By default osv-scanner outputs a human readable table. To have osv-scanner output JSON instead, pass the `--json` flag when calling osv-scanner.
 
 When using the --json flag, only the JSON output will be printed to stdout, with all other outputs being directed to stderr. So to save only the json output to file, you can redirect the output with `osv-scanner --json ... > /path/to/file.json`
