# OSV-Scanner

[![OpenSSF Scorecard](https://api.securityscorecards.dev/projects/github.com/google/osv-scanner/badge)](https://api.securityscorecards.dev/projects/github.com/google/osv-scanner)

Use OSV-Scanner to find existing vulnerabilities affecting your project's dependencies.

OSV-Scanner provides an officially supported frontend to the [OSV database](https://osv.dev/) that connects a project’s list of dependencies with the vulnerabilities that affect them. Since the OSV.dev database is open source and distributed, it has several benefits in comparison with closed source advisory databases and scanners:

- Each advisory comes from an open and authoritative source (e.g. the [RustSec Advisory Database](https://github.com/rustsec/advisory-db))
- Anyone can suggest improvements to advisories, resulting in a very high quality database
- The OSV format unambiguously stores information about affected versions in a machine-readable format that precisely maps onto a developer’s list of packages

The above all results in fewer, more actionable vulnerability notifications, which reduces the time needed to resolve them. Check out our [announcement blog post] for more details!

[announcement blog post]: https://security.googleblog.com/2022/12/announcing-osv-scanner-vulnerability.html

## Table of Contents

- [OSV-Scanner](#osv-scanner)
  - [Table of Contents](#table-of-contents)
  - [Installing](#installing)
    - [Package Managers](#package-managers)
    - [Install from source](#install-from-source)
    - [SemVer Adherence](#semver-adherence)
  - [Usage](#usage)
    - [Scan a directory](#scan-a-directory)
    - [Input an SBOM](#input-an-sbom)
    - [Input a lockfile](#input-a-lockfile)
    - [Scanning a Debian based docker image packages (preview)](#scanning-a-debian-based-docker-image-packages-preview)
  - [Configure OSV-Scanner](#configure-osv-scanner)
    - [Ignore vulnerabilities by ID](#ignore-vulnerabilities-by-id)
  - [JSON output](#json-output)
    - [Output Format](#output-format)

## Installing

You may download the [SLSA3](https://slsa.dev) compliant binaries for Linux, macOS, and Windows from our [releases page](https://github.com/google/osv-scanner/releases).

### Package Managers

If you're a [**Windows Scoop**](https://scoop.sh) user, then you can install osv-scanner from the [official bucket](https://github.com/ScoopInstaller/Main/blob/master/bucket/osv-scanner.json):

```console
scoop install osv-scanner
```

If you're a [Homebrew](https://brew.sh/) user, you can install [osv-scanner](https://formulae.brew.sh/formula/osv-scanner) via:

```console
brew install osv-scanner
```

### Install from source

Alternatively, you can install this from source by running:

```console
go install github.com/google/osv-scanner/cmd/osv-scanner@v1
```

This requires Go 1.18+ to be installed.

### SemVer Adherence

All releases on the same Major version will be guaranteed to have backward compatible JSON output and CLI arguments.

## Usage

OSV-Scanner collects a list of dependencies and versions that are used in your project, before matching this list against the OSV database via the [OSV.dev API](https://osv.dev#use-the-api). To build the list of dependencies, you can point OSV-Scanner at your project directory, or manually pass in the path to individual manifest files.

### Scan a directory

Walks through a list of directories to find:

- Lockfiles
- SBOMs
- git directories for the latest commit hash

which is used to build the list of dependencies to be matched against OSV vulnerabilities.

Can be configured to recursively walk through subdirectories with the `--recursive` / `-r` flag.

Searching for git commit hash is intended to work with projects that use
git submodules or a similar mechanism where dependencies are checked out
as real git repositories.

#### Example

```console
osv-scanner -r /path/to/your/dir
```

### Input an SBOM

[SPDX] and [CycloneDX] SBOMs using [Package URLs] are supported. The format is
auto-detected based on the input file contents.

[SPDX]: https://spdx.dev/
[CycloneDX]: https://cyclonedx.org/
[Package URLs]: https://github.com/package-url/purl-spec

#### Example

```console
osv-scanner --sbom=/path/to/your/sbom.json
```

### Input a lockfile

A wide range of lockfiles are supported by utilizing this [lockfile package](https://github.com/google/osv-scanner/tree/main/pkg/lockfile). This is the current list of supported lockfiles:

<<<<<<< HEAD
- `Cargo.lock`
- `package-lock.json`
- `yarn.lock`
- `pnpm-lock.yaml`
- `composer.lock`
- `Gemfile.lock`
- `go.mod`
- `mix.lock`
=======
- `Cargo.lock`        
- `package-lock.json` 
- `packages.lock.json`
- `yarn.lock`         
- `pnpm-lock.yaml`    
- `composer.lock`     
- `Gemfile.lock`      
- `go.mod`            
- `mix.lock`          
>>>>>>> c9f14f77
- `poetry.lock`
- `pubspec.lock`
- `pom.xml`[\*](https://github.com/google/osv-scanner/issues/35)
- `requirements.txt`[\*](https://github.com/google/osv-scanner/issues/34)
- `gradle.lockfile`
- `buildscript-gradle.lockfile`

#### Example

<<<<<<< HEAD
```console
osv-scanner --lockfile=/path/to/your/package-lock.json -L /path/to/another/Cargo.lock
=======
```bash
$ osv-scanner --lockfile=/path/to/your/package-lock.json --lockfile=/path/to/another/Cargo.lock
>>>>>>> c9f14f77
```

### Scanning a Debian based docker image packages (preview)

This tool will scrape the list of installed packages in a Debian image and query for vulnerabilities on them.

Currently only Debian based docker image scanning is supported.

Requires `docker` to be installed and the tool to have permission calling it.

This currently does not scan the filesystem of the Docker container, and has various other limitations. Follow [this issue](https://github.com/google/osv-scanner/issues/64) for updates on container scanning!

#### Example

```console
osv-scanner --docker image_name:latest
```

## Configure OSV-Scanner

To configure scanning, place an osv-scanner.toml file in the scanned file's directory. To override this osv-scanner.toml file, pass the `--config=/path/to/config.toml` flag with the path to the configuration you want to apply instead.

Currently, there is only 1 option to configure:

### Ignore vulnerabilities by ID

To ignore a vulnerability, enter the ID under the `IgnoreVulns` key. Optionally, add an expiry date or reason.

#### Example

```toml
[[IgnoredVulns]]
id = "GO-2022-0968"
# ignoreUntil = 2022-11-09 # Optional exception expiry date
reason = "No ssh servers are connected to or hosted in Go lang"

id = "GO-2022-1059"
# ignoreUntil = 2022-11-09 # Optional exception expiry date
reason = "No external http servers are written in Go lang."
```

## JSON output

By default osv-scanner outputs a human readable table. To have osv-scanner output JSON instead, pass the `--json` flag when calling osv-scanner.

When using the --json flag, only the JSON output will be printed to stdout, with all other outputs being directed to stderr. So to save only the json output to file, you can redirect the output with `osv-scanner --json ... > /path/to/file.json`

### Output Format

```json5
{
  "results": [
    {
      "packageSource": {
        "path": "/absolute/path/to/go.mod",
        // One of: lockfile, sbom, git, docker
        "type": "lockfile"
      },
      "packages": [
        {
          "Package": {
            "name": "github.com/gogo/protobuf",
            "version": "1.3.1",
            "ecosystem": "Go"
          },
          "vulnerabilities": [
            {
              "id": "GHSA-c3h9-896r-86jm",
              "aliases": [
                "CVE-2021-3121"
              ],
              // ... Full OSV
            },
            {
              "id": "GO-2021-0053",
              "aliases": [
                "CVE-2021-3121",
                "GHSA-c3h9-896r-86jm"
              ],
              // ... Full OSV
            }
          ],
          // Grouping based on aliases, if two vulnerability share the same alias, or alias each other,
          // they are considered the same vulnerability, and is grouped here under the id field.
          "groups": [
            {
              "ids": [
                "GHSA-c3h9-896r-86jm",
                "GO-2021-0053"
              ]
            }
          ]
        }
      ]
    },
    {
      "packageSource": {
        "path": "/absolute/path/to/Cargo.lock",
        "type": "lockfile"
      },
      "packages": [
        {
          "Package": {
            "name": "regex",
            "version": "1.5.1",
            "ecosystem": "crates.io"
          },
          "vulnerabilities": [
            {
              "id": "GHSA-m5pq-gvj9-9vr8",
              "aliases": [
                "CVE-2022-24713"
              ],
              // ... Full OSV
            },
            {
              "id": "RUSTSEC-2022-0013",
              "aliases": [
                "CVE-2022-24713"
              ],
              // ... Full OSV
            }
          ],
          "groups": [
            {
              "ids": [
                "GHSA-m5pq-gvj9-9vr8",
                "RUSTSEC-2022-0013"
              ]
            }
          ]
        }
      ]
    }
  ]
}
```<|MERGE_RESOLUTION|>--- conflicted
+++ resolved
@@ -109,26 +109,15 @@
 
 A wide range of lockfiles are supported by utilizing this [lockfile package](https://github.com/google/osv-scanner/tree/main/pkg/lockfile). This is the current list of supported lockfiles:
 
-<<<<<<< HEAD
 - `Cargo.lock`
 - `package-lock.json`
+- `packages.lock.json`
 - `yarn.lock`
 - `pnpm-lock.yaml`
 - `composer.lock`
 - `Gemfile.lock`
 - `go.mod`
 - `mix.lock`
-=======
-- `Cargo.lock`        
-- `package-lock.json` 
-- `packages.lock.json`
-- `yarn.lock`         
-- `pnpm-lock.yaml`    
-- `composer.lock`     
-- `Gemfile.lock`      
-- `go.mod`            
-- `mix.lock`          
->>>>>>> c9f14f77
 - `poetry.lock`
 - `pubspec.lock`
 - `pom.xml`[\*](https://github.com/google/osv-scanner/issues/35)
@@ -138,13 +127,8 @@
 
 #### Example
 
-<<<<<<< HEAD
-```console
-osv-scanner --lockfile=/path/to/your/package-lock.json -L /path/to/another/Cargo.lock
-=======
-```bash
+```console
 $ osv-scanner --lockfile=/path/to/your/package-lock.json --lockfile=/path/to/another/Cargo.lock
->>>>>>> c9f14f77
 ```
 
 ### Scanning a Debian based docker image packages (preview)
