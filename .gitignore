.history/
.vscode/
.idea/
/dist/
/osv-scanner
/coverage.out
/coverage.html
<<<<<<< HEAD
fixtures/
*.tar
*.pprof
=======
*.tar
>>>>>>> c6db6b18
<|MERGE_RESOLUTION|>--- conflicted
+++ resolved
@@ -5,10 +5,5 @@
 /osv-scanner
 /coverage.out
 /coverage.html
-<<<<<<< HEAD
-fixtures/
 *.tar
-*.pprof
-=======
-*.tar
->>>>>>> c6db6b18
+*.pprof